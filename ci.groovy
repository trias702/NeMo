@Library('blossom-github-lib@master') 
import ipp.blossom.*

podTemplate(cloud:'sc-ipp-blossom-prod', yaml : """
apiVersion: v1
kind: Pod
metadata:
  labels:
    some-label: some-label-value
spec:
  volumes:
  - name: scratch
    nfs:
      server: ipp1-cdot01-col01
      path: /vol/scratch1/scratch.okuchaiev_blossom
  containers:
  - name: latestdlfw
<<<<<<< HEAD
    image: nvcr.io/nvidia/pytorch:22.12-py3
=======
    image: nvcr.io/nvidia/pytorch:23.02-py3
>>>>>>> ef6b8f0d
    command:
    - cat
    volumeMounts:
    - name: scratch
      mountPath: /testdata
    resources:
          limits:
             nvidia.com/gpu: 2
    restartPolicy: Never
    backoffLimit: 4
    tty: true
    shm-size: 32g
  nodeSelector:
    kubernetes.io/os: linux
    nvidia.com/gpu_type: "Tesla_T4x4"
    nvidia.com/node_type: gpu_tester
    nvidia.com/driver_version: "510.20"
"""
)   {
      node(POD_LABEL) {
          def githubHelper
          stage('Get Token') {
              withCredentials([usernamePassword(credentialsId: 'GHAtoken', passwordVariable: 'GIT_PASSWORD', usernameVariable: 'GIT_USERNAME')]) {
                  // create new instance of helper object
                  githubHelper = GithubHelper.getInstance("${GIT_PASSWORD}", githubData)
              }
              
          }
          def stageName = '' 
          try {
              currentBuild.description = githubHelper.getBuildDescription()
              container('latestdlfw') {
                stage('Code checkout') {
                    // update status on github
                    githubHelper.updateCommitStatus("$BUILD_URL", "$stageName Running", GitHubCommitState.PENDING)
                    checkout changelog: true, poll: true, scm: [$class: 'GitSCM', branches: [[name: "pr/"+githubHelper.getPRNumber()]],
                    doGenerateSubmoduleConfigurations: false,
                    submoduleCfg: [],
                    userRemoteConfigs: [[credentialsId: 'github-token', url: githubHelper.getCloneUrl(), refspec: '+refs/pull/*/head:refs/remotes/origin/pr/*']]]              
                }

                stage('Code Style') {
                        sh "apt-get update && \
                            apt-get install -y bc && \
                            nvidia-smi && \
                            pip install -r requirements/requirements_test.txt && \
                            python setup.py style && ls -l /testdata/TestData && ln -s /testdata/TestData /home/TestData && \
                            ls -l /home && ls -l /home/TestData"
                }
                
                stage('Installation') {
                  sh "git config --global --add safe.directory '*' && nvidia-smi && ./reinstall.sh release"
                }

                stage('L0: GPU unit tests') {
                            sh "NEMO_NUMBA_MINVER=0.53 pytest -m 'not pleasefixme'"
                }

                parallel( //USE CUDA_VISIBLE_DEVICES to execute 2 single GPU tests in parallel here
                [
                    "L1: NMT Training Pre-LN": { sh 'CUDA_VISIBLE_DEVICES=0 python examples/nlp/machine_translation/enc_dec_nmt.py \
                            --config-path=conf \
                            --config-name=aayn_base \
                            do_testing=true \
                            model.train_ds.src_file_name=/testdata/TestData/nlp/nmt/toy_data/wmt14-de-en.src \
                            model.train_ds.tgt_file_name=/testdata/TestData/nlp/nmt/toy_data/wmt14-de-en.ref \
                            model.validation_ds.src_file_name=/testdata/TestData/nlp/nmt/toy_data/wmt14-de-en.src \
                            model.validation_ds.tgt_file_name=/testdata/TestData/nlp/nmt/toy_data/wmt14-de-en.src \
                            model.test_ds.src_file_name=/testdata/TestData/nlp/nmt/toy_data/wmt14-de-en.src \
                            model.test_ds.tgt_file_name=/testdata/TestData/nlp/nmt/toy_data/wmt14-de-en.src \
                            model.encoder_tokenizer.tokenizer_model=/testdata/TestData/nlp/nmt/toy_data/tt_tokenizer.BPE.4096.model \
                            model.decoder_tokenizer.tokenizer_model=/testdata/TestData/nlp/nmt/toy_data/tt_tokenizer.BPE.4096.model \
                            model.encoder.pre_ln=true \
                            model.decoder.pre_ln=true \
                            trainer.devices=[0] \
                            trainer.accelerator="gpu" \
                            +trainer.fast_dev_run=true \
                            +trainer.limit_test_batches=2 \
                            exp_manager=null \
                            '},
                    "L1: Speech to text": { sh 'CUDA_VISIBLE_DEVICES=1 python examples/asr/asr_ctc/speech_to_text_ctc.py \
                            model.train_ds.manifest_filepath=/testdata/TestData/an4_dataset/an4_train.json \
                            model.validation_ds.manifest_filepath=/testdata/TestData/an4_dataset/an4_val.json \
                            trainer.devices=[0] \
                            trainer.accelerator="gpu" \
                            +trainer.fast_dev_run=True \
                            exp_manager=null \
                            '}
                ]
                )//end of parallel
              }
              githubHelper.updateCommitStatus("$BUILD_URL", "Complete", GitHubCommitState.SUCCESS)
          }
          catch (Exception ex){
              currentBuild.result = 'FAILURE'
              println ex
              githubHelper.updateCommitStatus("$BUILD_URL", "$stageName Failed", GitHubCommitState.FAILURE)
          }
          
      }
  }<|MERGE_RESOLUTION|>--- conflicted
+++ resolved
@@ -15,11 +15,7 @@
       path: /vol/scratch1/scratch.okuchaiev_blossom
   containers:
   - name: latestdlfw
-<<<<<<< HEAD
-    image: nvcr.io/nvidia/pytorch:22.12-py3
-=======
     image: nvcr.io/nvidia/pytorch:23.02-py3
->>>>>>> ef6b8f0d
     command:
     - cat
     volumeMounts:
