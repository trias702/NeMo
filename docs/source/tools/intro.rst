--- conflicted
+++ resolved
@@ -10,10 +10,7 @@
    ctc_segmentation
    speech_data_explorer
    comparison_tool
-<<<<<<< HEAD
-=======
    asr_evaluator
->>>>>>> ef6b8f0d
 
 
 There are also additional NeMo-related tools hosted in separate github repositories:
