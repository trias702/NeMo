--- conflicted
+++ resolved
@@ -614,11 +614,7 @@
         "\n",
         "Now that we have both the basic PyTorch module (`SimpleModule`) as well as the Adapter Strategy (`MultiplicationAdapterStrategy`), we can now construct a new adapter component.\n",
         "\n",
-<<<<<<< HEAD
-        "The prime difference between a basic PyTorch module and an adapter componet is the `adapter_strategy` - it defines how an adapter integrates with the original input. "
-=======
         "The prime difference between a basic PyTorch module and an adapter component is the `adapter_strategy` - it defines how an adapter integrates with the original input. "
->>>>>>> ef6b8f0d
       ],
       "metadata": {
         "id": "mZ22m_ZK_ifY"
@@ -646,11 +642,7 @@
         "    # Initialize the weights to be 0 at init\n",
         "    self.reset_parameters()\n",
         "\n",
-<<<<<<< HEAD
-        "  # Note: In this case, because we didnt add new modules, nor change how the original forward works\n",
-=======
         "  # Note: In this case, because we didn't add new modules, nor change how the original forward works\n",
->>>>>>> ef6b8f0d
         "  # We dont need to subclass and override forward() !\n",
         "  \n",
         "  def reset_parameters(self):\n",
