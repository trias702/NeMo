{
    "cells": [
        {
            "cell_type": "markdown",
            "id": "b5c36beb",
            "metadata": {
                "id": "8d0bbac2"
            },
            "source": [
                "# Finetuning FastPitch for a new speaker\n",
                "\n",
                "In this tutorial, we will finetune a single speaker FastPitch (with alignment) model on 5 mins of a new speaker's data. We will finetune the model parameters only on the new speaker's text and speech pairs (though see the section at the end to learn more about mixing speaker data).\n",
                "\n",
                "We will download the training data, then generate and run a training command to finetune Fastpitch on 5 mins of data, and synthesize the audio from the trained checkpoint.\n",
                "\n",
                "A final section will describe approaches to improve audio quality past this notebook."
            ]
        },
        {
            "cell_type": "markdown",
            "id": "4881d33e",
            "metadata": {
                "id": "nGw0CBaAtmQ6"
            },
            "source": [
                "## License\n",
                "\n",
                "> Copyright (c) 2021, NVIDIA CORPORATION & AFFILIATES.  All rights reserved.\n",
                ">\n",
                "> Licensed under the Apache License, Version 2.0 (the \"License\");\n",
                "> you may not use this file except in compliance with the License.\n",
                "> You may obtain a copy of the License at\n",
                ">\n",
                ">     http://www.apache.org/licenses/LICENSE-2.0\n",
                ">\n",
                "> Unless required by applicable law or agreed to in writing, software\n",
                "> distributed under the License is distributed on an \"AS IS\" BASIS,\n",
                "> WITHOUT WARRANTIES OR CONDITIONS OF ANY KIND, either express or implied.\n",
                "> See the License for the specific language governing permissions and\n",
                "> limitations under the License."
            ]
        },
        {
            "cell_type": "code",
            "execution_count": null,
            "id": "df5e057b",
            "metadata": {
                "id": "U7bOoIgLttRC"
            },
            "outputs": [],
            "source": [
                "\"\"\"\n",
                "You can either run this notebook locally (if you have all the dependencies and a GPU) or on Google Colab.\n",
                "Instructions for setting up Colab are as follows:\n",
                "1. Open a new Python 3 notebook.\n",
                "2. Import this notebook from GitHub (File -> Upload Notebook -> \"GITHUB\" tab -> copy/paste GitHub URL)\n",
                "3. Connect to an instance with a GPU (Runtime -> Change runtime type -> select \"GPU\" for hardware accelerator)\n",
                "4. Run this cell to set up dependencies.\n",
                "\"\"\"\n",
                "BRANCH = 'main'\n",
                "# # If you're using Google Colab and not running locally, uncomment and run this cell.\n",
                "# !apt-get install sox libsndfile1 ffmpeg\n",
<<<<<<< HEAD
                "# !pip install wget text-unidecode pynini==2.1.4\n",
                "# !python -m pip install git+https://github.com/NVIDIA/NeMo.git@$BRANCH#egg=nemo_toolkit[all]\n",
                "# !wget https://raw.githubusercontent.com/NVIDIA/NeMo/main/nemo_text_processing/install_pynini.sh\n",
                "# !bash install_pynini.sh"
=======
                "# !pip install wget text-unidecode \n",
                "# !python -m pip install git+https://github.com/NVIDIA/NeMo.git@$BRANCH#egg=nemo_toolkit[all]\n"
>>>>>>> ef6b8f0d
            ]
        },
        {
            "cell_type": "markdown",
            "id": "c4f10958",
            "metadata": {
                "id": "2502cf61"
            },
            "source": [
                "## Downloading data"
            ]
        },
        {
            "cell_type": "markdown",
            "id": "69e622c9",
            "metadata": {
                "id": "81fa2c02"
            },
            "source": [
                "For our tutorial, we will use a small part of the Hi-Fi Multi-Speaker English TTS (Hi-Fi TTS) dataset. You can read more about dataset [here](https://arxiv.org/abs/2104.01497). We will use speaker 9017 as the target speaker, and only a 5-minute subset of audio will be used for this fine-tuning example. We additionally resample audio to 22050 kHz."
            ]
        },
        {
            "cell_type": "code",
            "execution_count": null,
            "id": "067c0a6c",
            "metadata": {
                "id": "VIFgqxLOpxha"
            },
            "outputs": [],
            "source": [
                "!wget https://multilangaudiosamples.s3.us-east-2.amazonaws.com/9017_5_mins.tar.gz\n",
                "!tar -xzf 9017_5_mins.tar.gz"
            ]
        },
        {
            "cell_type": "markdown",
            "id": "b67737e5",
            "metadata": {
                "id": "gSQqq0fBqy8K"
            },
            "source": [
                "Looking at `manifest.json`, we see a standard NeMo json that contains the filepath, text, and duration. Please note that our `manifest.json` contains the relative path.\n",
                "\n",
                "Let's make sure that the entries look something like this:\n",
                "\n",
                "```\n",
                "{\"audio_filepath\": \"audio/dartagnan03part1_027_dumas_0047.wav\", \"text\": \"yes monsieur\", \"duration\": 1.04, \"text_no_preprocessing\": \"Yes, monsieur.\", \"text_normalized\": \"Yes, monsieur.\"}\n",
<<<<<<< HEAD
                  "```"
              ]
          },
=======
                "```"
            ]
        },
>>>>>>> ef6b8f0d
        {
            "cell_type": "code",
            "execution_count": null,
            "id": "526ae2e9",
            "metadata": {},
            "outputs": [],
            "source": [
                "!head -n 1 ./9017_5_mins/manifest.json"
            ]
        },
        {
            "cell_type": "markdown",
            "id": "3076f65a",
            "metadata": {},
            "source": [
                "Let's take 2 samples from the dataset and split it off into a validation set. Then, split all other samples into the training set.\n",
                "\n",
                "As mentioned, since the paths in the manifest are relative, we also create a symbolic link to the audio folder such that `audio/` goes to the correct directory."
            ]
        },
        {
            "cell_type": "code",
            "execution_count": null,
            "id": "8d7946ae",
            "metadata": {
                "id": "B8gVfp5SsuDd"
            },
            "outputs": [],
            "source": [
                "!cat ./9017_5_mins/manifest.json | tail -n 2 > ./9017_manifest_dev_ns_all_local.json\n",
                "!cat ./9017_5_mins/manifest.json | head -n -2 > ./9017_manifest_train_dur_5_mins_local.json\n",
                "!ln -s ./9017_5_mins/audio audio"
            ]
        },
        {
            "cell_type": "markdown",
            "id": "bf1f9c46",
            "metadata": {
                "id": "lhhg2wBNtW0r"
            },
            "source": [
                "Let's also download the pretrained checkpoint that we want to finetune from. NeMo will save checkpoints to `~/.cache`, so let's move that to our current directory. \n",
                "\n",
                "*Note: please, check that `home_path` refers to your home folder. Otherwise, change it manually.*"
            ]
        },
        {
            "cell_type": "code",
            "execution_count": null,
            "id": "ed1898b9",
            "metadata": {},
            "outputs": [],
            "source": [
                "home_path = !(echo $HOME)\n",
                "home_path = home_path[0]\n",
                "print(home_path)"
            ]
        },
        {
            "cell_type": "code",
            "execution_count": null,
            "id": "dbaae91a",
            "metadata": {
                "id": "LggELooctXCT",
                "scrolled": true
            },
            "outputs": [],
            "source": [
                "import os\n",
                "import json\n",
                "\n",
                "import torch\n",
                "import IPython.display as ipd\n",
                "from matplotlib.pyplot import imshow\n",
                "from matplotlib import pyplot as plt\n",
                "\n",
                "from nemo.collections.tts.models import FastPitchModel\n",
                "FastPitchModel.from_pretrained(\"tts_en_fastpitch\")\n",
                "\n",
                "from pathlib import Path\n",
                "nemo_files = [p for p in Path(f\"{home_path}/.cache/torch/NeMo/\").glob(\"**/tts_en_fastpitch_align.nemo\")]\n",
                "print(f\"Copying {nemo_files[0]} to ./\")\n",
                "Path(\"./tts_en_fastpitch_align.nemo\").write_bytes(nemo_files[0].read_bytes())"
            ]
        },
        {
            "cell_type": "markdown",
            "id": "49aa5048",
            "metadata": {
                "id": "6c8b13b8"
            },
            "source": [
                "To finetune the FastPitch model on the above created filelists, we use the `examples/tts/fastpitch_finetune.py` script to train the models with the `fastpitch_align_v1.05.yaml` configuration.\n",
                "\n",
                "Let's grab those files."
            ]
        },
        {
            "cell_type": "code",
            "execution_count": null,
            "id": "200c7b26",
            "metadata": {
                "id": "3zg2H-32dNBU"
            },
            "outputs": [],
            "source": [
                "!wget https://raw.githubusercontent.com/nvidia/NeMo/$BRANCH/examples/tts/fastpitch_finetune.py\n",
                "\n",
                "!mkdir -p conf \\\n",
                "&& cd conf \\\n",
                "&& wget https://raw.githubusercontent.com/nvidia/NeMo/$BRANCH/examples/tts/conf/fastpitch_align_v1.05.yaml \\\n",
                "&& cd .."
            ]
        },
        {
            "cell_type": "markdown",
            "id": "5415162b",
            "metadata": {},
            "source": [
                "We also need some additional files (see `FastPitch_MixerTTS_Training.ipynb` tutorial for more details) for training. Let's download these, too."
            ]
        },
        {
            "cell_type": "code",
            "execution_count": null,
            "id": "20374059",
            "metadata": {},
            "outputs": [],
            "source": [
                "# additional files\n",
                "!mkdir -p tts_dataset_files && cd tts_dataset_files \\\n",
                "&& wget https://raw.githubusercontent.com/NVIDIA/NeMo/$BRANCH/scripts/tts_dataset_files/cmudict-0.7b_nv22.10 \\\n",
                "&& wget https://raw.githubusercontent.com/NVIDIA/NeMo/$BRANCH/scripts/tts_dataset_files/heteronyms-052722 \\\n",
<<<<<<< HEAD
                "&& wget https://raw.githubusercontent.com/NVIDIA/NeMo/$BRANCH/nemo_text_processing/text_normalization/en/data/whitelist/tts.tsv \\\n",
=======
>>>>>>> ef6b8f0d
                "&& cd .."
            ]
        },
        {
            "cell_type": "markdown",
            "id": "779af190",
            "metadata": {
                "id": "ef75d1d5"
            },
            "source": [
                "## Finetuning FastPitch"
            ]
        },
        {
            "cell_type": "markdown",
            "id": "094c3383",
            "metadata": {
                "id": "12b5511c"
            },
            "source": [
                "We can now train our model with the following command:\n",
                "\n",
                "**NOTE: This will take about 50 minutes on colab's K80 GPUs.**"
            ]
        },
        {
            "cell_type": "code",
            "execution_count": null,
            "id": "1e69d923",
            "metadata": {
                "id": "reY1LV4lwWoq"
            },
            "outputs": [],
            "source": [
                "# TODO(oktai15): remove +model.text_tokenizer.add_blank_at=true when we update FastPitch checkpoint\n",
                "!(python fastpitch_finetune.py --config-name=fastpitch_align_v1.05.yaml \\\n",
                "  train_dataset=./9017_manifest_train_dur_5_mins_local.json \\\n",
                "  validation_datasets=./9017_manifest_dev_ns_all_local.json \\\n",
                "  sup_data_path=./fastpitch_sup_data \\\n",
                "  phoneme_dict_path=tts_dataset_files/cmudict-0.7b_nv22.10 \\\n",
                "  heteronyms_path=tts_dataset_files/heteronyms-052722 \\\n",
<<<<<<< HEAD
                "  whitelist_path=tts_dataset_files/tts.tsv \\\n",
=======
>>>>>>> ef6b8f0d
                "  exp_manager.exp_dir=./ljspeech_to_9017_no_mixing_5_mins \\\n",
                "  +init_from_nemo_model=./tts_en_fastpitch_align.nemo \\\n",
                "  +trainer.max_steps=1000 ~trainer.max_epochs \\\n",
                "  trainer.check_val_every_n_epoch=25 \\\n",
                "  model.train_ds.dataloader_params.batch_size=24 model.validation_ds.dataloader_params.batch_size=24 \\\n",
                "  model.n_speakers=1 model.pitch_mean=152.3 model.pitch_std=64.0 \\\n",
                "  model.pitch_fmin=30 model.pitch_fmax=512 model.optim.lr=2e-4 \\\n",
                "  ~model.optim.sched model.optim.name=adam trainer.devices=1 trainer.strategy=null \\\n",
                "  +model.text_tokenizer.add_blank_at=true \\\n",
                ")"
            ]
        },
        {
            "cell_type": "markdown",
            "id": "c67a1086",
            "metadata": {
                "id": "j2svKvd1eMhf"
            },
            "source": [
                "Let's take a closer look at the training command:\n",
                "\n",
                "* `--config-name=fastpitch_align_v1.05.yaml`\n",
                "  * We first tell the script what config file to use.\n",
                "\n",
                "* `train_dataset=./9017_manifest_train_dur_5_mins_local.json \n",
                "  validation_datasets=./9017_manifest_dev_ns_all_local.json \n",
                "  sup_data_path=./fastpitch_sup_data`\n",
                "  * We tell the script what manifest files to train and eval on, as well as where supplementary data is located (or will be calculated and saved during training if not provided).\n",
                "  \n",
                "* `phoneme_dict_path=tts_dataset_files/cmudict-0.7b_nv22.10 \n",
                "heteronyms_path=tts_dataset_files/heteronyms-052722\n",
<<<<<<< HEAD
                "whitelist_path=tts_dataset_files/tts.tsv \n",
                "`\n",
                "  * We tell the script where `phoneme_dict_path`, `heteronyms-052722` and `whitelist_path` are located. These are the additional files we downloaded earlier, and are used in preprocessing the data.\n",
=======
                "`\n",
                "  * We tell the script where `phoneme_dict_path` and `heteronyms-052722` are located. These are the additional files we downloaded earlier, and are used in preprocessing the data.\n",
>>>>>>> ef6b8f0d
                "  \n",
                "* `exp_manager.exp_dir=./ljspeech_to_9017_no_mixing_5_mins`\n",
                "  * Where we want to save our log files, tensorboard file, checkpoints, and more.\n",
                "\n",
                "* `+init_from_nemo_model=./tts_en_fastpitch_align.nemo`\n",
                "  * We tell the script what checkpoint to finetune from.\n",
                "\n",
                "* `+trainer.max_steps=1000 ~trainer.max_epochs trainer.check_val_every_n_epoch=25`\n",
                "  * For this experiment, we tell the script to train for 1000 training steps/iterations rather than specifying a number of epochs to run. Since the config file specifies `max_epochs` instead, we need to remove that using `~trainer.max_epochs`.\n",
                "\n",
                "* `model.train_ds.dataloader_params.batch_size=24 model.validation_ds.dataloader_params.batch_size=24`\n",
                "  * Set batch sizes for the training and validation data loaders.\n",
                "\n",
                "* `model.n_speakers=1`\n",
                "  * The number of speakers in the data. There is only 1 for now, but we will revisit this parameter later in the notebook.\n",
                "\n",
                "* `model.pitch_mean=152.3 model.pitch_std=64.0 model.pitch_fmin=30 model.pitch_fmax=512`\n",
                "  * For the new speaker, we need to define new pitch hyperparameters for better audio quality.\n",
                "  * These parameters work for speaker 9017 from the Hi-Fi TTS dataset.\n",
                "  * If you are using a custom dataset, running the script `python <NeMo_base>/scripts/dataset_processing/tts/extract_sup_data.py manifest_filepath=<your_manifest_path>` will precalculate supplementary data and print these pitch stats.\n",
                "  * fmin and fmax are hyperparameters to librosa's pyin function. We recommend tweaking these only if the speaker is in a noisy environment, such that background noise isn't predicted to be speech.\n",
                "\n",
                "* `model.optim.lr=2e-4 ~model.optim.sched model.optim.name=adam`\n",
                "  * For fine-tuning, we lower the learning rate.\n",
                "  * We use a fixed learning rate of 2e-4.\n",
                "  * We switch from the lamb optimizer to the adam optimizer.\n",
                "\n",
                "* `trainer.devices=1 trainer.strategy=null`\n",
                "  * For this notebook, we default to 1 gpu which means that we do not need ddp.\n",
                "  * If you have the compute resources, feel free to scale this up to the number of free gpus you have available.\n",
                "  * Please remove the `trainer.strategy=null` section if you intend on multi-gpu training."
            ]
        },
        {
            "cell_type": "markdown",
            "id": "86675c74",
            "metadata": {
                "id": "c3bdf1ed"
            },
            "source": [
                "## Synthesize Samples from Finetuned Checkpoints"
            ]
        },
        {
            "cell_type": "markdown",
            "id": "908ad3bb",
            "metadata": {
                "id": "f2b46325"
            },
            "source": [
                "Once we have finetuned our FastPitch model, we can synthesize the audio samples for given text using the following inference steps. We use a HiFi-GAN vocoder trained on LJSpeech.\n",
                "\n",
                "We define some helper functions as well."
            ]
        },
        {
            "cell_type": "code",
            "execution_count": null,
            "id": "f5e85644",
            "metadata": {
                "id": "886c91dc"
            },
            "outputs": [],
            "source": [
                "from nemo.collections.tts.models import HifiGanModel\n",
                "from nemo.collections.tts.models import FastPitchModel\n",
                "\n",
                "vocoder = HifiGanModel.from_pretrained(\"tts_en_hifigan\")\n",
                "vocoder = vocoder.eval().cuda()"
            ]
        },
        {
            "cell_type": "code",
            "execution_count": null,
            "id": "559a4333",
            "metadata": {
                "id": "0a4c986f"
            },
            "outputs": [],
            "source": [
                "def infer(spec_gen_model, vocoder_model, str_input, speaker=None):\n",
                "    \"\"\"\n",
                "    Synthesizes spectrogram and audio from a text string given a spectrogram synthesis and vocoder model.\n",
                "    \n",
                "    Args:\n",
                "        spec_gen_model: Spectrogram generator model (FastPitch in our case)\n",
                "        vocoder_model: Vocoder model (HiFiGAN in our case)\n",
                "        str_input: Text input for the synthesis\n",
                "        speaker: Speaker ID\n",
                "    \n",
                "    Returns:\n",
                "        spectrogram and waveform of the synthesized audio.\n",
                "    \"\"\"\n",
                "    with torch.no_grad():\n",
                "        parsed = spec_gen_model.parse(str_input)\n",
                "        if speaker is not None:\n",
                "            speaker = torch.tensor([speaker]).long().to(device=spec_gen_model.device)\n",
                "        spectrogram = spec_gen_model.generate_spectrogram(tokens=parsed, speaker=speaker)\n",
                "        audio = vocoder_model.convert_spectrogram_to_audio(spec=spectrogram)\n",
                "        \n",
                "    if spectrogram is not None:\n",
                "        if isinstance(spectrogram, torch.Tensor):\n",
                "            spectrogram = spectrogram.to('cpu').numpy()\n",
                "        if len(spectrogram.shape) == 3:\n",
                "            spectrogram = spectrogram[0]\n",
                "    if isinstance(audio, torch.Tensor):\n",
                "        audio = audio.to('cpu').numpy()\n",
                "    return spectrogram, audio\n",
                "\n",
                "def get_best_ckpt_from_last_run(\n",
                "        base_dir, \n",
                "        new_speaker_id, \n",
                "        duration_mins, \n",
                "        mixing_enabled, \n",
                "        original_speaker_id, \n",
                "        model_name=\"FastPitch\"\n",
                "    ):    \n",
                "    mixing = \"no_mixing\" if not mixing_enabled else \"mixing\"\n",
                "    \n",
                "    d = f\"{original_speaker_id}_to_{new_speaker_id}_{mixing}_{duration_mins}_mins\"\n",
                "    \n",
                "    exp_dirs = list([i for i in (Path(base_dir) / d / model_name).iterdir() if i.is_dir()])\n",
                "    last_exp_dir = sorted(exp_dirs)[-1]\n",
                "    \n",
                "    last_checkpoint_dir = last_exp_dir / \"checkpoints\"\n",
                "    \n",
                "    last_ckpt = list(last_checkpoint_dir.glob('*-last.ckpt'))\n",
                "\n",
                "    if len(last_ckpt) == 0:\n",
                "        raise ValueError(f\"There is no last checkpoint in {last_checkpoint_dir}.\")\n",
                "    \n",
                "    return str(last_ckpt[0])"
            ]
        },
        {
            "cell_type": "markdown",
            "id": "3d07c870",
            "metadata": {
                "id": "0153bd5a"
            },
            "source": [
                "Specify the speaker ID, duration of the dataset in minutes, and speaker mixing variables to find the relevant checkpoint (for example, we've saved our model in `ljspeech_to_9017_no_mixing_5_mins/`) and compare the synthesized audio with validation samples of the new speaker.\n",
                "\n",
                "The mixing variable is False for now, but we include some code to handle multiple speakers for reference."
            ]
        },
        {
            "cell_type": "code",
            "execution_count": null,
            "id": "5ad71372",
            "metadata": {
                "id": "8901f88b",
                "scrolled": false
            },
            "outputs": [],
            "source": [
                "new_speaker_id = 9017\n",
                "duration_mins = 5\n",
                "mixing = False\n",
                "original_speaker_id = \"ljspeech\"\n",
                "\n",
                "last_ckpt = get_best_ckpt_from_last_run(\"./\", new_speaker_id, duration_mins, mixing, original_speaker_id)\n",
                "print(last_ckpt)\n",
                "\n",
                "spec_model = FastPitchModel.load_from_checkpoint(last_ckpt)\n",
                "spec_model.eval().cuda()\n",
                "\n",
                "# Only need to set speaker_id if there is more than one speaker\n",
                "speaker_id = None\n",
                "if mixing:\n",
                "    speaker_id = 1\n",
                "\n",
                "num_val = 2  # Number of validation samples\n",
                "val_records = []\n",
                "with open(f\"{new_speaker_id}_manifest_dev_ns_all_local.json\", \"r\") as f:\n",
                "    for i, line in enumerate(f):\n",
                "        val_records.append(json.loads(line))\n",
                "        if len(val_records) >= num_val:\n",
                "            break\n",
                "            \n",
                "for val_record in val_records:\n",
                "    print(\"Real validation audio\")\n",
                "    ipd.display(ipd.Audio(val_record['audio_filepath'], rate=22050))\n",
                "    print(f\"SYNTHESIZED FOR -- Speaker: {new_speaker_id} | Dataset size: {duration_mins} mins | Mixing:{mixing} | Text: {val_record['text']}\")\n",
                "    spec, audio = infer(spec_model, vocoder, val_record['text'], speaker=speaker_id)\n",
                "    ipd.display(ipd.Audio(audio, rate=22050))\n",
                "    %matplotlib inline\n",
                "    imshow(spec, origin=\"lower\", aspect=\"auto\")\n",
                "    plt.show()"
            ]
        },
        {
            "cell_type": "markdown",
            "id": "28454638",
            "metadata": {
                "id": "ge2s7s9-w3py"
            },
            "source": [
                "## Improving Speech Quality\n",
                "\n",
                "We see that from fine-tuning FastPitch, we were able to generate audio in a male voice but the audio quality is not as good as we expect. We recommend two steps to improve audio quality:\n",
                "\n",
                "* Finetuning HiFi-GAN\n",
                "* Adding more data\n",
                "\n",
                "**Note that both of these steps are outside the scope of the notebook due to the limited compute available on Colab, but the code is included below for you to use outside of this notebook.**\n",
                "\n",
                "### Finetuning HiFi-GAN\n",
                "From the synthesized samples, there might be audible audio crackling. To fix this, we need to finetune HiFi-GAN on the new speaker's data. HiFi-GAN shows improvement using **synthesized mel spectrograms**, so the first step is to generate mel spectrograms with our finetuned FastPitch model to use as input.\n",
                "\n",
                "The code below uses our finetuned model to generate synthesized mels for the training set we have been using. You will also need to do the same for the validation set (code should be very similar, just with paths changed)."
            ]
        },
        {
            "cell_type": "code",
            "execution_count": null,
            "id": "b17d3760",
            "metadata": {},
            "outputs": [],
            "source": [
                "import json\n",
                "import numpy as np\n",
                "import torch\n",
                "import soundfile as sf\n",
                "\n",
                "from pathlib import Path\n",
                "\n",
                "from nemo.collections.tts.parts.utils.tts_dataset_utils import BetaBinomialInterpolator\n",
                "\n",
                "\n",
                "def load_wav(audio_file, target_sr=None):\n",
                "    with sf.SoundFile(audio_file, 'r') as f:\n",
                "        samples = f.read(dtype='float32')\n",
                "        sample_rate = f.samplerate\n",
                "        if target_sr is not None and target_sr != sample_rate:\n",
                "            samples = librosa.core.resample(samples, orig_sr=sample_rate, target_sr=target_sr)\n",
                "    return samples.transpose()\n",
                "\n",
                "# Get records from the training manifest\n",
                "manifest_path = \"./9017_manifest_train_dur_5_mins_local.json\"\n",
                "records = []\n",
                "with open(manifest_path, \"r\") as f:\n",
                "    for i, line in enumerate(f):\n",
                "        records.append(json.loads(line))\n",
                "\n",
                "beta_binomial_interpolator = BetaBinomialInterpolator()\n",
                "spec_model.eval()\n",
                "\n",
                "device = spec_model.device\n",
                "\n",
                "save_dir = Path(\"./9017_manifest_train_dur_5_mins_local_mels\")\n",
                "save_dir.mkdir(exist_ok=True, parents=True)\n",
                "\n",
                "# Generate a spectrograms (we need to use ground truth alignment for correct matching between audio and mels)\n",
                "for i, r in enumerate(records):\n",
                "    audio = load_wav(r[\"audio_filepath\"])\n",
                "    audio = torch.from_numpy(audio).unsqueeze(0).to(device)\n",
                "    audio_len = torch.tensor(audio.shape[1], dtype=torch.long, device=device).unsqueeze(0)\n",
                "    \n",
                "    # Again, our finetuned FastPitch model doesn't use multiple speakers,\n",
                "    # but we keep the code to support it here for reference\n",
                "    if spec_model.fastpitch.speaker_emb is not None and \"speaker\" in r:\n",
                "        speaker = torch.tensor([r['speaker']]).to(device)\n",
                "    else:\n",
                "        speaker = None\n",
                "    \n",
                "    with torch.no_grad():\n",
                "        if \"normalized_text\" in r:\n",
                "            text = spec_model.parse(r[\"normalized_text\"], normalize=False)\n",
                "        else:\n",
                "            text = spec_model.parse(r['text'])\n",
                "        \n",
                "        text_len = torch.tensor(text.shape[-1], dtype=torch.long, device=device).unsqueeze(0)\n",
                "    \n",
                "        spect, spect_len = spec_model.preprocessor(input_signal=audio, length=audio_len)\n",
                "\n",
                "        # Generate attention prior and spectrogram inputs for HiFi-GAN\n",
                "        attn_prior = torch.from_numpy(\n",
                "          beta_binomial_interpolator(spect_len.item(), text_len.item())\n",
                "        ).unsqueeze(0).to(text.device)\n",
                "            \n",
                "        spectrogram = spec_model.forward(\n",
                "          text=text, \n",
                "          input_lens=text_len, \n",
                "          spec=spect, \n",
                "          mel_lens=spect_len, \n",
                "          attn_prior=attn_prior,\n",
                "          speaker=speaker,\n",
                "        )[0]\n",
                "        \n",
                "        save_path = save_dir / f\"mel_{i}.npy\"\n",
                "        np.save(save_path, spectrogram[0].to('cpu').numpy())\n",
                "        r[\"mel_filepath\"] = str(save_path)\n",
                "\n",
                "hifigan_manifest_path = \"hifigan_train_ft.json\"\n",
                "with open(hifigan_manifest_path, \"w\") as f:\n",
                "    for r in records:\n",
                "        f.write(json.dumps(r) + '\\n')\n",
                "# Please do the same for the validation json. Code is omitted."
            ]
        },
        {
            "attachments": {},
            "cell_type": "markdown",
            "id": "843674e7",
            "metadata": {},
            "source": [
                "We can then finetune hifigan similarly to fastpitch using NeMo's [hifigan_finetune.py](https://github.com/NVIDIA/NeMo/blob/main/examples/tts/hifigan_finetune.py) and [hifigan.yaml](https://github.com/NVIDIA/NeMo/blob/main/examples/tts/conf/hifigan/hifigan.yaml):\n",
                "\n",
                "```bash\n",
                "python examples/tts/hifigan_finetune.py \\\n",
                "--config-name=hifigan.yaml \\\n",
                "model.train_ds.dataloader_params.batch_size=32 \\\n",
                "model.max_steps=1000 \\\n",
                "model.optim.lr=0.00001 \\\n",
                "~model.optim.sched \\\n",
                "train_dataset=./hifigan_train_ft.json \\\n",
                "validation_datasets=./hifigan_val_ft.json \\\n",
                "exp_manager.exp_dir=hifigan_ft \\\n",
                "+init_from_pretrained_model=tts_en_hifigan \\\n",
                "trainer.check_val_every_n_epoch=10 \\\n",
                "model/train_ds=train_ds_finetune \\\n",
                "model/validation_ds=val_ds_finetune\n",
                "```\n",
                "\n",
                "Like when finetuning FastPitch, we lower the learning rate and get rid of the optimizer schedule for finetuning. You will need to create `<your_hifigan_val_manifest>` and the synthesized mels corresponding to it.\n",
                "\n",
                "As mentioned, the above command is not runnable in Colab due to limited compute resources, but you are free to finetune HiFi-GAN on your own machines.\n",
                "\n",
                "### Adding more data\n",
                "We can add more data in two ways. They can be combined for the best effect:\n",
                "\n",
                "* **Add more training data from the new speaker**\n",
                "\n",
                "The entire notebook can be repeated from the top after a new JSON manifest is defined that includes the additional data. Modify your finetuning commands to point to the new manifest. Be sure to increase the number of steps as more data is added to both the FastPitch and HiFi-GAN finetuning.\n",
                "\n",
                "We recommend **1000 steps per minute of audio for fastpitch and 500 steps per minute of audio for HiFi-GAN**.\n",
                "\n",
                "* **Mix new speaker data with old speaker data**\n",
                "\n",
                "We recommend finetuning FastPitch (but not HiFi-GAN) using both old speaker data (LJSpeech in this notebook) and the new speaker data. In this case, please modify the JSON manifests when finetuning FastPitch to include speaker information by adding a `speaker` field to each entry:\n",
                "\n",
                "```\n",
                "{\"audio_filepath\": \"new_speaker.wav\", \"text\": \"sample\", \"duration\": 2.6, \"speaker\": 1}\n",
                "{\"audio_filepath\": \"old_speaker.wav\", \"text\": \"LJSpeech sample\", \"duration\": 2.6, \"speaker\": 0}\n",
                "```\n",
                "\n",
                "5 hours of data from the old speaker should be sufficient for training; it's up to you how much data from the old speaker to use in validation.\n",
                "\n",
                "For the training manifest, since we likely have less data from the new speaker, we need to ensure that the model sees a similar amount of new data and old data. We can do this by repeating samples from the new speaker until we have an equivalent number of samples from the old and new speaker. For each sample from the old speaker, please add a sample from the new speaker in the .json.\n",
                "\n",
                "As a toy example, if we use 4 samples of the old speaker and only 2 samples of the new speaker, we would want the order of samples in our manifest to look something like this:\n",
                "\n",
                "```\n",
                "old_speaker_sample_0\n",
                "new_speaker_sample_0\n",
                "old_speaker_sample_1\n",
                "new_speaker_sample_1\n",
                "old_speaker_sample_2\n",
                "new_speaker_sample_0  # Start repeat of new speaker samples\n",
                "old_speaker_sample_3\n",
                "new_speaker_sample_1\n",
                "```\n",
                "\n",
                "Once the manifests are created, we can modify the FastPitch training command to point to the new training and validation JSON files.\n",
                "\n",
                "We also need to update `model.n_speakers=1` to `model.n_speakers=2`, as well as update the `sup_data_types` specified in the config file to include `speaker_id` (`sup_data_types=[align_prior_matrix,pitch,speaker_id]`). Updating these two fields is very important--otherwise the model will not recognize that there is more than one speaker!\n",
                "\n",
                "Ensure the pitch statistics correspond to the new speaker rather than the old speaker for best results.\n",
                "\n",
                "**For HiFiGAN finetuning, the training should be done on the new speaker data.**"
            ]
        }
    ],
    "metadata": {
        "kernelspec": {
            "display_name": "Python 3.9.15 ('ptl_venv')",
            "language": "python",
            "name": "python3"
        },
        "language_info": {
            "codemirror_mode": {
                "name": "ipython",
                "version": 3
            },
            "file_extension": ".py",
            "mimetype": "text/x-python",
            "name": "python",
            "nbconvert_exporter": "python",
            "pygments_lexer": "ipython3",
            "version": "3.9.15"
        },
        "vscode": {
            "interpreter": {
                "hash": "f8a1d50fd7b1e17bd198f085b8ced031398c6134b0da7c4415c17601bbcccc4e"
            }
        }
    },
    "nbformat": 4,
    "nbformat_minor": 5
}<|MERGE_RESOLUTION|>--- conflicted
+++ resolved
@@ -60,15 +60,8 @@
                 "BRANCH = 'main'\n",
                 "# # If you're using Google Colab and not running locally, uncomment and run this cell.\n",
                 "# !apt-get install sox libsndfile1 ffmpeg\n",
-<<<<<<< HEAD
-                "# !pip install wget text-unidecode pynini==2.1.4\n",
-                "# !python -m pip install git+https://github.com/NVIDIA/NeMo.git@$BRANCH#egg=nemo_toolkit[all]\n",
-                "# !wget https://raw.githubusercontent.com/NVIDIA/NeMo/main/nemo_text_processing/install_pynini.sh\n",
-                "# !bash install_pynini.sh"
-=======
                 "# !pip install wget text-unidecode \n",
                 "# !python -m pip install git+https://github.com/NVIDIA/NeMo.git@$BRANCH#egg=nemo_toolkit[all]\n"
->>>>>>> ef6b8f0d
             ]
         },
         {
@@ -117,15 +110,9 @@
                 "\n",
                 "```\n",
                 "{\"audio_filepath\": \"audio/dartagnan03part1_027_dumas_0047.wav\", \"text\": \"yes monsieur\", \"duration\": 1.04, \"text_no_preprocessing\": \"Yes, monsieur.\", \"text_normalized\": \"Yes, monsieur.\"}\n",
-<<<<<<< HEAD
-                  "```"
-              ]
-          },
-=======
                 "```"
             ]
         },
->>>>>>> ef6b8f0d
         {
             "cell_type": "code",
             "execution_count": null,
@@ -259,10 +246,6 @@
                 "!mkdir -p tts_dataset_files && cd tts_dataset_files \\\n",
                 "&& wget https://raw.githubusercontent.com/NVIDIA/NeMo/$BRANCH/scripts/tts_dataset_files/cmudict-0.7b_nv22.10 \\\n",
                 "&& wget https://raw.githubusercontent.com/NVIDIA/NeMo/$BRANCH/scripts/tts_dataset_files/heteronyms-052722 \\\n",
-<<<<<<< HEAD
-                "&& wget https://raw.githubusercontent.com/NVIDIA/NeMo/$BRANCH/nemo_text_processing/text_normalization/en/data/whitelist/tts.tsv \\\n",
-=======
->>>>>>> ef6b8f0d
                 "&& cd .."
             ]
         },
@@ -304,10 +287,6 @@
                 "  sup_data_path=./fastpitch_sup_data \\\n",
                 "  phoneme_dict_path=tts_dataset_files/cmudict-0.7b_nv22.10 \\\n",
                 "  heteronyms_path=tts_dataset_files/heteronyms-052722 \\\n",
-<<<<<<< HEAD
-                "  whitelist_path=tts_dataset_files/tts.tsv \\\n",
-=======
->>>>>>> ef6b8f0d
                 "  exp_manager.exp_dir=./ljspeech_to_9017_no_mixing_5_mins \\\n",
                 "  +init_from_nemo_model=./tts_en_fastpitch_align.nemo \\\n",
                 "  +trainer.max_steps=1000 ~trainer.max_epochs \\\n",
@@ -339,14 +318,8 @@
                 "  \n",
                 "* `phoneme_dict_path=tts_dataset_files/cmudict-0.7b_nv22.10 \n",
                 "heteronyms_path=tts_dataset_files/heteronyms-052722\n",
-<<<<<<< HEAD
-                "whitelist_path=tts_dataset_files/tts.tsv \n",
-                "`\n",
-                "  * We tell the script where `phoneme_dict_path`, `heteronyms-052722` and `whitelist_path` are located. These are the additional files we downloaded earlier, and are used in preprocessing the data.\n",
-=======
                 "`\n",
                 "  * We tell the script where `phoneme_dict_path` and `heteronyms-052722` are located. These are the additional files we downloaded earlier, and are used in preprocessing the data.\n",
->>>>>>> ef6b8f0d
                 "  \n",
                 "* `exp_manager.exp_dir=./ljspeech_to_9017_no_mixing_5_mins`\n",
                 "  * Where we want to save our log files, tensorboard file, checkpoints, and more.\n",
