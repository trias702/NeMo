--- conflicted
+++ resolved
@@ -58,13 +58,7 @@
     "# # If you're using Colab and not running locally, uncomment and run this cell.\n",
     "# !apt-get install sox libsndfile1 ffmpeg\n",
     "# !pip install wget text-unidecode\n",
-<<<<<<< HEAD
-    "# !python -m pip install git+https://github.com/NVIDIA/NeMo.git@$BRANCH#egg=nemo_toolkit[all]\n",
-    "# !wget https://raw.githubusercontent.com/NVIDIA/NeMo/main/nemo_text_processing/install_pynini.sh\n",
-    "# !bash install_pynini.sh"
-=======
     "# !python -m pip install git+https://github.com/NVIDIA/NeMo.git@$BRANCH#egg=nemo_toolkit[all]\n"
->>>>>>> ef6b8f0d
    ]
   },
   {
@@ -235,10 +229,6 @@
     "\n",
     "phoneme_dict_path: \"scripts/tts_dataset_files/cmudict-0.7b_nv22.10\"\n",
     "heteronyms_path: \"scripts/tts_dataset_files/heteronyms-052722\"\n",
-<<<<<<< HEAD
-    "whitelist_path: \"nemo_text_processing/text_normalization/en/data/whitelist/lj_speech.tsv\"\n",
-=======
->>>>>>> ef6b8f0d
     "```\n",
     "\n",
     "The first part of the yaml defines dataset parameters used by Tacotron. Then in the head of 'model' section there are processing - related parameters. You can see\n",
