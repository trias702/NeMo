{
    "cells": [
        {
            "cell_type": "markdown",
            "metadata": {},
            "source": [
                "# TTS Inference Prosody Control\n",
                "\n",
                "This notebook is intended to teach users how to control duration and pitch with the FastPitch model."
            ]
        },
        {
            "cell_type": "markdown",
            "metadata": {},
            "source": [
                "# License\n",
                "\n",
                "> Copyright (c) 2021, NVIDIA CORPORATION & AFFILIATES.  All rights reserved.\n",
                ">\n",
                "> Licensed under the Apache License, Version 2.0 (the \"License\");\n",
                "> you may not use this file except in compliance with the License.\n",
                "> You may obtain a copy of the License at\n",
                ">\n",
                ">     http://www.apache.org/licenses/LICENSE-2.0\n",
                ">\n",
                "> Unless required by applicable law or agreed to in writing, software\n",
                "> distributed under the License is distributed on an \"AS IS\" BASIS,\n",
                "> WITHOUT WARRANTIES OR CONDITIONS OF ANY KIND, either express or implied.\n",
                "> See the License for the specific language governing permissions and\n",
                "> limitations under the License."
            ]
        },
        {
            "cell_type": "code",
            "execution_count": null,
            "metadata": {
                "tags": []
            },
            "outputs": [],
            "source": [
                "\"\"\"\n",
                "You can either run this notebook locally (if you have all the dependencies and a GPU) or on Google Colab.\n",
                "Instructions for setting up Colab are as follows:\n",
                "1. Open a new Python 3 notebook.\n",
                "2. Import this notebook from GitHub (File -> Upload Notebook -> \"GITHUB\" tab -> copy/paste GitHub URL)\n",
                "3. Connect to an instance with a GPU (Runtime -> Change runtime type -> select \"GPU\" for hardware accelerator)\n",
                "4. Run this cell to set up dependencies.\n",
                "\"\"\"\n",
                "BRANCH = 'main'\n",
                "# # If you're using Google Colab and not running locally, uncomment and run this cell.\n",
                "# !apt-get install sox libsndfile1 ffmpeg\n",
                "# !pip install wget text-unidecode\n",
<<<<<<< HEAD
                "# !python -m pip install git+https://github.com/NVIDIA/NeMo.git@$BRANCH#egg=nemo_toolkit[all]\n",
                "# !wget https://raw.githubusercontent.com/NVIDIA/NeMo/main/nemo_text_processing/install_pynini.sh\n",
                "# !bash install_pynini.sh"
=======
                "# !python -m pip install git+https://github.com/NVIDIA/NeMo.git@$BRANCH#egg=nemo_toolkit[all]\n"
>>>>>>> ef6b8f0d
            ]
        },
        {
            "cell_type": "markdown",
            "metadata": {},
            "source": [
                "## Setup\n",
                "\n",
                "Please run the below cell to import libraries used in this notebook. This cell will load the fastpitch model and hifigan models used in the rest of the notebook. Lastly, two helper functions are defined. One is used for inference while the other is used to plot the inference results."
            ]
        },
        {
            "cell_type": "code",
            "execution_count": null,
            "metadata": {},
            "outputs": [],
            "source": [
                "# Import all libraries\n",
                "import IPython.display as ipd\n",
                "import librosa\n",
                "import librosa.display\n",
                "import numpy as np\n",
                "import torch\n",
                "from matplotlib import pyplot as plt\n",
                "%matplotlib inline\n",
                "\n",
                "# Reduce logging messages for this notebook\n",
                "from nemo.utils import logging\n",
                "logging.setLevel(logging.ERROR)\n",
                "\n",
                "from nemo.collections.tts.models import FastPitchModel\n",
                "from nemo.collections.tts.models import HifiGanModel\n",
                "from nemo.collections.tts.parts.utils.helpers import regulate_len\n",
                "\n",
                "# Load the models from NGC\n",
                "fastpitch = FastPitchModel.from_pretrained(\"tts_en_fastpitch\").eval().cuda()\n",
                "hifigan = HifiGanModel.from_pretrained(\"tts_en_hifigan\").eval().cuda()\n",
                "sr = 22050\n",
                "\n",
                "# Define some helper functions\n",
                "# Define a helper function to go from string to audio\n",
                "def str_to_audio(inp, pace=1.0, durs=None, pitch=None):\n",
                "    with torch.no_grad():\n",
                "        tokens = fastpitch.parse(inp)\n",
                "        spec, _, durs_pred, _, pitch_pred, *_ = fastpitch(text=tokens, durs=durs, pitch=pitch, speaker=None, pace=pace)\n",
                "        audio = hifigan.convert_spectrogram_to_audio(spec=spec).to('cpu').numpy()\n",
                "    return spec, audio, durs_pred, pitch_pred\n",
                "\n",
                "# Define a helper function to plot spectrograms with pitch and display the audio\n",
                "def display_pitch(audio, pitch, sr=22050, durs=None):\n",
                "    fig, ax = plt.subplots(figsize=(12, 6))\n",
                "    spec = np.abs(librosa.stft(audio[0], n_fft=1024))\n",
                "    # Check to see if pitch has been unnormalized\n",
                "    if torch.abs(torch.mean(pitch)) <= 1.0:\n",
                "        # Unnormalize the pitch with LJSpeech's mean and std\n",
                "        pitch = pitch * 65.72037058703644 + 214.72202032404294\n",
                "    # Check to see if pitch has been expanded to the spec length yet\n",
                "    if len(pitch) != spec.shape[0] and durs is not None:\n",
                "        pitch = regulate_len(durs, pitch.unsqueeze(-1))[0].squeeze(-1)\n",
                "    # Plot and display audio, spectrogram, and pitch\n",
                "    ax.plot(pitch.cpu().numpy()[0], color='cyan', linewidth=1)\n",
                "    librosa.display.specshow(np.log(spec+1e-12), y_axis='log')\n",
                "    ipd.display(ipd.Audio(audio, rate=sr))\n",
                "    plt.show()"
            ]
        },
        {
            "cell_type": "markdown",
            "metadata": {},
            "source": [
                "## Duration Control\n",
                "\n",
                "This section is applicable to models that use a duration predictor module. This module is called the Length Regulator and was introduced in FastSpeech [1]. A list of NeMo models that support duration predictors are as follows:\n",
                "\n",
                "- [FastPitch](https://ngc.nvidia.com/catalog/models/nvidia:nemo:tts_en_fastpitch)\n",
                "- [FastPitch_HifiGan_E2E](https://ngc.nvidia.com/catalog/models/nvidia:nemo:tts_en_e2e_fastpitchhifigan)\n",
                "- [FastSpeech2](https://ngc.nvidia.com/catalog/models/nvidia:nemo:tts_en_fastspeech_2)\n",
                "- [FastSpeech2_HifiGan_E2E](https://ngc.nvidia.com/catalog/models/nvidia:nemo:tts_en_e2e_fastspeech2hifigan)\n",
                "- [TalkNet](https://ngc.nvidia.com/catalog/models/nvidia:nemo:tts_en_talknet)\n",
                "- [Glow-TTS](https://ngc.nvidia.com/catalog/models/nvidia:nemo:tts_en_glowtts)\n",
                "\n",
                "While each model has their own implementation of this duration predictor, all of them follow a simple convolutional architecture. The input is the encoded tokens, and the output of the module is a value that represents how many frames in the decoder correspond to each token. It is essentially a hard attention mechanism.\n",
                "\n",
                "Since each model outputs a duration value per token, it is simple to slow down or increase the speech rate by increasing or decreasing these values. Consider the following:\n",
                "\n",
                "```python\n",
                "def regulate_len(durations, pace=1.0):\n",
                "    durations = durations.float() / pace\n",
                "    # The output from the duration predictor module is still a float\n",
                "    # If we want the speech to be faster, we can increase the pace and make each token duration shorter\n",
                "    # Alternatively we can slow down the pace by decreasing the pace parameter\n",
                "    return durations.long()  # Lastly, we need to make the durations integers for subsequent processes\n",
                "```\n",
                "\n",
                "Let's try this out with FastPitch"
            ]
        },
        {
            "cell_type": "code",
            "execution_count": null,
            "metadata": {},
            "outputs": [],
            "source": [
                "#Define what we want the model to say\n",
                "input_string = \"Hey, I am speaking at different paces!\"  # Feel free to change it and experiment\n",
                "\n",
                "# Let's run fastpitch normally\n",
                "_, audio, *_ = str_to_audio(input_string)\n",
                "print(f\"This is fastpitch speaking at the regular pace of 1.0. This example is {len(audio[0])/sr:.3f} seconds long.\")\n",
                "ipd.display(ipd.Audio(audio, rate=sr))\n",
                "\n",
                "# We can speed up the speech by adjusting the pace\n",
                "_, audio, *_ = str_to_audio(input_string, pace=1.2)\n",
                "print(f\"This is fastpitch speaking at the faster pace of 1.2. This example is {len(audio[0])/sr:.3f} seconds long.\")\n",
                "ipd.display(ipd.Audio(audio, rate=sr))\n",
                "\n",
                "# We can slow down the speech by adjusting the pace\n",
                "_, audio, *_ = str_to_audio(input_string, pace=0.75)\n",
                "print(f\"This is fastpitch speaking at the slower pace of 0.75. This example is {len(audio[0])/sr:.3f} seconds long.\")\n",
                "ipd.display(ipd.Audio(audio, rate=sr))"
            ]
        },
        {
            "cell_type": "markdown",
            "metadata": {},
            "source": [
                "## Pitch Control\n",
                "\n",
                "The newer spectrogram generator models predict the pitch for certain words. Since these models predict pitch, we can adjust the predicted pitch in a similar manner to the predicted durations like in the previous section. A list of NeMo models that support pitch control are as follows:\n",
                "\n",
                "- [FastPitch](https://ngc.nvidia.com/catalog/models/nvidia:nemo:tts_en_fastpitch)\n",
                "- [FastPitch_HifiGan_E2E](https://ngc.nvidia.com/catalog/models/nvidia:nemo:tts_en_e2e_fastpitchhifigan)\n",
                "- [FastSpeech2](https://ngc.nvidia.com/catalog/models/nvidia:nemo:tts_en_fastspeech_2)\n",
                "- [FastSpeech2_HifiGan_E2E](https://ngc.nvidia.com/catalog/models/nvidia:nemo:tts_en_e2e_fastspeech2hifigan)\n",
                "- [TalkNet](https://ngc.nvidia.com/catalog/models/nvidia:nemo:tts_en_talknet)\n",
                "\n",
                "### FastPitch\n",
                "\n",
                "As with the previous tutorial, we will focus on FastPitch. FastPitch differs from some other models as it predicts a pitch difference to a normalized (mean 0, std 1) speaker pitch. Other models will just predict the unnormalized pitch. Looking at a simplified version of the FastPitch model, we see\n",
                "\n",
                "```python\n",
                "# Predict pitch\n",
                "pitch_predicted = self.pitch_predictor(enc_out, enc_mask)  # Predicts a pitch that is normalized with speaker statistics \n",
                "pitch_emb = self.pitch_emb(pitch.unsqueeze(1))  # A simple 1D convolution to map the float pitch to a embedding pitch\n",
                "\n",
                "enc_out = enc_out + pitch_emb.transpose(1, 2)  # We add the pitch to the encoder output\n",
                "spec, *_ = self.decoder(input=len_regulated, seq_lens=dec_lens)  # We send the sum to the decoder to get the spectrogram\n",
                "```\n",
                "\n",
                "Let's see the `pitch_predicted` for a sample text. You can run the below cell. You should get an image that looks like the following for the input `Hey, what is my pitch?`:\n",
                "\n",
                "<img src=\"https://raw.githubusercontent.com/NVIDIA/NeMo/main/tutorials/tts/images/fastpitch-pitch.png\">\n",
                "\n",
                "Notice that the last word `pitch` has an increase in pitch to stress that it is a question."
            ]
        },
        {
            "cell_type": "code",
            "execution_count": null,
            "metadata": {},
            "outputs": [],
            "source": [
                "import librosa\n",
                "import librosa.display\n",
                "from matplotlib import pyplot as plt\n",
                "import numpy as np\n",
                "from nemo.collections.tts.parts.utils.helpers import regulate_len\n",
                "%matplotlib inline\n",
                "\n",
                "#Define what we want the model to say\n",
                "input_string = \"Hey, what is my pitch?\"  # Feel free to change it and experiment\n",
                "\n",
                "# Run inference to get spectrogram and pitch\n",
                "with torch.no_grad():\n",
                "    spec, audio, durs_pred, pitch_pred = str_to_audio(input_string)\n",
                "\n",
                "    # FastPitch predicts one pitch value per token. To plot it, we have to expand the token length to the spectrogram length\n",
                "    pitch_pred, _ = regulate_len(durs_pred, pitch_pred.unsqueeze(-1))\n",
                "    pitch_pred = pitch_pred.squeeze(-1)\n",
                "    # Note we have to unnormalize the pitch with LJSpeech's mean and std\n",
                "    pitch_pred = pitch_pred * 65.72037058703644 + 214.72202032404294\n",
                "\n",
                "# Let's plot the predicted pitch and how it affects the predicted audio\n",
                "fig, ax = plt.subplots(figsize=(12, 6))\n",
                "spec = np.abs(librosa.stft(audio[0], n_fft=1024))\n",
                "ax.plot(pitch_pred.cpu().numpy()[0], color='cyan', linewidth=1)\n",
                "librosa.display.specshow(np.log(spec+1e-12), y_axis='log')\n",
                "ipd.display(ipd.Audio(audio, rate=sr))"
            ]
        },
        {
            "cell_type": "markdown",
            "metadata": {},
            "source": [
                "## Plot Control\n",
                "\n",
                "Now that we see how the pitch affects the predicted spectrogram, we can now adjust it to add some effects. We will explore 4 different manipulations:\n",
                "\n",
                "1) Pitch shift\n",
                "\n",
                "2) Pitch flatten\n",
                "\n",
                "3) Pitch inversion\n",
                "\n",
                "4) Pitch amplification"
            ]
        },
        {
            "cell_type": "markdown",
            "metadata": {},
            "source": [
                "### Pitch Shift\n",
                "First, let's handle pitch shifting. To shift the pitch up or down by some Hz, we can just add or subtract as needed. Let's shift the pitch down by 50 Hz and compare it to the previous example."
            ]
        },
        {
            "cell_type": "code",
            "execution_count": null,
            "metadata": {},
            "outputs": [],
            "source": [
                "#Define what we want the model to say\n",
                "input_string = \"Hey, what is my pitch?\"  # Feel free to change it and experiment\n",
                "\n",
                "# Run inference to get spectrogram and pitch\n",
                "with torch.no_grad():\n",
                "    spec_norm, audio_norm, durs_norm_pred, pitch_norm_pred = str_to_audio(input_string)\n",
                "    \n",
                "    # Note we have to unnormalize the pitch with LJSpeech's mean and std\n",
                "    pitch_shift = pitch_norm_pred * 65.72037058703644 + 214.72202032404294\n",
                "    # Now let's pitch shift down by 50Hz\n",
                "    pitch_shift = pitch_shift - 50\n",
                "    # Now we have to renormalize it to be mean 0, std 1\n",
                "    pitch_shift = (pitch_shift - 214.72202032404294) / 65.72037058703644\n",
                "    \n",
                "    # Now we can pass it to the model\n",
                "    spec_shift, audio_shift, durs_shift_pred, _ = str_to_audio(input_string, pitch=pitch_shift)\n",
                "    # NOTE: We do not plot the pitch returned from str_to_audio.\n",
                "    # When we override the pitch, we want to plot the pitch that override the model with.\n",
                "    # In thise case, it is `pitch_shift`\n",
                "\n",
                "# Let's see both results\n",
                "print(\"The first unshifted sample\")\n",
                "display_pitch(audio_norm, pitch_norm_pred, durs=durs_norm_pred)\n",
                "print(\"The second shifted sample. This sample is much deeper than the previous.\")\n",
                "display_pitch(audio_shift, pitch_shift, durs=durs_shift_pred)"
            ]
        },
        {
            "cell_type": "markdown",
            "metadata": {},
            "source": [
                "### Pitch Flattening\n",
                "Second, let's look at pitch flattening. To flatten the pitch, we just set it to 0. Let's run it and compare the results."
            ]
        },
        {
            "cell_type": "code",
            "execution_count": null,
            "metadata": {},
            "outputs": [],
            "source": [
                "#Define what we want the model to say\n",
                "input_string = \"Hey, what is my pitch?\"  # Feel free to change it and experiment\n",
                "\n",
                "# Run inference to get spectrogram and pitch\n",
                "with torch.no_grad():\n",
                "    spec_norm, audio_norm, durs_norm_pred, pitch_norm_pred = str_to_audio(input_string)\n",
                "    \n",
                "    # Now let's set the pitch to 0\n",
                "    pitch_flat = pitch_norm_pred * 0\n",
                "    # Now we can pass it to the model\n",
                "    spec_flat, audio_flat, durs_flat_pred, _ = str_to_audio(input_string, pitch=pitch_flat)\n",
                "\n",
                "# Let's see both results\n",
                "print(\"The first unaltered sample\")\n",
                "display_pitch(audio_norm, pitch_norm_pred, durs=durs_norm_pred)\n",
                "print(\"The second flattened sample. This sample is more monotone than the previous.\")\n",
                "display_pitch(audio_flat, pitch_flat, durs=durs_flat_pred)"
            ]
        },
        {
            "cell_type": "markdown",
            "metadata": {},
            "source": [
                "### Pitch Inversion\n",
                "Third, let's look at pitch inversion. To invert the pitch, we just multiply it by -1. Let's run it and compare the results."
            ]
        },
        {
            "cell_type": "code",
            "execution_count": null,
            "metadata": {},
            "outputs": [],
            "source": [
                "#Define what we want the model to say\n",
                "input_string = \"Hey, what is my pitch?\"  # Feel free to change it and experiment\n",
                "\n",
                "# Run inference to get spectrogram and pitch\n",
                "with torch.no_grad():\n",
                "    spec_norm, audio_norm, durs_norm_pred, pitch_norm_pred = str_to_audio(input_string)\n",
                "    \n",
                "    # Now let's invert the pitch\n",
                "    pitch_inv = pitch_norm_pred * -1\n",
                "    # Now we can pass it to the model\n",
                "    spec_inv, audio_inv, durs_inv_pred, _ = str_to_audio(input_string, pitch=pitch_inv)\n",
                "\n",
                "# Let's see both results\n",
                "print(\"The first unaltered sample\")\n",
                "display_pitch(audio_norm, pitch_norm_pred, durs=durs_norm_pred)\n",
                "print(\"The second inverted sample. This sample sounds less like a question and more like a statement.\")\n",
                "display_pitch(audio_inv, pitch_inv, durs=durs_inv_pred)"
            ]
        },
        {
            "cell_type": "markdown",
            "metadata": {},
            "source": [
                "### Pitch Amplify\n",
                "Lastly, let's look at pitch amplifying. To amplify the pitch, we just multiply it by a positive constant. Let's run it and compare the results."
            ]
        },
        {
            "cell_type": "code",
            "execution_count": null,
            "metadata": {},
            "outputs": [],
            "source": [
                "#Define what we want the model to say\n",
                "input_string = \"Hey, what is my pitch?\"  # Feel free to change it and experiment\n",
                "\n",
                "# Run inference to get spectrogram and pitch\n",
                "with torch.no_grad():\n",
                "    spec_norm, audio_norm, durs_norm_pred, pitch_norm_pred = str_to_audio(input_string)\n",
                "    \n",
                "    # Now let's amplify the pitch\n",
                "    pitch_amp = pitch_norm_pred * 1.5\n",
                "    # Now we can pass it to the model\n",
                "    spec_amp, audio_amp, durs_amp_pred, _ = str_to_audio(input_string, pitch=pitch_amp)\n",
                "\n",
                "# Let's see both results\n",
                "print(\"The first unaltered sample\")\n",
                "display_pitch(audio_norm, pitch_norm_pred, durs=durs_norm_pred)\n",
                "print(\"The second amplified sample.\")\n",
                "display_pitch(audio_amp, pitch_amp, durs=durs_amp_pred)"
            ]
        },
        {
            "cell_type": "markdown",
            "metadata": {},
            "source": [
                "## Putting it all together\n",
                "\n",
                "Now that we understand how to control the duration and pitch of TTS models, we can show how to adjust the voice to sound more solemn (slower speed + lower pitch), or more excited (higher speed + higher pitch)."
            ]
        },
        {
            "cell_type": "code",
            "execution_count": null,
            "metadata": {},
            "outputs": [],
            "source": [
                "#Define what we want the model to say\n",
                "input_string = \"I want to pass on my condolences for your loss.\"\n",
                "\n",
                "# Run inference to get spectrogram and pitch\n",
                "with torch.no_grad():\n",
                "    spec_norm, audio_norm, durs_norm_pred, pitch_norm_pred = str_to_audio(input_string)\n",
                "    \n",
                "    # Let's try to make the speech more solemn\n",
                "    # Let's deamplify the pitch and shift the pitch down by 75% of 1 standard deviation\n",
                "    pitch_sol = (pitch_norm_pred)*0.75-0.75\n",
                "    # Fastpitch tends to raise the pitch before \"loss\" which sounds inappropriate. Let's just remove that pitch raise\n",
                "    pitch_sol[0][-5] += 0.2\n",
                "    # Now let's pass our new pitch to fastpitch with a 90% pacing to slow it down\n",
                "    spec_sol, audio_sol, durs_sol_pred, _ = str_to_audio(input_string, pitch=pitch_sol, pace=0.9)\n",
                "    \n",
                "# Let's see both results\n",
                "print(\"The first unaltered sample\")\n",
                "display_pitch(audio_norm, pitch_norm_pred, durs=durs_norm_pred)\n",
                "print(\"The second solumn sample\")\n",
                "display_pitch(audio_sol, pitch_sol, durs=durs_sol_pred)"
            ]
        },
        {
            "cell_type": "code",
            "execution_count": null,
            "metadata": {},
            "outputs": [],
            "source": [
                "#Define what we want the model to say\n",
                "input_string = \"Congratulations on your promotion.\"\n",
                "\n",
                "# Run inference to get spectrogram and pitch\n",
                "with torch.no_grad():\n",
                "    spec_norm, audio_norm, durs_norm_pred, pitch_norm_pred = str_to_audio(input_string)\n",
                "    \n",
                "    # Let's amplify the pitch to make it sound more animated\n",
                "    # We also pitch shift up by 50% of 1 standard deviation\n",
                "    pitch_excite = (pitch_norm_pred)*1.7+0.5\n",
                "    # Now let's pass our new pitch to fastpitch with a 110% pacing to speed it up\n",
                "    spec_excite, audio_excite, durs_excite_pred, _ = str_to_audio(input_string, pitch=pitch_excite, pace=1.1)\n",
                "    \n",
                "# Let's see both results\n",
                "print(\"The first unaltered sample\")\n",
                "display_pitch(audio_norm, pitch_norm_pred, durs=durs_norm_pred)\n",
                "print(\"The second excited sample\")\n",
                "display_pitch(audio_excite, pitch_excite, durs=durs_excite_pred)"
            ]
        },
        {
            "cell_type": "markdown",
            "metadata": {},
            "source": [
                "## Other Models\n",
                "\n",
                "This notebook lists other models that allow for control of speech rate and pitch. However, please note that not all models accept a `pace`, nor a `pitch` parameter as part of their forward/generate_spectrogram functions. Users who are interested in adding this functionality can use this notebook as a guide on how to do so.\n",
                "\n",
                "### Duration Control\n",
                "\n",
                "Adding duration control is the simpler of the two and one simply needs to add the `regulate_lens` function to the appropriate model for duration control.\n",
                "\n",
                "### Pitch Control\n",
                "\n",
                "Pitch control is more complicated. There are numerous design decisions that differ between models: 1) Whether to normalize the pitch, 2) Whether to predict pitch per spectrogram frame or per token, and more. While the basic transformations presented here (shift, flatten, invert, and amplify) can be done with all pitch predicting models, where to add this pitch transformation will differ depending on the model."
            ]
        },
        {
            "cell_type": "markdown",
            "metadata": {},
            "source": [
                "## References\n",
                "\n",
                "[1] https://arxiv.org/abs/1905.09263"
            ]
        }
    ],
    "metadata": {
        "kernelspec": {
            "display_name": "Python 3 (ipykernel)",
            "language": "python",
            "name": "python3"
        },
        "language_info": {
            "codemirror_mode": {
                "name": "ipython",
                "version": 3
            },
            "file_extension": ".py",
            "mimetype": "text/x-python",
            "name": "python",
            "nbconvert_exporter": "python",
            "pygments_lexer": "ipython3",
            "version": "3.8.6"
        }
    },
    "nbformat": 4,
    "nbformat_minor": 4
}<|MERGE_RESOLUTION|>--- conflicted
+++ resolved
@@ -50,13 +50,7 @@
                 "# # If you're using Google Colab and not running locally, uncomment and run this cell.\n",
                 "# !apt-get install sox libsndfile1 ffmpeg\n",
                 "# !pip install wget text-unidecode\n",
-<<<<<<< HEAD
-                "# !python -m pip install git+https://github.com/NVIDIA/NeMo.git@$BRANCH#egg=nemo_toolkit[all]\n",
-                "# !wget https://raw.githubusercontent.com/NVIDIA/NeMo/main/nemo_text_processing/install_pynini.sh\n",
-                "# !bash install_pynini.sh"
-=======
                 "# !python -m pip install git+https://github.com/NVIDIA/NeMo.git@$BRANCH#egg=nemo_toolkit[all]\n"
->>>>>>> ef6b8f0d
             ]
         },
         {
