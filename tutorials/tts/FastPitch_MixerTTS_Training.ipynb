--- conflicted
+++ resolved
@@ -53,15 +53,8 @@
     "BRANCH = 'main'\n",
     "# # If you're using Colab and not running locally, uncomment and run this cell.\n",
     "# !apt-get install sox libsndfile1 ffmpeg\n",
-<<<<<<< HEAD
-    "# !pip install wget text-unidecode pynini==2.1.4 scipy==1.7.3\n",
-    "# !python -m pip install git+https://github.com/NVIDIA/NeMo.git@$BRANCH#egg=nemo_toolkit[all]\n",
-    "# !wget https://raw.githubusercontent.com/NVIDIA/NeMo/main/nemo_text_processing/install_pynini.sh\n",
-    "# !bash install_pynini.sh"
-=======
     "# !pip install wget text-unidecode scipy==1.7.3\n",
     "# !python -m pip install git+https://github.com/NVIDIA/NeMo.git@$BRANCH#egg=nemo_toolkit[all]\n"
->>>>>>> ef6b8f0d
    ]
   },
   {
@@ -203,13 +196,8 @@
    "metadata": {},
    "outputs": [],
    "source": [
-<<<<<<< HEAD
-    "from nemo_text_processing.g2p.modules import EnglishG2p\n",
-    "from nemo.collections.tts.torch.data import TTSDataset\n",
-=======
     "from nemo.collections.tts.g2p.models.en_us_arpabet import EnglishG2p\n",
     "from nemo.collections.tts.data.dataset import TTSDataset\n",
->>>>>>> ef6b8f0d
     "from nemo_text_processing.text_normalization.normalize import Normalizer\n",
     "from nemo.collections.common.tokenizers.text_to_speech.tts_tokenizers import EnglishPhonemesTokenizer, EnglishCharsTokenizer"
    ]
@@ -240,10 +228,6 @@
     "!mkdir -p tts_dataset_files && cd tts_dataset_files \\\n",
     "&& wget https://raw.githubusercontent.com/NVIDIA/NeMo/$BRANCH/scripts/tts_dataset_files/cmudict-0.7b_nv22.10 \\\n",
     "&& wget https://raw.githubusercontent.com/NVIDIA/NeMo/$BRANCH/scripts/tts_dataset_files/heteronyms-052722 \\\n",
-<<<<<<< HEAD
-    "&& wget https://raw.githubusercontent.com/NVIDIA/NeMo/$BRANCH/nemo_text_processing/text_normalization/en/data/whitelist/lj_speech.tsv \\\n",
-=======
->>>>>>> ef6b8f0d
     "&& cd .."
    ]
   },
@@ -278,11 +262,7 @@
    "id": "82a2eacb",
    "metadata": {},
    "source": [
-<<<<<<< HEAD
-    "TTS text preprocessing pipeline consists of two stages: text normalization and text tokenization. Both of them can be handled by `nemo.collections.tts.torch.data.TTSDataset` for training.  \n",
-=======
     "TTS text preprocessing pipeline consists of two stages: text normalization and text tokenization. Both of them can be handled by `nemo.collections.tts.data.dataset.TTSDataset` for training.  \n",
->>>>>>> ef6b8f0d
     "\n",
     "Our current example dataset is in English, so let's use `nemo_text_processing.text_normalization.normalize.Normalizer` for normalization which supports English (and many other languages!) and `nemo.collections.common.tokenizers.text_to_speech.tts_tokenizers.EnglishCharsTokenizer`. So, our model will receive grapheme representation of text (graphemes) as input."
    ]
@@ -298,10 +278,6 @@
     "text_normalizer = Normalizer(\n",
     "    lang=\"en\", \n",
     "    input_case=\"cased\", \n",
-<<<<<<< HEAD
-    "    whitelist=\"tts_dataset_files/lj_speech.tsv\"\n",
-=======
->>>>>>> ef6b8f0d
     ")\n",
     "\n",
     "text_normalizer_call_kwargs = {\n",
@@ -440,10 +416,6 @@
     "text_normalizer = Normalizer(\n",
     "    lang=\"en\", \n",
     "    input_case=\"cased\", \n",
-<<<<<<< HEAD
-    "    whitelist=\"tts_dataset_files/lj_speech.tsv\"\n",
-=======
->>>>>>> ef6b8f0d
     ")\n",
     "\n",
     "text_normalizer_call_kwargs = {\n",
@@ -524,10 +496,6 @@
     "  validation_datasets=tests/data/asr/an4_val.json \\\n",
     "  sup_data_types=\"['align_prior_matrix', 'pitch']\" \\\n",
     "  sup_data_path={fastpitch_sup_data_path} \\\n",
-<<<<<<< HEAD
-    "  whitelist_path=tts_dataset_files/lj_speech.tsv \\\n",
-=======
->>>>>>> ef6b8f0d
     "  pitch_mean={pitch_mean} \\\n",
     "  pitch_std={pitch_std} \\\n",
     "  pitch_fmin={pitch_min} \\\n",
@@ -584,10 +552,6 @@
     "sup_data_path={mixer_tts_sup_data_path} \\\n",
     "phoneme_dict_path=tts_dataset_files/cmudict-0.7b_nv22.10 \\\n",
     "heteronyms_path=tts_dataset_files/heteronyms-052722 \\\n",
-<<<<<<< HEAD
-    "whitelist_path=tts_dataset_files/lj_speech.tsv \\\n",
-=======
->>>>>>> ef6b8f0d
     "pitch_mean={pitch_mean} \\\n",
     "pitch_std={pitch_std} \\\n",
     "model.train_ds.dataloader_params.batch_size=6 \\\n",
