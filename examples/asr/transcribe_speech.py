--- conflicted
+++ resolved
@@ -183,7 +183,7 @@
     # get audio filenames
     if not cfg.is_shelve:
         if cfg.audio_dir is not None:
-            filepaths = list(glob.glob(os.path.join(cfg.audio_dir, f"*.{cfg.audio_type}")))
+            filepaths = list(glob.glob(os.path.join(cfg.audio_dir, f"**/*.{cfg.audio_type}"), recursive=True))
         else:
             # get filenames from manifest
             filepaths = []
@@ -191,6 +191,7 @@
                 logging.error(f"The input dataset_manifest {cfg.dataset_manifest} is empty. Exiting!")
                 return None
     
+            manifest_dir = Path(cfg.dataset_manifest).parent
             with open(cfg.dataset_manifest, 'r') as f:
                 has_two_fields = []
                 for line in f:
@@ -199,35 +200,19 @@
                         has_two_fields.append(True)
                     else:
                         has_two_fields.append(False)
-                    filepaths.append(item['audio_filepath'])
+                    audio_file = Path(item['audio_filepath'])
+                    if not audio_file.is_file() and not audio_file.is_absolute():
+                        audio_file = manifest_dir / audio_file
+                    filepaths.append(str(audio_file.absolute()))
             partial_audio = all(has_two_fields)
     else:
         if not (os.path.exists(cfg.dataset_manifest) and os.path.isfile(os.path.join(cfg.dataset_manifest, "db.dat"))):
             logging.error(f"The input shelve db directory {cfg.dataset_manifest} is empty or does not exist. Exiting!")
             return None
-<<<<<<< HEAD
         partial_audio = False
         with shelve.open(f'{os.path.join(cfg.dataset_manifest, "db")}', 'r') as db:
             filepaths = list(db.keys())
     
-=======
-
-        manifest_dir = Path(cfg.dataset_manifest).parent
-        with open(cfg.dataset_manifest, 'r') as f:
-            has_two_fields = []
-            for line in f:
-                item = json.loads(line)
-                if "offset" in item and "duration" in item:
-                    has_two_fields.append(True)
-                else:
-                    has_two_fields.append(False)
-                audio_file = Path(item['audio_filepath'])
-                if not audio_file.is_file() and not audio_file.is_absolute():
-                    audio_file = manifest_dir / audio_file
-                filepaths.append(str(audio_file.absolute()))
-        partial_audio = all(has_two_fields)
-
->>>>>>> 41f27a5e
     logging.info(f"\nTranscribing {len(filepaths)} files...\n")
 
     # setup AMP (optional)
