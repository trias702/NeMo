--- conflicted
+++ resolved
@@ -15,11 +15,7 @@
 import contextlib
 import os
 from dataclasses import dataclass, is_dataclass
-<<<<<<< HEAD
-from typing import Optional
-=======
 from typing import Optional, Union
->>>>>>> ef6b8f0d
 
 import pytorch_lightning as pl
 import torch
@@ -39,10 +35,6 @@
 from nemo.collections.common.tokenizers.aggregate_tokenizer import AggregateTokenizer
 from nemo.core.config import hydra_runner
 from nemo.utils import logging
-<<<<<<< HEAD
-
-=======
->>>>>>> ef6b8f0d
 
 """
 Transcribe audio file on a single CPU/GPU. Useful for transcription of moderate amounts of audio data.
@@ -114,13 +106,9 @@
     pretrained_name: Optional[str] = None  # Name of a pretrained model
     audio_dir: Optional[str] = None  # Path to a directory which contains audio files
     dataset_manifest: Optional[str] = None  # Path to dataset's JSON manifest
-<<<<<<< HEAD
-    channel_selector: Optional[int] = None  # Used to select a single channel from multi-channel files
-=======
     channel_selector: Optional[
         Union[int, str]
     ] = None  # Used to select a single channel from multichannel audio, or use average across channels
->>>>>>> ef6b8f0d
     audio_key: str = 'audio_filepath'  # Used to override the default audio key in dataset_manifest
     eval_config_yaml: Optional[str] = None  # Path to a yaml file of config of evaluation
 
@@ -205,14 +193,9 @@
     else:
         device = [cfg.cuda]
         accelerator = 'gpu'
-<<<<<<< HEAD
-    map_location = torch.device('cuda:{}'.format(device[0]) if accelerator == 'gpu' else 'cpu')
-    logging.info(f"Inference will be done on device : {device}")
-=======
         map_location = torch.device(f'cuda:{cfg.cuda}')
 
     logging.info(f"Inference will be done on device: {map_location}")
->>>>>>> ef6b8f0d
 
     asr_model, model_name = setup_model(cfg, map_location)
 
