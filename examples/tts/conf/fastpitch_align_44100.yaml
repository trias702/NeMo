--- conflicted
+++ resolved
@@ -29,10 +29,6 @@
 
 phoneme_dict_path: "scripts/tts_dataset_files/cmudict-0.7b_nv22.10"
 heteronyms_path: "scripts/tts_dataset_files/heteronyms-052722"
-<<<<<<< HEAD
-whitelist_path: "nemo_text_processing/text_normalization/en/data/whitelist/lj_speech.tsv"
-=======
->>>>>>> ef6b8f0d
 
 model:
   learn_alignment: true
@@ -62,10 +58,6 @@
     _target_: nemo_text_processing.text_normalization.normalize.Normalizer
     lang: en
     input_case: cased
-<<<<<<< HEAD
-    whitelist: ${whitelist_path}
-=======
->>>>>>> ef6b8f0d
 
   text_normalizer_call_kwargs:
     verbose: false
@@ -80,11 +72,7 @@
     apostrophe: true
     pad_with_space: true
     g2p:
-<<<<<<< HEAD
-      _target_: nemo_text_processing.g2p.modules.EnglishG2p
-=======
       _target_: nemo.collections.tts.g2p.models.en_us_arpabet.EnglishG2p
->>>>>>> ef6b8f0d
       phoneme_dict: ${phoneme_dict_path}
       heteronyms: ${heteronyms_path}
       phoneme_probability: 0.5
