--- conflicted
+++ resolved
@@ -54,11 +54,7 @@
     apostrophe: true
     pad_with_space: true
     g2p:
-<<<<<<< HEAD
-      _target_: nemo_text_processing.g2p.modules.EnglishG2p
-=======
       _target_: nemo.collections.tts.g2p.models.en_us_arpabet.EnglishG2p
->>>>>>> ef6b8f0d
       phoneme_dict: ${phoneme_dict_path}
       heteronyms: ${heteronyms_path}
 
