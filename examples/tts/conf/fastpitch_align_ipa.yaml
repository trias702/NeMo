# This config contains the default values for training a FastPitch model with aligner.
# If you want to train a model on other dataset, you can change config values according to your dataset.
# Most dataset-specific arguments are in the head of the config file, see below.

name: FastPitch

train_dataset: ???
validation_datasets: ???
sup_data_path: ???
sup_data_types: [ "align_prior_matrix", "pitch" ]

# Default values from librosa.pyin
pitch_fmin: 65.40639132514966
pitch_fmax: 2093.004522404789

# these frame-wise values depend on pitch_fmin and pitch_fmax, you can get values
# by running `scripts/dataset_processing/tts/extract_sup_data.py`
pitch_mean: ???  # e.g. 212.35873413085938 for LJSpeech
pitch_std:  ???  # e.g.  68.52806091308594 for LJSpeech

# Default values for dataset with sample_rate=22050
sample_rate: 22050
n_mel_channels: 80
n_window_size: 1024
n_window_stride: 256
n_fft: 1024
lowfreq: 0
highfreq: 8000
window: hann

<<<<<<< HEAD
phoneme_dict_path: "scripts/tts_dataset_files/ipa_cmudict-0.7b_nv22.10.txt"
=======
phoneme_dict_path: "scripts/tts_dataset_files/ipa_cmudict-0.7b_nv23.01.txt"
>>>>>>> ef6b8f0d
heteronyms_path: "scripts/tts_dataset_files/heteronyms-052722"

model:
  learn_alignment: true
  bin_loss_warmup_epochs: 100

  n_speakers: 1
  max_token_duration: 75
  symbols_embedding_dim: 384
  pitch_embedding_kernel_size: 3

  pitch_fmin: ${pitch_fmin}
  pitch_fmax: ${pitch_fmax}

  pitch_mean: ${pitch_mean}
  pitch_std: ${pitch_std}

  sample_rate: ${sample_rate}
  n_mel_channels: ${n_mel_channels}
  n_window_size: ${n_window_size}
  n_window_stride: ${n_window_stride}
  n_fft: ${n_fft}
  lowfreq: ${lowfreq}
  highfreq: ${highfreq}
  window: ${window}

  text_normalizer:
    _target_: nemo_text_processing.text_normalization.normalize.Normalizer
    lang: en
    input_case: cased

  text_normalizer_call_kwargs:
    verbose: false
    punct_pre_process: true
    punct_post_process: true

  text_tokenizer:
    _target_: nemo.collections.common.tokenizers.text_to_speech.tts_tokenizers.IPATokenizer
    punct: true
    apostrophe: true
    pad_with_space: true
    g2p:
<<<<<<< HEAD
      _target_: nemo_text_processing.g2p.modules.IPAG2P
=======
      _target_: nemo.collections.tts.g2p.models.i18n_ipa.IpaG2p
>>>>>>> ef6b8f0d
      phoneme_dict: ${phoneme_dict_path}
      heteronyms: ${heteronyms_path}
      phoneme_probability: 0.8
      # Relies on the heteronyms list for anything that needs to be disambiguated
      ignore_ambiguous_words: false
      use_chars: true
      use_stresses: true
  train_ds:
    dataset:
      _target_: nemo.collections.tts.data.dataset.TTSDataset
      manifest_filepath: ${train_dataset}
      sample_rate: ${model.sample_rate}
      sup_data_path: ${sup_data_path}
      sup_data_types: ${sup_data_types}
      n_fft: ${model.n_fft}
      win_length: ${model.n_window_size}
      hop_length: ${model.n_window_stride}
      window: ${model.window}
      n_mels: ${model.n_mel_channels}
      lowfreq: ${model.lowfreq}
      highfreq: ${model.highfreq}
      max_duration: null
      min_duration: 0.1
      ignore_file: null
      trim: false
      pitch_fmin: ${model.pitch_fmin}
      pitch_fmax: ${model.pitch_fmax}
      pitch_norm: true
      pitch_mean: ${model.pitch_mean}
      pitch_std: ${model.pitch_std}
      use_beta_binomial_interpolator: true

    dataloader_params:
      drop_last: false
      shuffle: true
      batch_size: 32
      num_workers: 12

  validation_ds:
    dataset:
      _target_: nemo.collections.tts.data.dataset.TTSDataset
      manifest_filepath: ${validation_datasets}
      sample_rate: ${model.sample_rate}
      sup_data_path: ${sup_data_path}
      sup_data_types: ${sup_data_types}
      n_fft: ${model.n_fft}
      win_length: ${model.n_window_size}
      hop_length: ${model.n_window_stride}
      window: ${model.window}
      n_mels: ${model.n_mel_channels}
      lowfreq: ${model.lowfreq}
      highfreq: ${model.highfreq}
      max_duration: null
      min_duration: null
      ignore_file: null
      trim: false
      pitch_fmin: ${model.pitch_fmin}
      pitch_fmax: ${model.pitch_fmax}
      pitch_norm: true
      pitch_mean: ${model.pitch_mean}
      pitch_std: ${model.pitch_std}
      use_beta_binomial_interpolator: true

    dataloader_params:
      drop_last: false
      shuffle: false
      batch_size: 32
      num_workers: 8

  preprocessor:
    _target_: nemo.collections.asr.modules.AudioToMelSpectrogramPreprocessor
    features: ${model.n_mel_channels}
    lowfreq: ${model.lowfreq}
    highfreq: ${model.highfreq}
    n_fft: ${model.n_fft}
    n_window_size: ${model.n_window_size}
    window_size: false
    n_window_stride: ${model.n_window_stride}
    window_stride: false
    pad_to: 1
    pad_value: 0
    sample_rate: ${model.sample_rate}
    window: ${model.window}
    normalize: null
    preemph: null
    dither: 0.0
    frame_splicing: 1
    log: true
    log_zero_guard_type: add
    log_zero_guard_value: 1e-05
    mag_power: 1.0

  input_fft: #n_embed and padding_idx are added by the model
    _target_: nemo.collections.tts.modules.transformer.FFTransformerEncoder
    n_layer: 6
    n_head: 1
    d_model: ${model.symbols_embedding_dim}
    d_head: 64
    d_inner: 1536
    kernel_size: 3
    dropout: 0.1
    dropatt: 0.1
    dropemb: 0.0
    d_embed: ${model.symbols_embedding_dim}

  output_fft:
    _target_: nemo.collections.tts.modules.transformer.FFTransformerDecoder
    n_layer: 6
    n_head: 1
    d_model: ${model.symbols_embedding_dim}
    d_head: 64
    d_inner: 1536
    kernel_size: 3
    dropout: 0.1
    dropatt: 0.1
    dropemb: 0.0

  alignment_module:
    _target_: nemo.collections.tts.modules.aligner.AlignmentEncoder
    n_text_channels: ${model.symbols_embedding_dim}

  duration_predictor:
    _target_: nemo.collections.tts.modules.fastpitch.TemporalPredictor
    input_size: ${model.symbols_embedding_dim}
    kernel_size: 3
    filter_size: 256
    dropout: 0.1
    n_layers: 2

  pitch_predictor:
    _target_: nemo.collections.tts.modules.fastpitch.TemporalPredictor
    input_size: ${model.symbols_embedding_dim}
    kernel_size: 3
    filter_size: 256
    dropout: 0.1
    n_layers: 2

  optim:
    name: adamw
    lr: 1e-3
    betas: [0.9, 0.999]
    weight_decay: 1e-6

    sched:
      name: NoamAnnealing
      warmup_steps: 1000
      last_epoch: -1
      d_model: 1  # Disable scaling based on model dim

trainer:
  num_nodes: 1
  devices: 1
  accelerator: gpu
  strategy: ddp
  precision: 32
  max_epochs: 1000
  accumulate_grad_batches: 1
  gradient_clip_val: 1000.0
  enable_checkpointing: False # Provided by exp_manager
  logger: false # Provided by exp_manager
  log_every_n_steps: 100
  check_val_every_n_epoch: 5
  benchmark: false

exp_manager:
  exp_dir: null
  name: ${name}
  create_tensorboard_logger: true
  create_checkpoint_callback: true
  checkpoint_callback_params:
    monitor: val_loss
  resume_if_exists: false
  resume_ignore_no_checkpoint: false<|MERGE_RESOLUTION|>--- conflicted
+++ resolved
@@ -28,11 +28,7 @@
 highfreq: 8000
 window: hann
 
-<<<<<<< HEAD
-phoneme_dict_path: "scripts/tts_dataset_files/ipa_cmudict-0.7b_nv22.10.txt"
-=======
 phoneme_dict_path: "scripts/tts_dataset_files/ipa_cmudict-0.7b_nv23.01.txt"
->>>>>>> ef6b8f0d
 heteronyms_path: "scripts/tts_dataset_files/heteronyms-052722"
 
 model:
@@ -75,11 +71,7 @@
     apostrophe: true
     pad_with_space: true
     g2p:
-<<<<<<< HEAD
-      _target_: nemo_text_processing.g2p.modules.IPAG2P
-=======
       _target_: nemo.collections.tts.g2p.models.i18n_ipa.IpaG2p
->>>>>>> ef6b8f0d
       phoneme_dict: ${phoneme_dict_path}
       heteronyms: ${heteronyms_path}
       phoneme_probability: 0.8
