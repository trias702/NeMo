--- conflicted
+++ resolved
@@ -20,15 +20,11 @@
 from omegaconf import open_dict
 from pytorch_lightning import Trainer
 
-<<<<<<< HEAD
-from nemo.collections.nlp.parts.nlp_overrides import NLPDDPStrategy, NLPSaveRestoreConnector
-=======
 from nemo.collections.nlp.parts.nlp_overrides import (
     NEMO_MEGATRON_MODEL_PARALLEL_APPSTATE_OVERRIDE,
     NLPDDPStrategy,
     NLPSaveRestoreConnector,
 )
->>>>>>> ef6b8f0d
 from nemo.utils import logging, model_utils
 from nemo.utils.app_state import AppState
 
@@ -235,10 +231,6 @@
         model.save_to(write_path)
 
 
-<<<<<<< HEAD
-def split_partition(model, partitions, tp_size, write_path=None, megatron_legacy=False):
-    if len(partitions) != 1:
-=======
 def split_partition(
     model,
     partitions,
@@ -251,7 +243,6 @@
     megatron_legacy: bool = False,
 ):
     if len(partitions) != 2:
->>>>>>> ef6b8f0d
         raise ValueError(
             "Can only split partitions of model with TP=1. For partitions of models with TP>1, merge first."
         )
@@ -347,40 +338,6 @@
     logging.info("\n")
 
     splits = []
-<<<<<<< HEAD
-    for param_name, param in model.named_parameters():
-        if param.shape == partitions[0][idx].shape:
-            split = [partitions[0][idx].data] * tp_size
-        elif param.shape[0] == partitions[0][idx].shape[0]:
-            split = torch.split(partitions[0][idx].data, param.shape[-1], dim=-1)
-        else:
-            # For T5-converted weights, the splitting needs to be strided such that q,k,v weights are bunched together on each tensor-parallel rank.
-            if 'query_key_value.weight' in param_name and megatron_legacy:
-                split_dim = partitions[0][idx].data.shape[0]
-                if split_dim % (tp_size * 3) != 0:
-                    raise ValueError(
-                        f"Can not split Q,K,V parameter {param_name} with shape {param.shape} into tensor parallel size {tp_size}. Not divisible by {tp_size * 3}."
-                    )
-                tp_qkv_splits = torch.chunk(partitions[0][idx].data, tp_size * 3, dim=0)
-                split = []
-                for i in range(tp_size):
-                    tp_qkv = torch.cat([tp_qkv_splits[item] for item in range(i, tp_size * 3, tp_size)])
-                    split.append(tp_qkv)
-            elif 'key_value.weight' in param_name and megatron_legacy:
-                split_dim = partitions[0][idx].data.shape[0]
-                if split_dim % (tp_size * 2) != 0:
-                    raise ValueError(
-                        f"Can not split K,V parameter {param_name} with shape {param.shape} into tensor parallel size {tp_size}. Not divisible by {tp_size * 2}."
-                    )
-                tp_qkv_splits = torch.chunk(partitions[0][idx].data, tp_size * 2, dim=0)
-                split = []
-                for i in range(tp_size):
-                    tp_qkv = torch.cat([tp_qkv_splits[item] for item in range(i, tp_size * 2, tp_size)])
-                    split.append(tp_qkv)
-            # Regular split for Megatron and NeMo-Megatron models.
-            else:
-                split = torch.split(partitions[0][idx].data, param.shape[0], dim=0)
-=======
 
     # Backup index when EncDec models reset the index to fill in the first embedding matrices (when pp split rank == pp rank)
     computed_index = idx
@@ -430,7 +387,6 @@
             param_name, param, partitions, idx, tp_size, pp_size, pp_rank, pp_split_rank, megatron_legacy
         )
 
->>>>>>> ef6b8f0d
         splits.append(split)
         idx += 1
 
@@ -481,11 +437,7 @@
 
         idx = 0
         for name, param in model.named_parameters():
-<<<<<<< HEAD
-            split_val = splits[idx][i].clone()
-=======
             split_val = splits[idx][tp_rank].clone()
->>>>>>> ef6b8f0d
 
             if param.shape != split_val.shape:
                 logging.info(
@@ -534,10 +486,7 @@
         help="NeMo model class. This script should support all NeMo megatron models that use Tensor Parallel",
     )
     parser.add_argument("--precision", default=16, help="PyTorch Lightning Trainer precision flag")
-<<<<<<< HEAD
-=======
     parser.add_argument('--num_gpu_per_node', default=8, type=int, help='Number of GPUs per node')
->>>>>>> ef6b8f0d
     parser.add_argument(
         "--megatron_legacy",
         action="store_true",
@@ -550,8 +499,6 @@
         default=None,
         help="Path to the tokenizer model path if your model uses a tokenizer model as an artifact. This is needed if your model uses a sentencepiece tokenizer.",
     )
-<<<<<<< HEAD
-=======
     parser.add_argument(
         "--tokenizer_vocab_file",
         type=str,
@@ -560,7 +507,6 @@
         help="Path to the tokenizer model path if your model uses a tokenizer model as an artifact. This is needed if your model uses a sentencepiece tokenizer.",
     )
     parser.add_argument('--model_extracted_dir', type=str, default=None, help='Path to extracted model directory')
->>>>>>> ef6b8f0d
 
     args = parser.parse_args()
 
@@ -684,12 +630,6 @@
         app_state.tensor_model_parallel_rank = 0
         app_state.pipeline_model_parallel_size = 0
         app_state.model_parallel_size = 1
-<<<<<<< HEAD
-        trainer = Trainer(devices=1, strategy=NLPDDPStrategy(), accelerator="cpu", precision=precision)
-        if args.tokenizer_model_path is not None:
-            model.cfg.tokenizer.model = args.tokenizer_model_path
-        model = cls(model.cfg, trainer).to('cpu')
-=======
 
         trainer = Trainer(devices=1, strategy=NLPDDPStrategy(), accelerator="cpu", precision=precision)
 
@@ -707,7 +647,6 @@
 
         model = cls(model.cfg, trainer)
         model = model.to('cpu')
->>>>>>> ef6b8f0d
         model._save_restore_connector = NLPSaveRestoreConnector()
 
         if tgt_tp_size > 1 or tgt_pp_size > 1:
@@ -727,8 +666,6 @@
         # If input model has TP = 1 and PP = 1
         app_state.model_parallel_size = 1
         model = cls.restore_from(restore_path=args.model_file, trainer=trainer, map_location=torch.device("cpu"))
-<<<<<<< HEAD
-=======
         model.to(dtype=dtype)
 
     # If target model has TP > 1 or PP > 1
@@ -795,23 +732,12 @@
             app_state.model_parallel_size = (
                 app_state.pipeline_model_parallel_size * app_state.tensor_model_parallel_size
             )
->>>>>>> ef6b8f0d
 
             trainer = Trainer(devices=1, strategy=NLPDDPStrategy(), accelerator="cpu", precision=precision)
             if args.tokenizer_model_path is not None:
                 with open_dict(model.cfg):
                     model.cfg.tokenizer.model = args.tokenizer_model_path
 
-<<<<<<< HEAD
-        model.cfg.tensor_model_parallel_size = tgt_tp_size
-        app_state.model_parallel_size = tgt_tp_size
-        trainer = Trainer(devices=1, strategy=NLPDDPStrategy(), accelerator="cpu", precision=precision)
-        if args.tokenizer_model_path is not None:
-            model.cfg.tokenizer.model = args.tokenizer_model_path
-        model = cls(model.cfg, trainer).to('cpu')
-        model._save_restore_connector = NLPSaveRestoreConnector()
-        split_partition(model, partitions, tgt_tp_size, args.target_file, args.megatron_legacy)
-=======
             model = cls(model.cfg, trainer).to('cpu')
             model._save_restore_connector = NLPSaveRestoreConnector()
             model.to(dtype=dtype)
@@ -870,7 +796,6 @@
                 f"and local rank {app_state.local_rank}. Should be -1 if all parameters have been assigned. "
                 f"Currently, seems some parameters were not assigned."
             )
->>>>>>> ef6b8f0d
 
     logging.info("Successfully finished changing partitions!")
 
