name: megatron_virtual_prompt_gpt

trainer:
  devices: 1
  accelerator: gpu
  num_nodes: 1
  precision: 16
  logger: False # logger provided by exp_manager
  enable_checkpointing: False
  replace_sampler_ddp: False
  max_epochs: 3 # min 25 recommended
  max_steps: -1 # consumed_samples = global_step * micro_batch_size * data_parallel_size * accumulate_grad_batches
  log_every_n_steps: 10 # frequency with which training steps are logged 
  val_check_interval: 1.0 # If is an int n > 1, will run val every n training steps, if a float 0.0 - 1.0 will run val every epoch fraction, e.g. 0.25 will run val every quarter epoch
  gradient_clip_val: 1.0
  resume_from_checkpoint: null # The path to a checkpoint file to continue the training, restores the whole state including the epoch, step, LR schedulers, apex, etc.
  benchmark: False
  


exp_manager:
  explicit_log_dir: null
  exp_dir: null
  name: ${name}
  create_wandb_logger: False
  wandb_logger_kwargs:
    project: null
    name: null
  resume_if_exists: True
  resume_ignore_no_checkpoint: True
  create_checkpoint_callback: True
  checkpoint_callback_params:
    monitor: val_loss
    save_top_k: 2
    mode: min
    save_nemo_on_train_end: False # Should be false, correct prompt learning model file is saved at model.nemo_path set below, 
    filename: 'megatron_gpt_prompt_tune--{val_loss:.3f}-{step}'
    model_parallel_size: ${model.tensor_model_parallel_size}
    save_best_model: True
  create_early_stopping_callback: True
  early_stopping_callback_params:
    monitor: "val_loss"
    mode: "min"
    min_delta: 0.001
    patience: 10
    verbose: True
  

model:
  seed: 1234
  nemo_path: ${name}.nemo # .nemo filename/absolute path to where the virtual prompt model parameters will be saved
  virtual_prompt_style: 'p-tuning' # one of 'prompt-tuning', 'p-tuning', or 'inference'
  tensor_model_parallel_size: 1 # intra-layer model parallelism
  pipeline_model_parallel_size: 1 # inter-layer model parallelism
  global_batch_size: 8
  micro_batch_size: 4
  validation_global_batch_size: ${model.global_batch_size}
  validation_micro_batch_size: ${model.micro_batch_size}
  validation_drop_last: False
  report_validation_metric: False
  validation_metric: 'accuracy'

  restore_path: null # Path to an existing p-tuned/prompt tuned .nemo model you wish to add new tasks to or run inference with
  language_model_path: ??? # Path to the GPT language model .nemo file, always required
  save_nemo_on_validation_end: True # Saves an inference ready .nemo file every time a checkpoint is saved during training. 
  existing_tasks: ['boolq', 'intent_and_slot'] # List of tasks the model has already been p-tuned/prompt-tuned for, needed when a restore path is given
  new_tasks: ['rte'] # List of new tasknames to be prompt-tuned
  


  ## Sequence Parallelism
  # Makes tensor parallelism more memory efficient for LLMs (20B+) by parallelizing layer norms and dropout sequentially
  # See Reducing Activation Recomputation in Large Transformer Models: https://arxiv.org/abs/2205.05198 for more details.
  sequence_parallel: False

  ## Activation Checkpoint 
  activations_checkpoint_granularity: null # 'selective' or 'full' 
  activations_checkpoint_method: null # 'uniform', 'block', not used with 'selective'
  # 'uniform' divides the total number of transformer layers and checkpoints the input activation
  # of each chunk at the specified granularity
  # 'block' checkpoints the specified number of layers per pipeline stage at the specified granularity
  activations_checkpoint_num_layers: null # not used with 'selective'

  task_templates: # Add more/replace tasks as needed, these are just examples
  - taskname: "boolq" # The task name
    prompt_template: "<|VIRTUAL_PROMPT_0|> Passage: {passage} <|VIRTUAL_PROMPT_1|> \nQuestion: {question} \nAnswer: {answer}" # Prompt template for task, specify virtual prompt positions with <|VIRTUAL_PROMPT_#|>
    total_virtual_tokens: 30 # Sum of tokens in virtual_token_splits must add to this number. Can differ between new and existing tasks, but must match across all new tasks being tuned at the same time.
    virtual_token_splits: [20, 10] # number of virtual tokens to be inserted at each VIRTUAL PROMPT location, must add to total_virtual_tokens
    truncate_field: "passage" # The {field} in the prompt template whose text will be truncated if the input is too long, if null, inputs that are too long will just be skipped.
    answer_only_loss: True 
    answer_field: "answer"

  - taskname: "intent_and_slot"
    prompt_template: "<|VIRTUAL_PROMPT_0|> intent options: {intent_options} <|VIRTUAL_PROMPT_1|> slot options: {slot_options} <|VIRTUAL_PROMPT_2|> {utterance} \nintent: {intent} \nslot: {slot}"
    total_virtual_tokens: 30
    answer_only_loss: False 
    virtual_token_splits: [15, 10, 5]
    truncate_field: null

  - taskname: "rte" 
    prompt_template: "<|VIRTUAL_PROMPT_0|>{premise}\n{hypothesis}\nAnswer: {answer}" 
    total_virtual_tokens: 9 
    virtual_token_splits: [9] 
    truncate_field: null
    answer_only_loss: True
    answer_field: "answer"
  
  - taskname: "squad" 
    prompt_template: "<|VIRTUAL_PROMPT_0|> context: {context} question: {question} answer: {answer}" 
    total_virtual_tokens: 10
    virtual_token_splits: [10]
    truncate_field: null
    answer_only_loss: True
    answer_field: "answer"
<<<<<<< HEAD
=======

  - taskname: "taskname"
    prompt_template: "<|VIRTUAL_PROMPT_0|> {prompt} {completion}"
    total_virtual_tokens: 100
    virtual_token_splits: [100]
    truncate_field: null
    answer_only_loss: True
    answer_field: "completion"
>>>>>>> ef6b8f0d

  prompt_tuning: # Prompt tunin specific params
    new_prompt_init_methods: ['text'] # List of 'text' or 'random', should correspond to tasks listed in new tasks
    new_prompt_init_text: ['some init text goes here'] # some init text if init method is text, or None if init method is random

  p_tuning: # P-tuning specific params
    encoder_type: "tpmlp" # ['tpmlp', 'lstm', 'biglstm', 'mlp'] 
    dropout: 0.0
    num_layers: 2  # number of layers for MLP or LSTM layers. Note, it has no effect for tpmlp currently as it always assumes it is two layers.
    encoder_hidden: 2048 # encoder hidden for biglstm and tpmlp
    init_std: 0.023  # init std for tpmlp layers

  data:
    train_ds: [data/rte_train.jsonl,]
    validation_ds: [data/rte_val.jsonl,]
    add_eos: True
    shuffle: True
    num_workers: 8
    pin_memory: True
    train_cache_data_path: null  # the path to the train cache data 
    validation_cache_data_path: null  # the path to the validation cache data 
    test_cache_data_path: null  # the path to the test cache data 
    load_cache: False  # whether to load from the cache data
<<<<<<< HEAD
=======
    max_seq_length: 1024  # filter out training and validation examples longer than 1024 tokens. Set to None will default to model's encoder length.
    min_seq_length: 1  # filter out training and validation examples less than 1 token long.
>>>>>>> ef6b8f0d


  optim:
    name: fused_adam
    lr: 1e-4
    weight_decay: 0.01 
    betas: 
    - 0.9
    - 0.98
    sched:
      name: CosineAnnealing
      warmup_steps: 50
      min_lr: 0.0 # min_lr must be 0.0 for prompt learning when pipeline parallel > 1
      constant_steps: 0 # Constant steps should also be 0 when min_lr=0
      monitor: val_loss
      reduce_on_plateau: false

  # required for reporting validation metrics
  inference:
    greedy: False
    top_k: 0
    top_p: 0.9
    temperature: 1.0
    tokens_to_generate: 30
    repetition_penalty: 1.2
    min_tokens_to_generate: 0<|MERGE_RESOLUTION|>--- conflicted
+++ resolved
@@ -112,8 +112,6 @@
     truncate_field: null
     answer_only_loss: True
     answer_field: "answer"
-<<<<<<< HEAD
-=======
 
   - taskname: "taskname"
     prompt_template: "<|VIRTUAL_PROMPT_0|> {prompt} {completion}"
@@ -122,7 +120,6 @@
     truncate_field: null
     answer_only_loss: True
     answer_field: "completion"
->>>>>>> ef6b8f0d
 
   prompt_tuning: # Prompt tunin specific params
     new_prompt_init_methods: ['text'] # List of 'text' or 'random', should correspond to tasks listed in new tasks
@@ -146,11 +143,8 @@
     validation_cache_data_path: null  # the path to the validation cache data 
     test_cache_data_path: null  # the path to the test cache data 
     load_cache: False  # whether to load from the cache data
-<<<<<<< HEAD
-=======
     max_seq_length: 1024  # filter out training and validation examples longer than 1024 tokens. Set to None will default to model's encoder length.
     min_seq_length: 1  # filter out training and validation examples less than 1 token long.
->>>>>>> ef6b8f0d
 
 
   optim:
