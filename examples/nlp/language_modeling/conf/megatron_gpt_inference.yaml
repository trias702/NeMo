--- conflicted
+++ resolved
@@ -33,9 +33,5 @@
 web_server: False # whether launch the web inference server
 share: False  # whether create a public URL
 username: test # user name for web client
-<<<<<<< HEAD
 password: test2  # password for web client
-=======
-password: test2  # password for web client
-web_port: 9889 # the port number of the web server
->>>>>>> ef6b8f0d
+web_port: 9889 # the port number of the web server