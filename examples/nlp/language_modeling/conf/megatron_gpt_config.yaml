name: megatron_gpt
restore_from_path: null # used when starting from a .nemo file

trainer:
  devices: 1
  num_nodes: 1
  accelerator: gpu
  precision: 16
  logger: False # logger provided by exp_manager
  enable_checkpointing: False
  replace_sampler_ddp: False
  max_epochs: -1 # PTL default. In practice, max_steps will be reached first. 
  max_steps: 100000 # consumed_samples = global_step * micro_batch_size * data_parallel_size * accumulate_grad_batches
  log_every_n_steps: 10
  val_check_interval: 100
  limit_val_batches: 50
  limit_test_batches: 500
  accumulate_grad_batches: 1 # do not modify, grad acc is automatic for training megatron models
  gradient_clip_val: 1.0
  benchmark: False
  enable_model_summary: False # default PTL callback for this does not support model parallelism, instead we log manually

exp_manager:
  explicit_log_dir: null
  exp_dir: null
  name: megatron_gpt
  create_wandb_logger: False
  wandb_logger_kwargs:
    project: null
    name: null
  resume_if_exists: True
  resume_ignore_no_checkpoint: True
  create_checkpoint_callback: True
  checkpoint_callback_params:
    monitor: val_loss
    save_top_k: 10
    mode: min
    always_save_nemo: False # saves nemo file during validation, not implemented for model parallel
    save_nemo_on_train_end: False # not recommended when training large models on clusters with short time limits
    filename: 'megatron_gpt--{val_loss:.2f}-{step}-{consumed_samples}'
    model_parallel_size: ${multiply:${model.tensor_model_parallel_size}, ${model.pipeline_model_parallel_size}}

model:
  # specify micro_batch_size, global_batch_size, and model parallelism
  # gradient accumulation will be done automatically based on data_parallel_size
  micro_batch_size: 4 # limited by GPU memory
  global_batch_size: 8 # will use more micro batches to reach global batch size
  tensor_model_parallel_size: 1 # intra-layer model parallelism
  pipeline_model_parallel_size: 1 # inter-layer model parallelism
  virtual_pipeline_model_parallel_size: null # interleaved pipeline

  # model architecture
  encoder_seq_length: 512
  max_position_embeddings: ${.encoder_seq_length}
  num_layers: 12
  hidden_size: 768
  ffn_hidden_size: 3072 # Transformer FFN hidden size. Usually 4 * hidden_size.
  num_attention_heads: 12
  init_method_std: 0.02 # Standard deviation of the zero mean normal distribution used for weight initialization.')
  use_scaled_init_method: True # use scaled residuals initialization
  hidden_dropout: 0.1 # Dropout probability for hidden state transformer.
  attention_dropout: 0.1 # Dropout probability for attention
<<<<<<< HEAD
  kv_channels: null # Projection weights dimension in multi-head attention. Set to hidden_size // num_attention_heads if null
  apply_query_key_layer_scaling: True # scale Q * K^T by 1 / layer-number.
  normalization: layernorm # Type of normalization layers
=======
  ffn_dropout: 0.0 # Dropout probability in the feed-forward layer.
  kv_channels: null # Projection weights dimension in multi-head attention. Set to hidden_size // num_attention_heads if null
  apply_query_key_layer_scaling: True # scale Q * K^T by 1 / layer-number.
  normalization: 'layernorm' # Normalization layer to use. Options are 'layernorm', 'rmsnorm'
>>>>>>> ef6b8f0d
  layernorm_epsilon: 1e-5
  do_layer_norm_weight_decay: False # True means weight decay on all params
  make_vocab_size_divisible_by: 128 # Pad the vocab size to be divisible by this value for computation efficiency.
  pre_process: True # add embedding
  post_process: True # add pooler
  persist_layer_norm: True # Use of persistent fused layer norm kernel.
  bias: True # Whether to use bias terms in all weight matrices.
  activation: 'gelu' # Options ['gelu', 'geglu', 'swiglu', 'reglu', 'squared-relu', 'fast-geglu', 'fast-swiglu', 'fast-reglu']
  headscale: False # Whether to learn extra parameters that scale the output of the each self-attention head.
  transformer_block_type: 'pre_ln' # Options ['pre_ln', 'post_ln', 'normformer']
  openai_gelu: False # Use OpenAI's GELU instead of the default GeLU
  normalize_attention_scores: True # Whether to scale the output Q * K^T by 1 / sqrt(hidden_size_per_head). This arg is provided as a configuration option mostly for compatibility with models that have been weight-converted from HF. You almost always want to se this to True.
  position_embedding_type: 'learned_absolute' # Position embedding type. Options ['learned_absolute', 'rope']
  rotary_percentage: 1.0 # If using position_embedding_type=rope, then the per head dim is multiplied by this.
  attention_type: 'multihead' # Attention type. Options ['multihead']
  share_embeddings_and_output_weights: True # Share embedding and output layer weights.
  overlap_p2p_comm: False # Overlap p2p communication with computes. This argument is valid only when `virtual_pipeline_model_parallel_size` is larger than 1
  batch_p2p_comm: True # Batch consecutive inter-peer send/recv operations. This argument is valid only when `virtual_pipeline_model_parallel_size` is larger than 1

  tokenizer:
    library: 'megatron'
    type: 'GPT2BPETokenizer'
    model: null
    vocab_file: null
    merge_file: null 
    delimiter: null # only used for tabular tokenizer
    sentencepiece_legacy: False # Legacy=True allows you to add special tokens to sentencepiece tokenizers.

  # Mixed precision
  native_amp_init_scale: 4294967296 # 2 ** 32
  native_amp_growth_interval: 1000
  hysteresis: 2 # Gradient scale hysteresis
  fp32_residual_connection: False # Move residual connections to fp32
  fp16_lm_cross_entropy: False # Move the cross entropy unreduced loss calculation for lm head to fp16

  # Megatron O2-style half-precision
  megatron_amp_O2: False # Enable O2-level automatic mixed precision using main parameters
  grad_allreduce_chunk_size_mb: 125

  # Fusion
  grad_div_ar_fusion: True # Fuse grad division into torch.distributed.all_reduce. Only used with O2 and no pipeline parallelism..
  gradient_accumulation_fusion: False # Fuse weight gradient accumulation to GEMMs. Only used with pipeline parallelism and O2.
  bias_activation_fusion: True # Use a kernel that fuses the bias addition from weight matrices with the subsequent activation function.
  bias_dropout_add_fusion: True # Use a kernel that fuses the bias addition, dropout and residual connection addition.
  masked_softmax_fusion: True # Use a kernel that fuses the attention softmax with it's mask.
<<<<<<< HEAD
=======
  get_attention_mask_from_fusion: True # When using fused softmax it will create the attention mask so we won't copy it to the pipeline stages.
>>>>>>> ef6b8f0d


  # Miscellaneous
  seed: 1234
  resume_from_checkpoint: null # manually set the checkpoint file to load from
  use_cpu_initialization: False # Init weights on the CPU (slow for large models)
  onnx_safe: False # Use work-arounds for known problems with Torch ONNX exporter.
  apex_transformer_log_level: 30 # Python logging level displays logs with severity greater than or equal to this
  gradient_as_bucket_view: True # PyTorch DDP argument. Allocate gradients in a contiguous bucket to save memory (less fragmentation and buffer memory)
  sync_batch_comm: False # Enable stream synchronization after each p2p communication between pipeline stages

  ## Activation Checkpointing
  # NeMo Megatron supports 'selective' activation checkpointing where only the memory intensive part of attention is checkpointed.
  # These memory intensive activations are also less compute intensive which makes activation checkpointing more efficient for LLMs (20B+).
  # See Reducing Activation Recomputation in Large Transformer Models: https://arxiv.org/abs/2205.05198 for more details.
  # 'full' will checkpoint the entire transformer layer.
  activations_checkpoint_granularity: null # 'selective' or 'full' 
  activations_checkpoint_method: null # 'uniform', 'block'
  # 'uniform' divides the total number of transformer layers and checkpoints the input activation
  # of each chunk at the specified granularity. When used with 'selective', 'uniform' checkpoints all attention blocks in the model.
  # 'block' checkpoints the specified number of layers per pipeline stage at the specified granularity
  activations_checkpoint_num_layers: null
  # when using 'uniform' this creates groups of transformer layers to checkpoint. Usually set to 1. Increase to save more memory.
  # when using 'block' this this will checkpoint the first activations_checkpoint_num_layers per pipeline stage.
  num_micro_batches_with_partial_activation_checkpoints: null
  # This feature is valid only when used with pipeline-model-parallelism.
  # When an integer value is provided, it sets the number of micro-batches where only a partial number of Transformer layers get checkpointed
  # and recomputed within a window of micro-batches. The rest of micro-batches in the window checkpoint all Transformer layers. The size of window is
  # set by the maximum outstanding micro-batch backpropagations, which varies at different pipeline stages. The number of partial layers to checkpoint
  # per micro-batch is set by 'activations_checkpoint_num_layers' with 'activations_checkpoint_method' of 'block'.
  # This feature enables using activation checkpoint at a fraction of micro-batches up to the point of full GPU memory usage.
  activations_checkpoint_layers_per_pipeline: null
  # This feature is valid only when used with pipeline-model-parallelism.
  # When an integer value (rounded down when float is given) is provided, it sets the number of Transformer layers to skip checkpointing at later
  # pipeline stages. For example, 'activations_checkpoint_layers_per_pipeline' of 3 makes pipeline stage 1 to checkpoint 3 layers less than
  # stage 0 and stage 2 to checkpoint 6 layers less stage 0, and so on. This is possible because later pipeline stage
  # uses less GPU memory with fewer outstanding micro-batch backpropagations. Used with 'num_micro_batches_with_partial_activation_checkpoints',
  # this feature removes most of activation checkpoints at the last pipeline stage, which is the critical execution path.

  ## Sequence Parallelism
  # Makes tensor parallelism more memory efficient for LLMs (20B+) by parallelizing layer norms and dropout sequentially
  # See Reducing Activation Recomputation in Large Transformer Models: https://arxiv.org/abs/2205.05198 for more details.
  sequence_parallel: False

  ## Transformer Engine
  transformer_engine: False
  fp8: False # enables fp8 in TransformerLayer forward
  fp8_e4m3: False # sets fp8_format = recipe.Format.E4M3 
  fp8_hybrid: False # sets fp8_format = recipe.Format.HYBRID
  fp8_margin: 0 # scaling margin 
  fp8_interval: 1 # scaling update interval
  fp8_amax_history_len: 1 # Number of steps for which amax history is recorded per tensor
  fp8_amax_compute_algo: most_recent # 'most_recent' or 'max'. Algorithm for computing amax from history
  reduce_amax: True # Perform reduction to sync amax tensors across GPUs after every iteration
  use_emha: False # Use fused multi-head attention for large sequence-length. Note this is not yet supported. Please set to False.

  data:
   # Path to data must be specified by the user.
    # Supports List, String and Dictionary
    # List : can override from the CLI: "model.data.data_prefix=[.5,/raid/data/pile/my-gpt3_00_text_document,.5,/raid/data/pile/my-gpt3_01_text_document]",
    # Or see example below: 
    # data_prefix: 
    #   - .5
    #   - /raid/data/pile/my-gpt3_00_text_document
    #   - .5
    #   - /raid/data/pile/my-gpt3_01_text_document
    # Dictionary: can override from CLI "model.data.data_prefix"={"train":[1.0, /path/to/data], "validation":/path/to/data, "test":/path/to/test}
    # Or see example below:
    # "model.data.data_prefix: {train:[1.0,/path/to/data], validation:[/path/to/data], test:[/path/to/test]}"
    data_prefix: ???
    index_mapping_dir: null # path to save index mapping .npy files, by default will save in the same location as data_prefix
    data_impl: mmap
    splits_string: 900,50,50
    seq_length: ${model.encoder_seq_length}
    skip_warmup: True
    num_workers: 2
    dataloader_type: single # cyclic
    reset_position_ids: False # Reset position ids after end-of-document token
    reset_attention_mask: False # Reset attention mask after end-of-document token
    eod_mask_loss: False # Mask loss for the end of document tokens
    validation_drop_last: True # Set to false if the last partial validation samples is to be consumed
    no_seqlen_plus_one_input_tokens: False # Set to True to disable fetching (sequence length + 1) input tokens, instead get (sequence length) input tokens and mask the last token
    pad_samples_to_global_batch_size: False # Set to True if you want to pad the last partial batch with -1's to equal global batch size
<<<<<<< HEAD
=======
    shuffle_documents: True # Set to False to disable documents shuffling. Sample index will still be shuffled
>>>>>>> ef6b8f0d

  # Nsys profiling options
  nsys_profile:
    enabled: False
    start_step: 10  # Global batch to start profiling
    end_step: 10 # Global batch to end profiling
    ranks: [0] # Global rank IDs to profile
    gen_shape: False # Generate model and kernel details including input shapes
  
  optim:
    name: fused_adam
    lr: 2e-4
    weight_decay: 0.01 
    betas: 
    - 0.9
    - 0.98
    sched:
      name: CosineAnnealing
      warmup_steps: 500
      constant_steps: 50000
      min_lr: 2e-5<|MERGE_RESOLUTION|>--- conflicted
+++ resolved
@@ -60,16 +60,10 @@
   use_scaled_init_method: True # use scaled residuals initialization
   hidden_dropout: 0.1 # Dropout probability for hidden state transformer.
   attention_dropout: 0.1 # Dropout probability for attention
-<<<<<<< HEAD
-  kv_channels: null # Projection weights dimension in multi-head attention. Set to hidden_size // num_attention_heads if null
-  apply_query_key_layer_scaling: True # scale Q * K^T by 1 / layer-number.
-  normalization: layernorm # Type of normalization layers
-=======
   ffn_dropout: 0.0 # Dropout probability in the feed-forward layer.
   kv_channels: null # Projection weights dimension in multi-head attention. Set to hidden_size // num_attention_heads if null
   apply_query_key_layer_scaling: True # scale Q * K^T by 1 / layer-number.
   normalization: 'layernorm' # Normalization layer to use. Options are 'layernorm', 'rmsnorm'
->>>>>>> ef6b8f0d
   layernorm_epsilon: 1e-5
   do_layer_norm_weight_decay: False # True means weight decay on all params
   make_vocab_size_divisible_by: 128 # Pad the vocab size to be divisible by this value for computation efficiency.
@@ -115,10 +109,7 @@
   bias_activation_fusion: True # Use a kernel that fuses the bias addition from weight matrices with the subsequent activation function.
   bias_dropout_add_fusion: True # Use a kernel that fuses the bias addition, dropout and residual connection addition.
   masked_softmax_fusion: True # Use a kernel that fuses the attention softmax with it's mask.
-<<<<<<< HEAD
-=======
   get_attention_mask_from_fusion: True # When using fused softmax it will create the attention mask so we won't copy it to the pipeline stages.
->>>>>>> ef6b8f0d
 
 
   # Miscellaneous
@@ -202,10 +193,7 @@
     validation_drop_last: True # Set to false if the last partial validation samples is to be consumed
     no_seqlen_plus_one_input_tokens: False # Set to True to disable fetching (sequence length + 1) input tokens, instead get (sequence length) input tokens and mask the last token
     pad_samples_to_global_batch_size: False # Set to True if you want to pad the last partial batch with -1's to equal global batch size
-<<<<<<< HEAD
-=======
     shuffle_documents: True # Set to False to disable documents shuffling. Sample index will still be shuffled
->>>>>>> ef6b8f0d
 
   # Nsys profiling options
   nsys_profile:
