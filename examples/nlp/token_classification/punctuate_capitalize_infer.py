# Copyright (c) 2021, NVIDIA CORPORATION.  All rights reserved.
#
# Licensed under the Apache License, Version 2.0 (the "License");
# you may not use this file except in compliance with the License.
# You may obtain a copy of the License at
#
#     http://www.apache.org/licenses/LICENSE-2.0
#
# Unless required by applicable law or agreed to in writing, software
# distributed under the License is distributed on an "AS IS" BASIS,
# WITHOUT WARRANTIES OR CONDITIONS OF ANY KIND, either express or implied.
# See the License for the specific language governing permissions and
# limitations under the License.

import argparse
import json
from pathlib import Path
from typing import Dict, List, Union

import torch.cuda

from nemo.collections.nlp.models import PunctuationCapitalizationLexicalAudioModel, PunctuationCapitalizationModel


"""
This script is for restoring punctuation and capitalization.

Usage example:

python punctuate_capitalize.py \
    --input_manifest <PATH/TO/INPUT/MANIFEST> \
    --output_manifest <PATH/TO/OUTPUT/MANIFEST>

Usage example for lexical audio model:
python punctuate_capitalize.py \
    --input_manifest <PATH/TO/INPUT/MANIFEST> \
    --output_manifest <PATH/TO/OUTPUT/MANIFEST> \
    --use_audio
<<<<<<< HEAD
    
=======

>>>>>>> ef6b8f0d

<PATH/TO/INPUT/MANIFEST> is a path to NeMo ASR manifest. Usually it is an output of
    NeMo/examples/asr/transcribe_speech.py but can be a manifest with 'text' key. Alternatively you can use
    --input_text parameter for passing text for inference.
<PATH/TO/OUTPUT/MANIFEST> is a path to NeMo ASR manifest into which script output will be written. Alternatively
    you can use parameter --output_text.

For more details on this script usage look in argparse help.
"""


def get_args() -> argparse.Namespace:
    default_model_parameter = "pretrained_name"
    default_model = "punctuation_en_bert"
    parser = argparse.ArgumentParser(
        formatter_class=argparse.ArgumentDefaultsHelpFormatter,
        description="The script is for restoring punctuation and capitalization in text or text and audio. To use text and audio use '--use_audio'. Long strings are split into "
        "segments of length `--max_seq_length`. `--max_seq_length` is the length which includes [CLS] and [SEP] "
<<<<<<< HEAD
        "tokens. Long audios are split into segments of length 4000*`--max_seq_length`. Parameter `--step` controls segments overlapping. `--step` is a distance between beginnings of "
=======
        "tokens. If `--use_audio` is set, samples with texts longer than `--max_seq_length` will be ignored. Parameter `--step` controls segments overlapping. `--step` is a distance between beginnings of "
>>>>>>> ef6b8f0d
        "consequent segments. Model outputs for tokens near the borders of tensors are less accurate and can be "
        "discarded before final predictions computation. Parameter `--margin` is number of discarded outputs near "
        "segments borders. Probabilities of tokens in overlapping parts of segments multiplied before selecting the "
        "best prediction. Default values of parameters `--max_seq_length`, `--step`, and `--margin` are optimal for "
        "IWSLT 2019 test dataset.",
    )
    parser.add_argument(
        '--use_audio',
        required=False,
        action="store_true",
        help="If set `PunctuationCapitalizationLexicalAudioModel` will be used for inference",
    )
    input_ = parser.add_mutually_exclusive_group(required=True)
    input_.add_argument(
        "--input_manifest",
        "-m",
        type=Path,
        help="Path to the file with NeMo manifest which needs punctuation and capitalization. If the first element "
        "of manifest contains key 'pred_text', 'pred_text' values are passed for tokenization. Otherwise 'text' "
        "values are passed for punctuation and capitalization. Exactly one parameter of `--input_manifest` and "
        "`--input_text` should be provided.",
    )
    input_.add_argument(
        "--input_text",
        "-t",
        type=Path,
        help="Path to file with text which needs punctuation and capitalization. Exactly one parameter of "
        "`--input_manifest` and `--input_text` should be provided.",
    )
    parser.add_argument(
        '--audio_file',
        required=False,
        type=Path,
        help="Path to file with paths to audio. One path per row. Required if '--input_text' provided. Else 'audio_filepath' from manifest will be used.",
    )
    output = parser.add_mutually_exclusive_group(required=True)
    output.add_argument(
        "--output_manifest",
        "-M",
        type=Path,
        help="Path to output NeMo manifest. Text with restored punctuation and capitalization will be saved in "
        "'pred_text' elements if 'pred_text' key is present in the input manifest. Otherwise text with restored "
        "punctuation and capitalization will be saved in 'text' elements. Exactly one parameter of `--output_manifest` "
        "and `--output_text` should be provided.",
    )
    output.add_argument(
        "--output_text",
        "-T",
        type=Path,
        help="Path to file with text with restored punctuation and capitalization. Exactly one parameter of "
        "`--output_manifest` and `--output_text` should be provided.",
    )
    model = parser.add_mutually_exclusive_group(required=False)
    model.add_argument(
        "--pretrained_name",
        "-p",
        help=f"The name of NGC pretrained model. No more than one of parameters `--pretrained_name`, `--model_path`"
        f"should be provided. If neither of parameters `--pretrained_name` and `--model_path` are provided, then the "
        f"script is run with `--{default_model_parameter}={default_model}`.",
        choices=[m.pretrained_model_name for m in PunctuationCapitalizationModel.list_available_models()]
        + [m.pretrained_model_name for m in PunctuationCapitalizationLexicalAudioModel.list_available_models()],
    )
    model.add_argument(
        "--model_path",
        "-P",
        type=Path,
        help=f"Path to .nemo checkpoint of punctuation and capitalization model. No more than one of parameters "
        f"`--pretrained_name` and `--model_path` should be provided. If neither of parameters `--pretrained_name` and "
        f"`--model_path` are provided, then the script is run with `--{default_model_parameter}={default_model}`.",
    )
    parser.add_argument(
        "--max_seq_length",
        "-L",
        type=int,
        default=64,
        help="Length of segments into which queries are split. `--max_seq_length` includes [CLS] and [SEP] tokens.",
    )
    parser.add_argument(
        "--step",
        "-s",
        type=int,
        default=8,
        help="Relative shift of consequent segments into which long queries are split. Long queries are split into "
        "segments which can overlap. Parameter `step` controls such overlapping. Imagine that queries are "
        "tokenized into characters, `max_seq_length=5`, and `step=2`. In such a case query 'hello' is tokenized "
        "into segments `[['[CLS]', 'h', 'e', 'l', '[SEP]'], ['[CLS]', 'l', 'l', 'o', '[SEP]']]`.",
    )
    parser.add_argument(
        "--margin",
        "-g",
        type=int,
        default=16,
        help="A number of subtokens in the beginning and the end of segments which output probabilities are not used "
        "for prediction computation. The first segment does not have left margin and the last segment does not have "
        "right margin. For example, if input sequence is tokenized into characters, `max_seq_length=5`, `step=1`, "
        "and `margin=1`, then query 'hello' will be tokenized into segments `[['[CLS]', 'h', 'e', 'l', '[SEP]'], "
        "['[CLS]', 'e', 'l', 'l', '[SEP]'], ['[CLS]', 'l', 'l', 'o', '[SEP]']]`. These segments are passed to the "
        "model. Before final predictions computation, margins are removed. In the next list, subtokens which logits "
        "are not used for final predictions computation are marked with asterisk: `[['[CLS]'*, 'h', 'e', 'l'*, "
        "'[SEP]'*], ['[CLS]'*, 'e'*, 'l', 'l'*, '[SEP]'*], ['[CLS]'*, 'l'*, 'l', 'o', '[SEP]'*]]`.",
    )
    parser.add_argument(
        "--batch_size", "-b", type=int, default=128, help="Number of segments which are processed simultaneously.",
    )
    parser.add_argument(
        "--save_labels_instead_of_text",
        "-B",
        action="store_true",
        help="If this option is set, then punctuation and capitalization labels are saved instead text with restored "
        "punctuation and capitalization. Labels are saved in format described here "
        "https://docs.nvidia.com/deeplearning/nemo/"
        "user-guide/docs/en/main/nlp/punctuation_and_capitalization.html#nemo-data-format",
    )
    parser.add_argument(
        "--device",
        "-d",
        choices=['cpu', 'cuda'],
        help="Which device to use. If device is not set and CUDA is available, then GPU will be used. If device is "
        "not set and CUDA is not available, then CPU is used.",
    )
    parser.add_argument(
        "--sample_rate",
        type=int,
        default=16000,
        help="Target sample rate for audios if `--use_audio` was passed",
        required=False,
    )
    args = parser.parse_args()
    if args.input_manifest is None and args.output_manifest is not None:
        parser.error("--output_manifest requires --input_manifest")
    if args.use_audio and (args.input_manifest is None and args.audio_file is None):
        parser.error("--use_audio and --input_text require --audio_file")
    if args.pretrained_name is None and args.model_path is None:
        setattr(args, default_model_parameter, default_model)
    for name in ["input_manifest", "input_text", "output_manifest", "output_text", "model_path", "audio_file"]:
        if getattr(args, name) is not None:
            setattr(args, name, getattr(args, name).expanduser())
    return args


def load_manifest(manifest: Path) -> List[Dict[str, Union[str, float]]]:
    result = []
    with manifest.open() as f:
        for i, line in enumerate(f):
            data = json.loads(line)
            result.append(data)
    return result


def main() -> None:
    args = get_args()
    if args.pretrained_name is None:
        model = (
            PunctuationCapitalizationModel.restore_from(args.model_path)
            if not args.use_audio
            else PunctuationCapitalizationLexicalAudioModel.restore_from(args.model_path)
        )
    else:
        model = (
            PunctuationCapitalizationModel.from_pretrained(args.pretrained_name)
            if not args.use_audio
            else PunctuationCapitalizationLexicalAudioModel.restore_from(args.model_path)
        )
    if args.device is None:
        if torch.cuda.is_available():
            model = model.cuda()
        else:
            model = model.cpu()
    else:
        model = model.to(args.device)
    if args.input_manifest is None:
        texts = []
        audios = []
        with args.input_text.open() as f:
            for line in f:
                texts.append(line.strip())
        if args.use_audio:
            with args.audio_file.open() as f:
                for line in f:
                    audios.append(line.strip())
    else:
        manifest = load_manifest(args.input_manifest)
        text_key = "pred_text" if "pred_text" in manifest[0] else "text"
        texts = []
        audios = []
        for item in manifest:
            texts.append(item[text_key])
            if args.use_audio:
                audios.append(item["audio_filepath"])
    if args.use_audio:
        processed_texts = model.add_punctuation_capitalization(
            texts,
            batch_size=args.batch_size,
            max_seq_length=args.max_seq_length,
            step=args.step,
            margin=args.margin,
            return_labels=args.save_labels_instead_of_text,
            audio_queries=audios,
            target_sr=args.sample_rate,
        )
    else:
        processed_texts = model.add_punctuation_capitalization(
            texts,
            batch_size=args.batch_size,
            max_seq_length=args.max_seq_length,
            step=args.step,
            margin=args.margin,
            return_labels=args.save_labels_instead_of_text,
        )
    if args.output_manifest is None:
        args.output_text.parent.mkdir(exist_ok=True, parents=True)
        with args.output_text.open('w') as f:
            for t in processed_texts:
                f.write(t + '\n')
    else:
        args.output_manifest.parent.mkdir(exist_ok=True, parents=True)
        with args.output_manifest.open('w') as f:
            for item, t in zip(manifest, processed_texts):
                item[text_key] = t
                f.write(json.dumps(item) + '\n')


if __name__ == "__main__":
    main()<|MERGE_RESOLUTION|>--- conflicted
+++ resolved
@@ -36,11 +36,7 @@
     --input_manifest <PATH/TO/INPUT/MANIFEST> \
     --output_manifest <PATH/TO/OUTPUT/MANIFEST> \
     --use_audio
-<<<<<<< HEAD
-    
-=======
-
->>>>>>> ef6b8f0d
+
 
 <PATH/TO/INPUT/MANIFEST> is a path to NeMo ASR manifest. Usually it is an output of
     NeMo/examples/asr/transcribe_speech.py but can be a manifest with 'text' key. Alternatively you can use
@@ -59,11 +55,7 @@
         formatter_class=argparse.ArgumentDefaultsHelpFormatter,
         description="The script is for restoring punctuation and capitalization in text or text and audio. To use text and audio use '--use_audio'. Long strings are split into "
         "segments of length `--max_seq_length`. `--max_seq_length` is the length which includes [CLS] and [SEP] "
-<<<<<<< HEAD
-        "tokens. Long audios are split into segments of length 4000*`--max_seq_length`. Parameter `--step` controls segments overlapping. `--step` is a distance between beginnings of "
-=======
         "tokens. If `--use_audio` is set, samples with texts longer than `--max_seq_length` will be ignored. Parameter `--step` controls segments overlapping. `--step` is a distance between beginnings of "
->>>>>>> ef6b8f0d
         "consequent segments. Model outputs for tokens near the borders of tensors are less accurate and can be "
         "discarded before final predictions computation. Parameter `--margin` is number of discarded outputs near "
         "segments borders. Probabilities of tokens in overlapping parts of segments multiplied before selecting the "
