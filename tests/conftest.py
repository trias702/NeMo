--- conflicted
+++ resolved
@@ -198,12 +198,9 @@
     config.addinivalue_line(
         "markers", "with_downloads: runs the test using data present in tests/.data",
     )
-<<<<<<< HEAD
-=======
     config.addinivalue_line(
         "markers", "nightly: runs the nightly test for QA.",
     )
->>>>>>> ef6b8f0d
     # Test dir and archive filepath.
     test_dir = join(dirname(__file__), __TEST_DATA_SUBDIR)
     test_data_archive = join(dirname(__file__), __TEST_DATA_SUBDIR, __TEST_DATA_FILENAME)
