--- conflicted
+++ resolved
@@ -287,11 +287,7 @@
 
         # Predict energy
         if self.energy_predictor is not None:
-<<<<<<< HEAD
-            energy_pred = self.energy_predictor(enc_out, enc_mask).squeeze(-1)
-=======
             energy_pred = self.energy_predictor(prosody_input, enc_mask).squeeze(-1)
->>>>>>> ef6b8f0d
 
             if energy is not None:
                 # Average energy over characters
@@ -365,14 +361,6 @@
         )
         pitch_predicted = self.pitch_predictor(prosody_input, enc_mask) + pitch
         pitch_emb = self.pitch_emb(pitch_predicted.unsqueeze(1))
-        if self.energy_predictor is not None:
-            if energy is not None:
-                assert energy.shape[-1] == text.shape[-1], f"energy.shape[-1]: {energy.shape[-1]} != len(text)"
-                energy_emb = self.energy_emb(energy)
-            else:
-                energy_pred = self.energy_predictor(prosody_input, enc_mask).squeeze(-1)
-                energy_emb = self.energy_emb(energy_pred.unsqueeze(1))
-            enc_out = enc_out + energy_emb.transpose(1, 2)
         enc_out = enc_out + pitch_emb.transpose(1, 2)
 
         if self.energy_predictor is not None:
