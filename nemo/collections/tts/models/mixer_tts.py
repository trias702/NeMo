# Copyright (c) 2021, NVIDIA CORPORATION.  All rights reserved.
#
# Licensed under the Apache License, Version 2.0 (the "License");
# you may not use this file except in compliance with the License.
# You may obtain a copy of the License at
#
#     http://www.apache.org/licenses/LICENSE-2.0
#
# Unless required by applicable law or agreed to in writing, software
# distributed under the License is distributed on an "AS IS" BASIS,
# WITHOUT WARRANTIES OR CONDITIONS OF ANY KIND, either express or implied.
# See the License for the specific language governing permissions and
# limitations under the License.
import contextlib
from typing import List, Optional

import numpy as np
import omegaconf
import torch
import transformers
import wandb
from hydra.utils import instantiate
from omegaconf import DictConfig
from pytorch_lightning import Trainer
from pytorch_lightning.loggers import WandbLogger
from torch import nn
from torch.nn import functional as F
from transformers import AlbertTokenizer

from nemo.collections.common.tokenizers.text_to_speech.tts_tokenizers import (
    EnglishCharsTokenizer,
    EnglishPhonemesTokenizer,
)
<<<<<<< HEAD
from nemo.collections.tts.helpers.helpers import (
=======
from nemo.collections.tts.losses.aligner_loss import BinLoss, ForwardSumLoss
from nemo.collections.tts.models.base import SpectrogramGenerator
from nemo.collections.tts.modules.fastpitch import average_features, regulate_len
from nemo.collections.tts.parts.utils.helpers import (
>>>>>>> ef6b8f0d
    binarize_attention_parallel,
    get_mask_from_lengths,
    plot_pitch_to_numpy,
    plot_spectrogram_to_numpy,
)
<<<<<<< HEAD
from nemo.collections.tts.losses.aligner_loss import BinLoss, ForwardSumLoss
from nemo.collections.tts.models.base import SpectrogramGenerator
from nemo.collections.tts.modules.fastpitch import average_features, regulate_len
=======
>>>>>>> ef6b8f0d
from nemo.core import Exportable
from nemo.core.classes.common import PretrainedModelInfo, typecheck
from nemo.core.neural_types.elements import (
    LengthsType,
    LogprobsType,
    MelSpectrogramType,
    ProbsType,
    RegressionValuesType,
    TokenDurationType,
    TokenIndex,
    TokenLogDurationType,
)
from nemo.core.neural_types.neural_type import NeuralType
from nemo.utils import logging, model_utils


class MixerTTSModel(SpectrogramGenerator, Exportable):
    """Mixer-TTS and Mixer-TTS-X models (https://arxiv.org/abs/2110.03584) that is used to generate mel spectrogram from text."""

    def __init__(self, cfg: DictConfig, trainer: 'Trainer' = None):
        # Convert to Hydra 1.0 compatible DictConfig
        cfg = model_utils.convert_model_config_to_dict_config(cfg)
        cfg = model_utils.maybe_update_config_version(cfg)

        # Setup normalizer
        self.normalizer = None
        self.text_normalizer_call = None
        self.text_normalizer_call_kwargs = {}
        self._setup_normalizer(cfg)

        # Setup tokenizer
        self.tokenizer = None
        self._setup_tokenizer(cfg)
        assert self.tokenizer is not None

        num_tokens = len(self.tokenizer.tokens)
        self.tokenizer_pad = self.tokenizer.pad
        self.tokenizer_unk = self.tokenizer.oov

        super().__init__(cfg=cfg, trainer=trainer)

        self.pitch_loss_scale = cfg.pitch_loss_scale
        self.durs_loss_scale = cfg.durs_loss_scale
        self.mel_loss_scale = cfg.mel_loss_scale

        self.aligner = instantiate(cfg.alignment_module)
        self.forward_sum_loss = ForwardSumLoss()
        self.bin_loss = BinLoss()
        self.add_bin_loss = False
        self.bin_loss_scale = 0.0
        self.bin_loss_start_ratio = cfg.bin_loss_start_ratio
        self.bin_loss_warmup_epochs = cfg.bin_loss_warmup_epochs

        self.cond_on_lm_embeddings = cfg.get("cond_on_lm_embeddings", False)

        if self.cond_on_lm_embeddings:
            self.lm_padding_value = (
                self._train_dl.dataset.lm_padding_value
                if self._train_dl is not None
                else self._get_lm_padding_value(cfg.lm_model)
            )
            self.lm_embeddings = self._get_lm_embeddings(cfg.lm_model)
            self.lm_embeddings.weight.requires_grad = False

            self.self_attention_module = instantiate(
                cfg.self_attention_module, n_lm_tokens_channels=self.lm_embeddings.weight.shape[1]
            )

        self.encoder = instantiate(cfg.encoder, num_tokens=num_tokens, padding_idx=self.tokenizer_pad)
        self.symbol_emb = self.encoder.to_embed

        self.duration_predictor = instantiate(cfg.duration_predictor)

        self.pitch_mean, self.pitch_std = float(cfg.pitch_mean), float(cfg.pitch_std)
        self.pitch_predictor = instantiate(cfg.pitch_predictor)
        self.pitch_emb = instantiate(cfg.pitch_emb)

        self.preprocessor = instantiate(cfg.preprocessor)

        self.decoder = instantiate(cfg.decoder)
        self.proj = nn.Linear(self.decoder.d_model, cfg.n_mel_channels)

    def _setup_normalizer(self, cfg):
        if "text_normalizer" in cfg:
            normalizer_kwargs = {}

            if "whitelist" in cfg.text_normalizer:
                normalizer_kwargs["whitelist"] = self.register_artifact(
                    'text_normalizer.whitelist', cfg.text_normalizer.whitelist
                )

            try:
<<<<<<< HEAD
=======
                import nemo_text_processing

>>>>>>> ef6b8f0d
                self.normalizer = instantiate(cfg.text_normalizer, **normalizer_kwargs)
            except Exception as e:
                logging.error(e)
                raise ImportError(
<<<<<<< HEAD
                    "`pynini` not installed, please install via NeMo/nemo_text_processing/pynini_install.sh"
=======
                    "`nemo_text_processing` not installed, see https://github.com/NVIDIA/NeMo-text-processing for more details"
>>>>>>> ef6b8f0d
                )

            self.text_normalizer_call = self.normalizer.normalize
            if "text_normalizer_call_kwargs" in cfg:
                self.text_normalizer_call_kwargs = cfg.text_normalizer_call_kwargs

    def _setup_tokenizer(self, cfg):
        text_tokenizer_kwargs = {}
        if "g2p" in cfg.text_tokenizer:
            # for backward compatibility
            if self._is_model_being_restored() and cfg.text_tokenizer.g2p.get('_target_', None):
                cfg.text_tokenizer.g2p['_target_'] = cfg.text_tokenizer.g2p['_target_'].replace(
                    "nemo_text_processing.g2p", "nemo.collections.tts.g2p"
                )
                logging.warning("This checkpoint support will be dropped after r1.18.0.")

            g2p_kwargs = {}

            if "phoneme_dict" in cfg.text_tokenizer.g2p:
                g2p_kwargs["phoneme_dict"] = self.register_artifact(
                    'text_tokenizer.g2p.phoneme_dict', cfg.text_tokenizer.g2p.phoneme_dict,
                )

            if "heteronyms" in cfg.text_tokenizer.g2p:
                g2p_kwargs["heteronyms"] = self.register_artifact(
                    'text_tokenizer.g2p.heteronyms', cfg.text_tokenizer.g2p.heteronyms,
                )

            text_tokenizer_kwargs["g2p"] = instantiate(cfg.text_tokenizer.g2p, **g2p_kwargs)

        self.tokenizer = instantiate(cfg.text_tokenizer, **text_tokenizer_kwargs)

    def _get_lm_model_tokenizer(self, lm_model="albert"):
        if getattr(self, "_lm_model_tokenizer", None) is not None:
            return self._lm_model_tokenizer

        if self._train_dl is not None and self._train_dl.dataset is not None:
            self._lm_model_tokenizer = self._train_dl.dataset.lm_model_tokenizer

        if lm_model == "albert":
            self._lm_model_tokenizer = AlbertTokenizer.from_pretrained('albert-base-v2')
        else:
            raise NotImplementedError(
                f"{lm_model} lm model is not supported. Only albert is supported at this moment."
            )

        return self._lm_model_tokenizer

    def _get_lm_embeddings(self, lm_model="albert"):
        if lm_model == "albert":
            return transformers.AlbertModel.from_pretrained('albert-base-v2').embeddings.word_embeddings
        else:
            raise NotImplementedError(
                f"{lm_model} lm model is not supported. Only albert is supported at this moment."
            )

    def _get_lm_padding_value(self, lm_model="albert"):
        if lm_model == "albert":
            return transformers.AlbertTokenizer.from_pretrained('albert-base-v2')._convert_token_to_id('<pad>')
        else:
            raise NotImplementedError(
                f"{lm_model} lm model is not supported. Only albert is supported at this moment."
            )

    def _metrics(
        self,
        true_durs,
        true_text_len,
        pred_durs,
        true_pitch,
        pred_pitch,
        true_spect=None,
        pred_spect=None,
        true_spect_len=None,
        attn_logprob=None,
        attn_soft=None,
        attn_hard=None,
        attn_hard_dur=None,
    ):
        text_mask = get_mask_from_lengths(true_text_len)
        mel_mask = get_mask_from_lengths(true_spect_len)
        loss = 0.0

        # Dur loss and metrics
        durs_loss = F.mse_loss(pred_durs, (true_durs + 1).float().log(), reduction='none')
        durs_loss = durs_loss * text_mask.float()
        durs_loss = durs_loss.sum() / text_mask.sum()

        durs_pred = pred_durs.exp() - 1
        durs_pred = torch.clamp_min(durs_pred, min=0)
        durs_pred = durs_pred.round().long()

        acc = ((true_durs == durs_pred) * text_mask).sum().float() / text_mask.sum() * 100
        acc_dist_1 = (((true_durs - durs_pred).abs() <= 1) * text_mask).sum().float() / text_mask.sum() * 100
        acc_dist_3 = (((true_durs - durs_pred).abs() <= 3) * text_mask).sum().float() / text_mask.sum() * 100

        pred_spect = pred_spect.transpose(1, 2)

        # Mel loss
        mel_loss = F.mse_loss(pred_spect, true_spect, reduction='none').mean(dim=-2)
        mel_loss = mel_loss * mel_mask.float()
        mel_loss = mel_loss.sum() / mel_mask.sum()

        loss = loss + self.durs_loss_scale * durs_loss + self.mel_loss_scale * mel_loss

        # Aligner loss
        bin_loss, ctc_loss = None, None
        ctc_loss = self.forward_sum_loss(attn_logprob=attn_logprob, in_lens=true_text_len, out_lens=true_spect_len)
        loss = loss + ctc_loss
        if self.add_bin_loss:
            bin_loss = self.bin_loss(hard_attention=attn_hard, soft_attention=attn_soft)
            loss = loss + self.bin_loss_scale * bin_loss
        true_avg_pitch = average_features(true_pitch.unsqueeze(1), attn_hard_dur).squeeze(1)

        # Pitch loss
        pitch_loss = F.mse_loss(pred_pitch, true_avg_pitch, reduction='none')  # noqa
        pitch_loss = (pitch_loss * text_mask).sum() / text_mask.sum()

        loss = loss + self.pitch_loss_scale * pitch_loss

        return loss, durs_loss, acc, acc_dist_1, acc_dist_3, pitch_loss, mel_loss, ctc_loss, bin_loss

    @torch.jit.unused
    def run_aligner(self, text, text_len, text_mask, spect, spect_len, attn_prior):
        text_emb = self.symbol_emb(text)
        attn_soft, attn_logprob = self.aligner(
            spect, text_emb.permute(0, 2, 1), mask=text_mask == 0, attn_prior=attn_prior,
        )
        attn_hard = binarize_attention_parallel(attn_soft, text_len, spect_len)
        attn_hard_dur = attn_hard.sum(2)[:, 0, :]
        assert torch.all(torch.eq(attn_hard_dur.sum(dim=1), spect_len))
        return attn_soft, attn_logprob, attn_hard, attn_hard_dur

    @typecheck(
        input_types={
            "text": NeuralType(('B', 'T_text'), TokenIndex()),
            "text_len": NeuralType(('B',), LengthsType()),
            "pitch": NeuralType(('B', 'T_audio'), RegressionValuesType(), optional=True),
            "spect": NeuralType(('B', 'D', 'T_spec'), MelSpectrogramType(), optional=True),
            "spect_len": NeuralType(('B',), LengthsType(), optional=True),
            "attn_prior": NeuralType(('B', 'T_spec', 'T_text'), ProbsType(), optional=True),
            "lm_tokens": NeuralType(('B', 'T_lm_tokens'), TokenIndex(), optional=True),
        },
        output_types={
            "pred_spect": NeuralType(('B', 'D', 'T_spec'), MelSpectrogramType()),
            "durs_predicted": NeuralType(('B', 'T_text'), TokenDurationType()),
            "log_durs_predicted": NeuralType(('B', 'T_text'), TokenLogDurationType()),
            "pitch_predicted": NeuralType(('B', 'T_text'), RegressionValuesType()),
            "attn_soft": NeuralType(('B', 'S', 'T_spec', 'T_text'), ProbsType()),
            "attn_logprob": NeuralType(('B', 'S', 'T_spec', 'T_text'), LogprobsType()),
            "attn_hard": NeuralType(('B', 'S', 'T_spec', 'T_text'), ProbsType()),
            "attn_hard_dur": NeuralType(('B', 'T_text'), TokenDurationType()),
        },
    )
    def forward(self, text, text_len, pitch=None, spect=None, spect_len=None, attn_prior=None, lm_tokens=None):
        if self.training:
            assert pitch is not None

        text_mask = get_mask_from_lengths(text_len).unsqueeze(2)

        enc_out, enc_mask = self.encoder(text, text_mask)

        # Aligner
        attn_soft, attn_logprob, attn_hard, attn_hard_dur = None, None, None, None
        if spect is not None:
            attn_soft, attn_logprob, attn_hard, attn_hard_dur = self.run_aligner(
                text, text_len, text_mask, spect, spect_len, attn_prior
            )

        if self.cond_on_lm_embeddings:
            lm_emb = self.lm_embeddings(lm_tokens)
            lm_features = self.self_attention_module(
                enc_out, lm_emb, lm_emb, q_mask=enc_mask.squeeze(2), kv_mask=lm_tokens != self.lm_padding_value
            )

        # Duration predictor
        log_durs_predicted = self.duration_predictor(enc_out, enc_mask)
        durs_predicted = torch.clamp(log_durs_predicted.exp() - 1, 0)

        # Pitch predictor
        pitch_predicted = self.pitch_predictor(enc_out, enc_mask)

        # Avg pitch, add pitch_emb
        if not self.training:
            if pitch is not None:
                pitch = average_features(pitch.unsqueeze(1), attn_hard_dur).squeeze(1)
                pitch_emb = self.pitch_emb(pitch.unsqueeze(1))
            else:
                pitch_emb = self.pitch_emb(pitch_predicted.unsqueeze(1))
        else:
            pitch = average_features(pitch.unsqueeze(1), attn_hard_dur).squeeze(1)
            pitch_emb = self.pitch_emb(pitch.unsqueeze(1))

        enc_out = enc_out + pitch_emb.transpose(1, 2)

        if self.cond_on_lm_embeddings:
            enc_out = enc_out + lm_features

        # Regulate length
        len_regulated_enc_out, dec_lens = regulate_len(attn_hard_dur, enc_out)

        dec_out, dec_lens = self.decoder(len_regulated_enc_out, get_mask_from_lengths(dec_lens).unsqueeze(2))
        pred_spect = self.proj(dec_out)

        return (
            pred_spect,
            durs_predicted,
            log_durs_predicted,
            pitch_predicted,
            attn_soft,
            attn_logprob,
            attn_hard,
            attn_hard_dur,
        )

    def infer(
        self,
        text,
        text_len=None,
        text_mask=None,
        spect=None,
        spect_len=None,
        attn_prior=None,
        use_gt_durs=False,
        lm_tokens=None,
        pitch=None,
    ):
        if text_mask is None:
            text_mask = get_mask_from_lengths(text_len).unsqueeze(2)

        enc_out, enc_mask = self.encoder(text, text_mask)

        # Aligner
        attn_hard_dur = None
        if use_gt_durs:
            attn_soft, attn_logprob, attn_hard, attn_hard_dur = self.run_aligner(
                text, text_len, text_mask, spect, spect_len, attn_prior
            )

        if self.cond_on_lm_embeddings:
            lm_emb = self.lm_embeddings(lm_tokens)
            lm_features = self.self_attention_module(
                enc_out, lm_emb, lm_emb, q_mask=enc_mask.squeeze(2), kv_mask=lm_tokens != self.lm_padding_value
            )

        # Duration predictor
        log_durs_predicted = self.duration_predictor(enc_out, enc_mask)
        durs_predicted = torch.clamp(log_durs_predicted.exp() - 1, 0)

        # Avg pitch, pitch predictor
        if use_gt_durs and pitch is not None:
            pitch = average_features(pitch.unsqueeze(1), attn_hard_dur).squeeze(1)
            pitch_emb = self.pitch_emb(pitch.unsqueeze(1))
        else:
            pitch_predicted = self.pitch_predictor(enc_out, enc_mask)
            pitch_emb = self.pitch_emb(pitch_predicted.unsqueeze(1))

        # Add pitch emb
        enc_out = enc_out + pitch_emb.transpose(1, 2)

        if self.cond_on_lm_embeddings:
            enc_out = enc_out + lm_features

        if use_gt_durs:
            if attn_hard_dur is not None:
                len_regulated_enc_out, dec_lens = regulate_len(attn_hard_dur, enc_out)
            else:
                raise NotImplementedError
        else:
            len_regulated_enc_out, dec_lens = regulate_len(durs_predicted, enc_out)

        dec_out, _ = self.decoder(len_regulated_enc_out, get_mask_from_lengths(dec_lens).unsqueeze(2))
        pred_spect = self.proj(dec_out)

        return pred_spect

    def on_train_epoch_start(self):
        bin_loss_start_epoch = np.ceil(self.bin_loss_start_ratio * self._trainer.max_epochs)

        # Add bin loss when current_epoch >= bin_start_epoch
        if not self.add_bin_loss and self.current_epoch >= bin_loss_start_epoch:
            logging.info(f"Using hard attentions after epoch: {self.current_epoch}")
            self.add_bin_loss = True

        if self.add_bin_loss:
            self.bin_loss_scale = min((self.current_epoch - bin_loss_start_epoch) / self.bin_loss_warmup_epochs, 1.0)

    def training_step(self, batch, batch_idx):
        attn_prior, lm_tokens = None, None
        if self.cond_on_lm_embeddings:
            audio, audio_len, text, text_len, attn_prior, pitch, _, lm_tokens = batch
        else:
            audio, audio_len, text, text_len, attn_prior, pitch, _ = batch

        spect, spect_len = self.preprocessor(input_signal=audio, length=audio_len)

        # pitch normalization
        zero_pitch_idx = pitch == 0
        pitch = (pitch - self.pitch_mean) / self.pitch_std
        pitch[zero_pitch_idx] = 0.0

        (pred_spect, _, pred_log_durs, pred_pitch, attn_soft, attn_logprob, attn_hard, attn_hard_dur,) = self(
            text=text,
            text_len=text_len,
            pitch=pitch,
            spect=spect,
            spect_len=spect_len,
            attn_prior=attn_prior,
            lm_tokens=lm_tokens,
        )

        (loss, durs_loss, acc, acc_dist_1, acc_dist_3, pitch_loss, mel_loss, ctc_loss, bin_loss,) = self._metrics(
            pred_durs=pred_log_durs,
            pred_pitch=pred_pitch,
            true_durs=attn_hard_dur,
            true_text_len=text_len,
            true_pitch=pitch,
            true_spect=spect,
            pred_spect=pred_spect,
            true_spect_len=spect_len,
            attn_logprob=attn_logprob,
            attn_soft=attn_soft,
            attn_hard=attn_hard,
            attn_hard_dur=attn_hard_dur,
        )

        train_log = {
            'train_loss': loss,
            'train_durs_loss': durs_loss,
            'train_pitch_loss': torch.tensor(1.0).to(durs_loss.device) if pitch_loss is None else pitch_loss,
            'train_mel_loss': mel_loss,
            'train_durs_acc': acc,
            'train_durs_acc_dist_3': acc_dist_3,
            'train_ctc_loss': torch.tensor(1.0).to(durs_loss.device) if ctc_loss is None else ctc_loss,
            'train_bin_loss': torch.tensor(1.0).to(durs_loss.device) if bin_loss is None else bin_loss,
        }

        return {'loss': loss, 'progress_bar': {k: v.detach() for k, v in train_log.items()}, 'log': train_log}

    def validation_step(self, batch, batch_idx):
        attn_prior, lm_tokens = None, None
        if self.cond_on_lm_embeddings:
            audio, audio_len, text, text_len, attn_prior, pitch, _, lm_tokens = batch
        else:
            audio, audio_len, text, text_len, attn_prior, pitch, _ = batch

        spect, spect_len = self.preprocessor(input_signal=audio, length=audio_len)

        # pitch normalization
        zero_pitch_idx = pitch == 0
        pitch = (pitch - self.pitch_mean) / self.pitch_std
        pitch[zero_pitch_idx] = 0.0

        (pred_spect, _, pred_log_durs, pred_pitch, attn_soft, attn_logprob, attn_hard, attn_hard_dur,) = self(
            text=text,
            text_len=text_len,
            pitch=pitch,
            spect=spect,
            spect_len=spect_len,
            attn_prior=attn_prior,
            lm_tokens=lm_tokens,
        )

        (loss, durs_loss, acc, acc_dist_1, acc_dist_3, pitch_loss, mel_loss, ctc_loss, bin_loss,) = self._metrics(
            pred_durs=pred_log_durs,
            pred_pitch=pred_pitch,
            true_durs=attn_hard_dur,
            true_text_len=text_len,
            true_pitch=pitch,
            true_spect=spect,
            pred_spect=pred_spect,
            true_spect_len=spect_len,
            attn_logprob=attn_logprob,
            attn_soft=attn_soft,
            attn_hard=attn_hard,
            attn_hard_dur=attn_hard_dur,
        )

        # without ground truth internal features except for durations
        pred_spect, _, pred_log_durs, pred_pitch, attn_soft, attn_logprob, attn_hard, attn_hard_dur = self(
            text=text,
            text_len=text_len,
            pitch=None,
            spect=spect,
            spect_len=spect_len,
            attn_prior=attn_prior,
            lm_tokens=lm_tokens,
        )

        *_, with_pred_features_mel_loss, _, _ = self._metrics(
            pred_durs=pred_log_durs,
            pred_pitch=pred_pitch,
            true_durs=attn_hard_dur,
            true_text_len=text_len,
            true_pitch=pitch,
            true_spect=spect,
            pred_spect=pred_spect,
            true_spect_len=spect_len,
            attn_logprob=attn_logprob,
            attn_soft=attn_soft,
            attn_hard=attn_hard,
            attn_hard_dur=attn_hard_dur,
        )

        val_log = {
            'val_loss': loss,
            'val_durs_loss': durs_loss,
            'val_pitch_loss': torch.tensor(1.0).to(durs_loss.device) if pitch_loss is None else pitch_loss,
            'val_mel_loss': mel_loss,
            'val_with_pred_features_mel_loss': with_pred_features_mel_loss,
            'val_durs_acc': acc,
            'val_durs_acc_dist_3': acc_dist_3,
            'val_ctc_loss': torch.tensor(1.0).to(durs_loss.device) if ctc_loss is None else ctc_loss,
            'val_bin_loss': torch.tensor(1.0).to(durs_loss.device) if bin_loss is None else bin_loss,
        }
        self.log_dict(val_log, prog_bar=False, on_epoch=True, logger=True, sync_dist=True)

        if batch_idx == 0 and self.current_epoch % 5 == 0 and isinstance(self.logger, WandbLogger):
            specs = []
            pitches = []
            for i in range(min(3, spect.shape[0])):
                specs += [
                    wandb.Image(
                        plot_spectrogram_to_numpy(spect[i, :, : spect_len[i]].data.cpu().numpy()),
                        caption=f"gt mel {i}",
                    ),
                    wandb.Image(
                        plot_spectrogram_to_numpy(pred_spect.transpose(1, 2)[i, :, : spect_len[i]].data.cpu().numpy()),
                        caption=f"pred mel {i}",
                    ),
                ]

                pitches += [
                    wandb.Image(
                        plot_pitch_to_numpy(
                            average_features(pitch.unsqueeze(1), attn_hard_dur)
                            .squeeze(1)[i, : text_len[i]]
                            .data.cpu()
                            .numpy(),
                            ylim_range=[-2.5, 2.5],
                        ),
                        caption=f"gt pitch {i}",
                    ),
                ]

                pitches += [
                    wandb.Image(
                        plot_pitch_to_numpy(pred_pitch[i, : text_len[i]].data.cpu().numpy(), ylim_range=[-2.5, 2.5]),
                        caption=f"pred pitch {i}",
                    ),
                ]

            self.logger.experiment.log({"specs": specs, "pitches": pitches})

    @typecheck(
        input_types={
            "tokens": NeuralType(('B', 'T_text'), TokenIndex(), optional=True),
            "tokens_len": NeuralType(('B'), LengthsType(), optional=True),
            "lm_tokens": NeuralType(('B', 'T_lm_tokens'), TokenIndex(), optional=True),
            "raw_texts": [NeuralType(optional=True)],
            "lm_model": NeuralType(optional=True),
        },
        output_types={"spect": NeuralType(('B', 'D', 'T_spec'), MelSpectrogramType()),},
    )
    def generate_spectrogram(
        self,
        tokens: Optional[torch.Tensor] = None,
        tokens_len: Optional[torch.Tensor] = None,
        lm_tokens: Optional[torch.Tensor] = None,
        raw_texts: Optional[List[str]] = None,
        norm_text_for_lm_model: bool = True,
        lm_model: str = "albert",
    ):
        if tokens is not None:
            if tokens_len is None:
                # It is assumed that padding is consecutive and only at the end
                tokens_len = (tokens != self.tokenizer.pad).sum(dim=-1)
        else:
            if raw_texts is None:
                raise ValueError("raw_texts must be specified if tokens is None")

            t_seqs = [self.tokenizer(t) for t in raw_texts]
            tokens = torch.nn.utils.rnn.pad_sequence(
                sequences=[torch.tensor(t, dtype=torch.long, device=self.device) for t in t_seqs],
                batch_first=True,
                padding_value=self.tokenizer.pad,
            )
            tokens_len = torch.tensor([len(t) for t in t_seqs], dtype=torch.long, device=tokens.device)

        if self.cond_on_lm_embeddings and lm_tokens is None:
            if raw_texts is None:
                raise ValueError("raw_texts must be specified if lm_tokens is None")

            lm_model_tokenizer = self._get_lm_model_tokenizer(lm_model)
            lm_padding_value = lm_model_tokenizer._convert_token_to_id('<pad>')
            lm_space_value = lm_model_tokenizer._convert_token_to_id('▁')

            assert isinstance(self.tokenizer, EnglishCharsTokenizer) or isinstance(
                self.tokenizer, EnglishPhonemesTokenizer
            )

            if norm_text_for_lm_model and self.text_normalizer_call is not None:
                raw_texts = [self.text_normalizer_call(t, **self.text_normalizer_call_kwargs) for t in raw_texts]

            preprocess_texts_as_tts_input = [self.tokenizer.text_preprocessing_func(t) for t in raw_texts]
            lm_tokens_as_ids_list = [
                lm_model_tokenizer.encode(t, add_special_tokens=False) for t in preprocess_texts_as_tts_input
            ]

            if self.tokenizer.pad_with_space:
                lm_tokens_as_ids_list = [[lm_space_value] + t + [lm_space_value] for t in lm_tokens_as_ids_list]

            lm_tokens = torch.full(
                (len(lm_tokens_as_ids_list), max([len(t) for t in lm_tokens_as_ids_list])),
                fill_value=lm_padding_value,
                device=tokens.device,
            )
            for i, lm_tokens_i in enumerate(lm_tokens_as_ids_list):
                lm_tokens[i, : len(lm_tokens_i)] = torch.tensor(lm_tokens_i, device=tokens.device)

        pred_spect = self.infer(tokens, tokens_len, lm_tokens=lm_tokens).transpose(1, 2)
        return pred_spect

    def parse(self, text: str, normalize=True) -> torch.Tensor:
        if self.training:
            logging.warning("parse() is meant to be called in eval mode.")
        if normalize and self.text_normalizer_call is not None:
            text = self.text_normalizer_call(text, **self.text_normalizer_call_kwargs)

        eval_phon_mode = contextlib.nullcontext()
        if hasattr(self.tokenizer, "set_phone_prob"):
            eval_phon_mode = self.tokenizer.set_phone_prob(prob=1.0)

        with eval_phon_mode:
            tokens = self.tokenizer.encode(text)
        return torch.tensor(tokens).long().unsqueeze(0).to(self.device)

    def _loader(self, cfg):
        try:
            _ = cfg.dataset.manifest_filepath
        except omegaconf.errors.MissingMandatoryValue:
            logging.warning("manifest_filepath was skipped. No dataset for this model.")
            return None

        dataset = instantiate(
            cfg.dataset,
            text_normalizer=self.normalizer,
            text_normalizer_call_kwargs=self.text_normalizer_call_kwargs,
            text_tokenizer=self.tokenizer,
        )
        return torch.utils.data.DataLoader(  # noqa
            dataset=dataset, collate_fn=dataset.collate_fn, **cfg.dataloader_params,
        )

    def setup_training_data(self, cfg):
        self._train_dl = self._loader(cfg)

    def setup_validation_data(self, cfg):
        self._validation_dl = self._loader(cfg)

    def setup_test_data(self, cfg):
        """Omitted."""
        pass

    @classmethod
    def list_available_models(cls) -> 'List[PretrainedModelInfo]':
        """
        This method returns a list of pre-trained model which can be instantiated directly from NVIDIA's NGC cloud.
        Returns:
            List of available pre-trained models.
        """
        list_of_models = []
        model = PretrainedModelInfo(
            pretrained_model_name="tts_en_lj_mixertts",
            location="https://api.ngc.nvidia.com/v2/models/nvidia/nemo/tts_en_lj_mixertts/versions/1.6.0/files/tts_en_lj_mixertts.nemo",
            description="This model is trained on LJSpeech sampled at 22050Hz with and can be used to generate female English voices with an American accent.",
            class_=cls,  # noqa
        )
        list_of_models.append(model)

        model = PretrainedModelInfo(
            pretrained_model_name="tts_en_lj_mixerttsx",
            location="https://api.ngc.nvidia.com/v2/models/nvidia/nemo/tts_en_lj_mixerttsx/versions/1.6.0/files/tts_en_lj_mixerttsx.nemo",
            description="This model is trained on LJSpeech sampled at 22050Hz with and can be used to generate female English voices with an American accent.",
            class_=cls,  # noqa
        )
        list_of_models.append(model)

        return list_of_models

    # Methods for model exportability
    @property
    def input_types(self):
        return {
            "text": NeuralType(('B', 'T_text'), TokenIndex()),
            "lm_tokens": NeuralType(('B', 'T_lm_tokens'), TokenIndex(), optional=True),
        }

    @property
    def output_types(self):
        return {
            "spect": NeuralType(('B', 'D', 'T_spec'), MelSpectrogramType()),
        }

    def input_example(self, max_text_len=10, max_lm_tokens_len=10):
        text = torch.randint(
            low=0, high=len(self.tokenizer.tokens), size=(1, max_text_len), device=self.device, dtype=torch.long,
        )

        inputs = {'text': text}

        if self.cond_on_lm_embeddings:
            inputs['lm_tokens'] = torch.randint(
                low=0,
                high=self.lm_embeddings.weight.shape[0],
                size=(1, max_lm_tokens_len),
                device=self.device,
                dtype=torch.long,
            )

        return (inputs,)

    def forward_for_export(self, text, lm_tokens=None):
        text_mask = (text != self.tokenizer_pad).unsqueeze(2)
        spect = self.infer(text=text, text_mask=text_mask, lm_tokens=lm_tokens).transpose(1, 2)
        return spect.to(torch.float)<|MERGE_RESOLUTION|>--- conflicted
+++ resolved
@@ -31,25 +31,15 @@
     EnglishCharsTokenizer,
     EnglishPhonemesTokenizer,
 )
-<<<<<<< HEAD
-from nemo.collections.tts.helpers.helpers import (
-=======
 from nemo.collections.tts.losses.aligner_loss import BinLoss, ForwardSumLoss
 from nemo.collections.tts.models.base import SpectrogramGenerator
 from nemo.collections.tts.modules.fastpitch import average_features, regulate_len
 from nemo.collections.tts.parts.utils.helpers import (
->>>>>>> ef6b8f0d
     binarize_attention_parallel,
     get_mask_from_lengths,
     plot_pitch_to_numpy,
     plot_spectrogram_to_numpy,
 )
-<<<<<<< HEAD
-from nemo.collections.tts.losses.aligner_loss import BinLoss, ForwardSumLoss
-from nemo.collections.tts.models.base import SpectrogramGenerator
-from nemo.collections.tts.modules.fastpitch import average_features, regulate_len
-=======
->>>>>>> ef6b8f0d
 from nemo.core import Exportable
 from nemo.core.classes.common import PretrainedModelInfo, typecheck
 from nemo.core.neural_types.elements import (
@@ -142,20 +132,13 @@
                 )
 
             try:
-<<<<<<< HEAD
-=======
                 import nemo_text_processing
 
->>>>>>> ef6b8f0d
                 self.normalizer = instantiate(cfg.text_normalizer, **normalizer_kwargs)
             except Exception as e:
                 logging.error(e)
                 raise ImportError(
-<<<<<<< HEAD
-                    "`pynini` not installed, please install via NeMo/nemo_text_processing/pynini_install.sh"
-=======
                     "`nemo_text_processing` not installed, see https://github.com/NVIDIA/NeMo-text-processing for more details"
->>>>>>> ef6b8f0d
                 )
 
             self.text_normalizer_call = self.normalizer.normalize
