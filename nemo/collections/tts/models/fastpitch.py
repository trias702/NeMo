# Copyright (c) 2021, NVIDIA CORPORATION.  All rights reserved.
#
# Licensed under the Apache License, Version 2.0 (the "License");
# you may not use this file except in compliance with the License.
# You may obtain a copy of the License at
#
#     http://www.apache.org/licenses/LICENSE-2.0
#
# Unless required by applicable law or agreed to in writing, software
# distributed under the License is distributed on an "AS IS" BASIS,
# WITHOUT WARRANTIES OR CONDITIONS OF ANY KIND, either express or implied.
# See the License for the specific language governing permissions and
# limitations under the License.
import contextlib
from dataclasses import dataclass
from typing import List, Optional

import torch
from hydra.utils import instantiate
from omegaconf import DictConfig, OmegaConf, open_dict
from pytorch_lightning import Trainer
<<<<<<< HEAD

from nemo.collections.common.parts.preprocessing import parsers
from nemo.collections.tts.helpers.helpers import plot_alignment_to_numpy, plot_spectrogram_to_numpy, process_batch
=======
from pytorch_lightning.loggers import TensorBoardLogger

from nemo.collections.common.parts.preprocessing import parsers
>>>>>>> ef6b8f0d
from nemo.collections.tts.losses.aligner_loss import BinLoss, ForwardSumLoss
from nemo.collections.tts.losses.fastpitchloss import DurationLoss, EnergyLoss, MelLoss, PitchLoss
from nemo.collections.tts.models.base import SpectrogramGenerator
from nemo.collections.tts.modules.fastpitch import FastPitchModule
<<<<<<< HEAD
=======
from nemo.collections.tts.parts.utils.helpers import (
    batch_from_ragged,
    plot_alignment_to_numpy,
    plot_spectrogram_to_numpy,
    process_batch,
    sample_tts_input,
)
>>>>>>> ef6b8f0d
from nemo.core.classes import Exportable
from nemo.core.classes.common import PretrainedModelInfo, typecheck
from nemo.core.neural_types.elements import (
    Index,
    LengthsType,
    MelSpectrogramType,
    ProbsType,
    RegressionValuesType,
    TokenDurationType,
    TokenIndex,
    TokenLogDurationType,
)
from nemo.core.neural_types.neural_type import NeuralType
from nemo.utils import logging, model_utils


@dataclass
class G2PConfig:
<<<<<<< HEAD
    _target_: str = "nemo_text_processing.g2p.modules.EnglishG2p"
=======
    _target_: str = "nemo.collections.tts.g2p.models.en_us_arpabet.EnglishG2p"
>>>>>>> ef6b8f0d
    phoneme_dict: str = "scripts/tts_dataset_files/cmudict-0.7b_nv22.10"
    heteronyms: str = "scripts/tts_dataset_files/heteronyms-052722"
    phoneme_probability: float = 0.5


@dataclass
class TextTokenizer:
    _target_: str = "nemo.collections.common.tokenizers.text_to_speech.tts_tokenizers.EnglishPhonemesTokenizer"
    punct: bool = True
    stresses: bool = True
    chars: bool = True
    apostrophe: bool = True
    pad_with_space: bool = True
    add_blank_at: bool = True
    g2p: G2PConfig = G2PConfig()


@dataclass
class TextTokenizerConfig:
    text_tokenizer: TextTokenizer = TextTokenizer()


class FastPitchModel(SpectrogramGenerator, Exportable):
    """FastPitch model (https://arxiv.org/abs/2006.06873) that is used to generate mel spectrogram from text."""

    def __init__(self, cfg: DictConfig, trainer: Trainer = None):
        # Convert to Hydra 1.0 compatible DictConfig
        cfg = model_utils.convert_model_config_to_dict_config(cfg)
        cfg = model_utils.maybe_update_config_version(cfg)

        # Setup normalizer
        self.normalizer = None
        self.text_normalizer_call = None
        self.text_normalizer_call_kwargs = {}
        self._setup_normalizer(cfg)

        self.learn_alignment = cfg.get("learn_alignment", False)

        # Setup vocabulary (=tokenizer) and input_fft_kwargs (supported only with self.learn_alignment=True)
        input_fft_kwargs = {}
        if self.learn_alignment:
            self.vocab = None
            self.ds_class_name = cfg.train_ds.dataset._target_.split(".")[-1]

            if self.ds_class_name == "TTSDataset":
                self._setup_tokenizer(cfg)
                assert self.vocab is not None
                input_fft_kwargs["n_embed"] = len(self.vocab.tokens)
                input_fft_kwargs["padding_idx"] = self.vocab.pad
<<<<<<< HEAD
            # TODO @xueyang: remove AudioToCharWithPriorAndPitchDataset because it has been deprecated already.
            elif self.ds_class_name == "AudioToCharWithPriorAndPitchDataset":
                logging.warning(
                    "AudioToCharWithPriorAndPitchDataset class has been deprecated. No support for"
                    " training or finetuning. Only inference is supported."
                )
                tokenizer_conf = self._get_default_text_tokenizer_conf()
                self._setup_tokenizer(tokenizer_conf)
                assert self.vocab is not None
                input_fft_kwargs["n_embed"] = len(self.vocab.tokens)
                input_fft_kwargs["padding_idx"] = self.vocab.pad
=======
>>>>>>> ef6b8f0d
            else:
                raise ValueError(f"Unknown dataset class: {self.ds_class_name}.")

        self._parser = None
        self._tb_logger = None
        super().__init__(cfg=cfg, trainer=trainer)

        self.bin_loss_warmup_epochs = cfg.get("bin_loss_warmup_epochs", 100)
        self.log_train_images = False

        loss_scale = 0.1 if self.learn_alignment else 1.0
        dur_loss_scale = loss_scale
        pitch_loss_scale = loss_scale
        energy_loss_scale = loss_scale
        if "dur_loss_scale" in cfg:
            dur_loss_scale = cfg.dur_loss_scale
        if "pitch_loss_scale" in cfg:
            pitch_loss_scale = cfg.pitch_loss_scale
        if "energy_loss_scale" in cfg:
            energy_loss_scale = cfg.energy_loss_scale

        self.mel_loss_fn = MelLoss()
        self.pitch_loss_fn = PitchLoss(loss_scale=pitch_loss_scale)
        self.duration_loss_fn = DurationLoss(loss_scale=dur_loss_scale)
        self.energy_loss_fn = EnergyLoss(loss_scale=energy_loss_scale)

        self.aligner = None
        if self.learn_alignment:
            self.aligner = instantiate(self._cfg.alignment_module)
            self.forward_sum_loss_fn = ForwardSumLoss()
            self.bin_loss_fn = BinLoss()

        self.preprocessor = instantiate(self._cfg.preprocessor)
        input_fft = instantiate(self._cfg.input_fft, **input_fft_kwargs)
        output_fft = instantiate(self._cfg.output_fft)
        duration_predictor = instantiate(self._cfg.duration_predictor)
        pitch_predictor = instantiate(self._cfg.pitch_predictor)
        speaker_emb_condition_prosody = cfg.get("speaker_emb_condition_prosody", False)
        speaker_emb_condition_decoder = cfg.get("speaker_emb_condition_decoder", False)
        speaker_emb_condition_aligner = cfg.get("speaker_emb_condition_aligner", False)
        energy_embedding_kernel_size = cfg.get("energy_embedding_kernel_size", 0)
        energy_predictor = instantiate(self._cfg.get("energy_predictor", None))

        self.fastpitch = FastPitchModule(
            input_fft,
            output_fft,
            duration_predictor,
            pitch_predictor,
            energy_predictor,
            self.aligner,
            cfg.n_speakers,
            cfg.symbols_embedding_dim,
            cfg.pitch_embedding_kernel_size,
            energy_embedding_kernel_size,
            cfg.n_mel_channels,
            cfg.max_token_duration,
            speaker_emb_condition_prosody,
            speaker_emb_condition_decoder,
            speaker_emb_condition_aligner,
        )
        self._input_types = self._output_types = None
        self.export_config = {
            "emb_range": (0, self.fastpitch.encoder.word_emb.num_embeddings),
            "enable_volume": False,
            "enable_ragged_batches": False,
        }
        if self.fastpitch.speaker_emb is not None:
            self.export_config["num_speakers"] = cfg.n_speakers

    def _get_default_text_tokenizer_conf(self):
        text_tokenizer: TextTokenizerConfig = TextTokenizerConfig()
        return OmegaConf.create(OmegaConf.to_yaml(text_tokenizer))

    def _setup_normalizer(self, cfg):
        if "text_normalizer" in cfg:
            normalizer_kwargs = {}

            if "whitelist" in cfg.text_normalizer:
                normalizer_kwargs["whitelist"] = self.register_artifact(
                    'text_normalizer.whitelist', cfg.text_normalizer.whitelist
                )
            try:
                import nemo_text_processing

                self.normalizer = instantiate(cfg.text_normalizer, **normalizer_kwargs)
            except Exception as e:
                logging.error(e)
                raise ImportError(
                    "`nemo_text_processing` not installed, see https://github.com/NVIDIA/NeMo-text-processing for more details"
                )

<<<<<<< HEAD
            try:
                self.normalizer = instantiate(cfg.text_normalizer, **normalizer_kwargs)
            except Exception as e:
                logging.error(e)
                raise ImportError(
                    "`pynini` not installed, please install via NeMo/nemo_text_processing/pynini_install.sh"
                )

=======
>>>>>>> ef6b8f0d
            self.text_normalizer_call = self.normalizer.normalize
            if "text_normalizer_call_kwargs" in cfg:
                self.text_normalizer_call_kwargs = cfg.text_normalizer_call_kwargs

    def _setup_tokenizer(self, cfg):
        text_tokenizer_kwargs = {}

        if "g2p" in cfg.text_tokenizer:

            # for backward compatibility
            if self._is_model_being_restored() and cfg.text_tokenizer.g2p.get('_target_', None):
                cfg.text_tokenizer.g2p['_target_'] = cfg.text_tokenizer.g2p['_target_'].replace(
                    "nemo_text_processing.g2p", "nemo.collections.tts.g2p"
                )
                logging.warning("This checkpoint support will be dropped after r1.18.0.")

            g2p_kwargs = {}

            if "phoneme_dict" in cfg.text_tokenizer.g2p:
                g2p_kwargs["phoneme_dict"] = self.register_artifact(
                    'text_tokenizer.g2p.phoneme_dict', cfg.text_tokenizer.g2p.phoneme_dict,
                )

            if "heteronyms" in cfg.text_tokenizer.g2p:
                g2p_kwargs["heteronyms"] = self.register_artifact(
                    'text_tokenizer.g2p.heteronyms', cfg.text_tokenizer.g2p.heteronyms,
                )

            # for backward compatability
            text_tokenizer_kwargs["g2p"] = instantiate(cfg.text_tokenizer.g2p, **g2p_kwargs)

        # TODO @xueyang: rename the instance of tokenizer because vocab is misleading.
        self.vocab = instantiate(cfg.text_tokenizer, **text_tokenizer_kwargs)

    @property
    def tb_logger(self):
        return None
        '''
        if self._tb_logger is None:
            if self.logger is None and self.logger.experiment is None:
                return None
            tb_logger = self.logger.experiment
            for logger in self.trainer.loggers:
                if isinstance(logger, TensorBoardLogger):
                    tb_logger = logger.experiment
                    break
            self._tb_logger = tb_logger
        return self._tb_logger
        '''

    @property
    def parser(self):
        if self._parser is not None:
            return self._parser

        if self.learn_alignment:
            ds_class_name = self._cfg.train_ds.dataset._target_.split(".")[-1]

            if ds_class_name == "TTSDataset":
                self._parser = self.vocab.encode
            else:
                raise ValueError(f"Unknown dataset class: {ds_class_name}")
        else:
            self._parser = parsers.make_parser(
                labels=self._cfg.labels,
                name='en',
                unk_id=-1,
                blank_id=-1,
                do_normalize=True,
                abbreviation_version="fastpitch",
                make_table=False,
            )
        return self._parser

    def parse(self, str_input: str, normalize=True) -> torch.tensor:
        if self.training:
            logging.warning("parse() is meant to be called in eval mode.")

        if normalize and self.text_normalizer_call is not None:
            str_input = self.text_normalizer_call(str_input, **self.text_normalizer_call_kwargs)

        if self.learn_alignment:
            eval_phon_mode = contextlib.nullcontext()
            if hasattr(self.vocab, "set_phone_prob"):
                eval_phon_mode = self.vocab.set_phone_prob(prob=1.0)

            # Disable mixed g2p representation if necessary
            with eval_phon_mode:
                tokens = self.parser(str_input)
        else:
            tokens = self.parser(str_input)

        x = torch.tensor(tokens).unsqueeze_(0).long().to(self.device)
        return x

    @typecheck(
        input_types={
            "text": NeuralType(('B', 'T_text'), TokenIndex()),
            "durs": NeuralType(('B', 'T_text'), TokenDurationType()),
            "pitch": NeuralType(('B', 'T_audio'), RegressionValuesType()),
            "energy": NeuralType(('B', 'T_audio'), RegressionValuesType(), optional=True),
            "speaker": NeuralType(('B'), Index(), optional=True),
            "pace": NeuralType(optional=True),
            "spec": NeuralType(('B', 'D', 'T_spec'), MelSpectrogramType(), optional=True),
            "attn_prior": NeuralType(('B', 'T_spec', 'T_text'), ProbsType(), optional=True),
            "mel_lens": NeuralType(('B'), LengthsType(), optional=True),
            "input_lens": NeuralType(('B'), LengthsType(), optional=True),
        }
    )
    def forward(
        self,
        *,
        text,
        durs=None,
        pitch=None,
        energy=None,
        speaker=None,
        pace=1.0,
        spec=None,
        attn_prior=None,
        mel_lens=None,
        input_lens=None,
    ):
        return self.fastpitch(
            text=text,
            durs=durs,
            pitch=pitch,
            energy=energy,
            speaker=speaker,
            pace=pace,
            spec=spec,
            attn_prior=attn_prior,
            mel_lens=mel_lens,
            input_lens=input_lens,
        )

    @typecheck(output_types={"spect": NeuralType(('B', 'D', 'T_spec'), MelSpectrogramType())})
    def generate_spectrogram(
        self, tokens: 'torch.tensor', speaker: Optional[int] = None, pace: float = 1.0
    ) -> torch.tensor:
        if self.training:
            logging.warning("generate_spectrogram() is meant to be called in eval mode.")
        if isinstance(speaker, int):
            speaker = torch.tensor([speaker]).to(self.device)
        spect, *_ = self(text=tokens, durs=None, pitch=None, speaker=speaker, pace=pace)
        return spect

    def training_step(self, batch, batch_idx):
        attn_prior, durs, speaker, energy = None, None, None, None
        if self.learn_alignment:
            assert self.ds_class_name == "TTSDataset", f"Unknown dataset class: {self.ds_class_name}"
            batch_dict = process_batch(batch, self._train_dl.dataset.sup_data_types_set)
            audio = batch_dict.get("audio")
            audio_lens = batch_dict.get("audio_lens")
            text = batch_dict.get("text")
            text_lens = batch_dict.get("text_lens")
            attn_prior = batch_dict.get("align_prior_matrix", None)
            pitch = batch_dict.get("pitch", None)
            energy = batch_dict.get("energy", None)
            speaker = batch_dict.get("speaker_id", None)
        else:
            audio, audio_lens, text, text_lens, durs, pitch, speaker = batch

        mels, spec_len = self.preprocessor(input_signal=audio, length=audio_lens)

        (
            mels_pred,
            _,
            _,
            log_durs_pred,
            pitch_pred,
            attn_soft,
            attn_logprob,
            attn_hard,
            attn_hard_dur,
            pitch,
            energy_pred,
            energy_tgt,
        ) = self(
            text=text,
            durs=durs,
            pitch=pitch,
            energy=energy,
            speaker=speaker,
            pace=1.0,
            spec=mels if self.learn_alignment else None,
            attn_prior=attn_prior,
            mel_lens=spec_len,
            input_lens=text_lens,
        )
        if durs is None:
            durs = attn_hard_dur

        mel_loss = self.mel_loss_fn(spect_predicted=mels_pred, spect_tgt=mels)
        dur_loss = self.duration_loss_fn(log_durs_predicted=log_durs_pred, durs_tgt=durs, len=text_lens)
        loss = mel_loss + dur_loss
        if self.learn_alignment:
            ctc_loss = self.forward_sum_loss_fn(attn_logprob=attn_logprob, in_lens=text_lens, out_lens=spec_len)
            bin_loss_weight = min(self.current_epoch / self.bin_loss_warmup_epochs, 1.0) * 1.0
            bin_loss = self.bin_loss_fn(hard_attention=attn_hard, soft_attention=attn_soft) * bin_loss_weight
            loss += ctc_loss + bin_loss

        pitch_loss = self.pitch_loss_fn(pitch_predicted=pitch_pred, pitch_tgt=pitch, len=text_lens)
        energy_loss = self.energy_loss_fn(energy_predicted=energy_pred, energy_tgt=energy_tgt, length=text_lens)
        loss += pitch_loss + energy_loss

        self.log("t_loss", loss)
        self.log("t_mel_loss", mel_loss)
        self.log("t_dur_loss", dur_loss)
        self.log("t_pitch_loss", pitch_loss)
        if energy_tgt is not None:
            self.log("t_energy_loss", energy_loss)
        if self.learn_alignment:
            self.log("t_ctc_loss", ctc_loss)
            self.log("t_bin_loss", bin_loss)

        # Log images to tensorboard
        '''
        if self.log_train_images and isinstance(self.logger, TensorBoardLogger):
            self.log_train_images = False

            self.tb_logger.add_image(
                "train_mel_target",
                plot_spectrogram_to_numpy(mels[0].data.cpu().float().numpy()),
                self.global_step,
                dataformats="HWC",
            )
            spec_predict = mels_pred[0].data.cpu().float().numpy()
            self.tb_logger.add_image(
                "train_mel_predicted", plot_spectrogram_to_numpy(spec_predict), self.global_step, dataformats="HWC",
            )
            if self.learn_alignment:
                attn = attn_hard[0].data.cpu().float().numpy().squeeze()
                self.tb_logger.add_image(
                    "train_attn", plot_alignment_to_numpy(attn.T), self.global_step, dataformats="HWC",
                )
                soft_attn = attn_soft[0].data.cpu().float().numpy().squeeze()
                self.tb_logger.add_image(
                    "train_soft_attn", plot_alignment_to_numpy(soft_attn.T), self.global_step, dataformats="HWC",
                )
        '''

        return loss

    def validation_step(self, batch, batch_idx):
        attn_prior, durs, speaker, energy = None, None, None, None
        if self.learn_alignment:
            assert self.ds_class_name == "TTSDataset", f"Unknown dataset class: {self.ds_class_name}"
            batch_dict = process_batch(batch, self._train_dl.dataset.sup_data_types_set)
            audio = batch_dict.get("audio")
            audio_lens = batch_dict.get("audio_lens")
            text = batch_dict.get("text")
            text_lens = batch_dict.get("text_lens")
            attn_prior = batch_dict.get("align_prior_matrix", None)
            pitch = batch_dict.get("pitch", None)
            energy = batch_dict.get("energy", None)
            speaker = batch_dict.get("speaker_id", None)
        else:
            audio, audio_lens, text, text_lens, durs, pitch, speaker = batch

        mels, mel_lens = self.preprocessor(input_signal=audio, length=audio_lens)

        # Calculate val loss on ground truth durations to better align L2 loss in time
        (mels_pred, _, _, log_durs_pred, pitch_pred, _, _, _, attn_hard_dur, pitch, energy_pred, energy_tgt,) = self(
            text=text,
            durs=durs,
            pitch=pitch,
            energy=energy,
            speaker=speaker,
            pace=1.0,
            spec=mels if self.learn_alignment else None,
            attn_prior=attn_prior,
            mel_lens=mel_lens,
            input_lens=text_lens,
        )
        if durs is None:
            durs = attn_hard_dur

        mel_loss = self.mel_loss_fn(spect_predicted=mels_pred, spect_tgt=mels)
        dur_loss = self.duration_loss_fn(log_durs_predicted=log_durs_pred, durs_tgt=durs, len=text_lens)
        pitch_loss = self.pitch_loss_fn(pitch_predicted=pitch_pred, pitch_tgt=pitch, len=text_lens)
        energy_loss = self.energy_loss_fn(energy_predicted=energy_pred, energy_tgt=energy_tgt, length=text_lens)
        loss = mel_loss + dur_loss + pitch_loss + energy_loss

        return {
            "val_loss": loss,
            "mel_loss": mel_loss,
            "dur_loss": dur_loss,
            "pitch_loss": pitch_loss,
            "energy_loss": energy_loss if energy_tgt is not None else None,
            "mel_target": mels if batch_idx == 0 else None,
            "mel_pred": mels_pred if batch_idx == 0 else None,
        }

    def validation_epoch_end(self, outputs):
        collect = lambda key: torch.stack([x[key] for x in outputs]).mean()
        val_loss = collect("val_loss")
        mel_loss = collect("mel_loss")
        dur_loss = collect("dur_loss")
        pitch_loss = collect("pitch_loss")
        self.log("val_loss", val_loss)
        self.log("val_mel_loss", mel_loss)
        self.log("val_dur_loss", dur_loss)
        self.log("val_pitch_loss", pitch_loss)
        if outputs[0]["energy_loss"] is not None:
            energy_loss = collect("energy_loss")
            self.log("val_energy_loss", energy_loss)

        _, _, _, _, _, spec_target, spec_predict = outputs[0].values()

        '''
        if isinstance(self.logger, TensorBoardLogger):
            self.tb_logger.add_image(
                "val_mel_target",
                plot_spectrogram_to_numpy(spec_target[0].data.cpu().float().numpy()),
                self.global_step,
                dataformats="HWC",
            )
            spec_predict = spec_predict[0].data.cpu().float().numpy()
            self.tb_logger.add_image(
                "val_mel_predicted", plot_spectrogram_to_numpy(spec_predict), self.global_step, dataformats="HWC",
            )
            self.log_train_images = True
        '''

    def __setup_dataloader_from_config(self, cfg, shuffle_should_be: bool = True, name: str = "train"):
        if "dataset" not in cfg or not isinstance(cfg.dataset, DictConfig):
            raise ValueError(f"No dataset for {name}")
        if "dataloader_params" not in cfg or not isinstance(cfg.dataloader_params, DictConfig):
            raise ValueError(f"No dataloader_params for {name}")
        if shuffle_should_be:
            if 'shuffle' not in cfg.dataloader_params:
                logging.warning(
                    f"Shuffle should be set to True for {self}'s {name} dataloader but was not found in its "
                    "config. Manually setting to True"
                )
                with open_dict(cfg.dataloader_params):
                    cfg.dataloader_params.shuffle = True
            elif not cfg.dataloader_params.shuffle:
                logging.error(f"The {name} dataloader for {self} has shuffle set to False!!!")
        elif cfg.dataloader_params.shuffle:
            logging.error(f"The {name} dataloader for {self} has shuffle set to True!!!")

        if cfg.dataset._target_ == "nemo.collections.tts.data.dataset.TTSDataset":
            phon_mode = contextlib.nullcontext()
            if hasattr(self.vocab, "set_phone_prob"):
                phon_mode = self.vocab.set_phone_prob(prob=None if name == "val" else self.vocab.phoneme_probability)

            with phon_mode:
                dataset = instantiate(
                    cfg.dataset,
                    text_normalizer=self.normalizer,
                    text_normalizer_call_kwargs=self.text_normalizer_call_kwargs,
                    text_tokenizer=self.vocab,
                )
        else:
            dataset = instantiate(cfg.dataset)

        return torch.utils.data.DataLoader(dataset, collate_fn=dataset.collate_fn, **cfg.dataloader_params)

    def setup_training_data(self, cfg):
        self._train_dl = self.__setup_dataloader_from_config(cfg)

    def setup_validation_data(self, cfg):
        self._validation_dl = self.__setup_dataloader_from_config(cfg, shuffle_should_be=False, name="val")

    def setup_test_data(self, cfg):
        """Omitted."""
        pass

    @classmethod
    def list_available_models(cls) -> 'List[PretrainedModelInfo]':
        """
        This method returns a list of pre-trained model which can be instantiated directly from NVIDIA's NGC cloud.
        Returns:
            List of available pre-trained models.
        """
        list_of_models = []

        # en-US, single speaker, 22050Hz, LJSpeech (ARPABET).
        model = PretrainedModelInfo(
            pretrained_model_name="tts_en_fastpitch",
            location="https://api.ngc.nvidia.com/v2/models/nvidia/nemo/tts_en_fastpitch/versions/1.8.1/files/tts_en_fastpitch_align.nemo",
            description="This model is trained on LJSpeech sampled at 22050Hz with and can be used to generate female English voices with an American accent. It is ARPABET-based.",
<<<<<<< HEAD
            class_=cls,
        )
        list_of_models.append(model)

        # en-US, single speaker, 22050Hz, LJSpeech (IPA).
        model = PretrainedModelInfo(
            pretrained_model_name="tts_en_fastpitch_ipa",
            location="https://api.ngc.nvidia.com/v2/models/nvidia/nemo/tts_en_fastpitch/versions/IPA_1.13.0/files/tts_en_fastpitch_align_ipa.nemo",
            description="This model is trained on LJSpeech sampled at 22050Hz with and can be used to generate female English voices with an American accent. It is IPA-based.",
=======
>>>>>>> ef6b8f0d
            class_=cls,
        )
        list_of_models.append(model)

<<<<<<< HEAD
=======
        # en-US, single speaker, 22050Hz, LJSpeech (IPA).
        model = PretrainedModelInfo(
            pretrained_model_name="tts_en_fastpitch_ipa",
            location="https://api.ngc.nvidia.com/v2/models/nvidia/nemo/tts_en_fastpitch/versions/IPA_1.13.0/files/tts_en_fastpitch_align_ipa.nemo",
            description="This model is trained on LJSpeech sampled at 22050Hz with and can be used to generate female English voices with an American accent. It is IPA-based.",
            class_=cls,
        )
        list_of_models.append(model)

>>>>>>> ef6b8f0d
        # en-US, multi-speaker, 44100Hz, HiFiTTS.
        model = PretrainedModelInfo(
            pretrained_model_name="tts_en_fastpitch_multispeaker",
            location="https://api.ngc.nvidia.com/v2/models/nvidia/nemo/tts_en_multispeaker_fastpitchhifigan/versions/1.10.0/files/tts_en_fastpitch_multispeaker.nemo",
            description="This model is trained on HiFITTS sampled at 44100Hz with and can be used to generate male and female English voices with an American accent.",
            class_=cls,
        )
        list_of_models.append(model)

<<<<<<< HEAD
        # de-DE, single speaker, 22050 Hz, OpenSLR Neutral German Dataset.
        model = PretrainedModelInfo(
            pretrained_model_name="tts_de_fastpitch_singlespeaker",
            location="https://api.ngc.nvidia.com/v2/models/nvidia/nemo/tts_de_fastpitchhifigan/versions/1.10.0/files/tts_de_fastpitch_align.nemo",
            description="This model is trained on a single male speaker data in OpenSLR Neutral German Dataset sampled at 22050Hz and can be used to generate male German voices.",
=======
        # de-DE, single male speaker, grapheme-based tokenizer, 22050 Hz, Thorsten Müller’s German Neutral-TTS Dataset, 21.02
        model = PretrainedModelInfo(
            pretrained_model_name="tts_de_fastpitch_singleSpeaker_thorstenNeutral_2102",
            location="https://api.ngc.nvidia.com/v2/models/nvidia/nemo/tts_de_fastpitchhifigan/versions/1.15.0/files/tts_de_fastpitch_thorstens2102.nemo",
            description="This model is trained on a single male speaker data in Thorsten Müller’s German Neutral 21.02 Dataset sampled at 22050Hz and can be used to generate male German voices.",
            class_=cls,
        )
        list_of_models.append(model)

        # de-DE, single male speaker, grapheme-based tokenizer, 22050 Hz, Thorsten Müller’s German Neutral-TTS Dataset, 22.10
        model = PretrainedModelInfo(
            pretrained_model_name="tts_de_fastpitch_singleSpeaker_thorstenNeutral_2210",
            location="https://api.ngc.nvidia.com/v2/models/nvidia/nemo/tts_de_fastpitchhifigan/versions/1.15.0/files/tts_de_fastpitch_thorstens2210.nemo",
            description="This model is trained on a single male speaker data in Thorsten Müller’s German Neutral 22.10 Dataset sampled at 22050Hz and can be used to generate male German voices.",
>>>>>>> ef6b8f0d
            class_=cls,
        )
        list_of_models.append(model)

        # de-DE, multi-speaker, 5 speakers, 44100 Hz, HUI-Audio-Corpus-German Clean.
        model = PretrainedModelInfo(
            pretrained_model_name="tts_de_fastpitch_multispeaker_5",
            location="https://api.ngc.nvidia.com/v2/models/nvidia/nemo/tts_de_fastpitch_multispeaker_5/versions/1.11.0/files/tts_de_fastpitch_multispeaker_5.nemo",
            description="This model is trained on 5 speakers in HUI-Audio-Corpus-German clean subset sampled at 44100Hz with and can be used to generate male and female German voices.",
            class_=cls,
        )
        list_of_models.append(model)

        # es, 174 speakers, 44100Hz, OpenSLR (IPA)
        model = PretrainedModelInfo(
            pretrained_model_name="tts_es_fastpitch_multispeaker",
            location="https://api.ngc.nvidia.com/v2/models/nvidia/nemo/tts_es_multispeaker_fastpitchhifigan/versions/1.15.0/files/tts_es_fastpitch_multispeaker.nemo",
            description="This model is trained on 174 speakers in 6 crowdsourced Latin American Spanish OpenSLR datasets sampled at 44100Hz and can be used to generate male and female Spanish voices with Latin American accents.",
            class_=cls,
        )
        list_of_models.append(model)

<<<<<<< HEAD
        # zh, single speaker, 22050Hz, SFSpeech Bilingual Chinese/English dataset
        model = PretrainedModelInfo(
            pretrained_model_name="tts_zh_fastpitch_sfspeech",
            location="https://api.ngc.nvidia.com/v2/models/nvidia/nemo/tts_zh_fastpitch_hifigan_sfspeech/versions/1.14.0/files/tts_zh_fastpitch_sfspeech.nemo",
            description="This model is trained on a single female speaker in SFSpeech Bilingual Chinese/English dataset sampled at 22050Hz and can be used to generate female Mandarin Chinese voices.",
=======
        # zh, single female speaker, 22050Hz, SFSpeech Bilingual Chinese/English dataset, improved model using richer
        # dict and jieba word segmenter for polyphone disambiguation.
        model = PretrainedModelInfo(
            pretrained_model_name="tts_zh_fastpitch_sfspeech",
            location="https://api.ngc.nvidia.com/v2/models/nvidia/nemo/tts_zh_fastpitch_hifigan_sfspeech/versions/1.15.0/files/tts_zh_fastpitch_sfspeech.nemo",
            description="This model is trained on a single female speaker in SFSpeech Bilingual Chinese/English dataset"
            " sampled at 22050Hz and can be used to generate female Mandarin Chinese voices. It is improved"
            " using richer dict and jieba word segmenter for polyphone disambiguation.",
>>>>>>> ef6b8f0d
            class_=cls,
        )
        list_of_models.append(model)

        return list_of_models

    # Methods for model exportability
    def _prepare_for_export(self, **kwargs):
        super()._prepare_for_export(**kwargs)

        tensor_shape = ('T') if self.export_config["enable_ragged_batches"] else ('B', 'T')

        # Define input_types and output_types as required by export()
        self._input_types = {
            "text": NeuralType(tensor_shape, TokenIndex()),
            "pitch": NeuralType(tensor_shape, RegressionValuesType()),
            "pace": NeuralType(tensor_shape),
            "volume": NeuralType(tensor_shape, optional=True),
            "batch_lengths": NeuralType(('B'), optional=True),
            "speaker": NeuralType(('B'), Index(), optional=True),
        }
        self._output_types = {
            "spect": NeuralType(('B', 'D', 'T'), MelSpectrogramType()),
            "num_frames": NeuralType(('B'), TokenDurationType()),
            "durs_predicted": NeuralType(('B', 'T'), TokenDurationType()),
            "log_durs_predicted": NeuralType(('B', 'T'), TokenLogDurationType()),
            "pitch_predicted": NeuralType(('B', 'T'), RegressionValuesType()),
        }
        if self.export_config["enable_volume"]:
            self._output_types["volume_aligned"] = NeuralType(('B', 'T'), RegressionValuesType())

    def _export_teardown(self):
        self._input_types = self._output_types = None

    @property
    def disabled_deployment_input_names(self):
        """Implement this method to return a set of input names disabled for export"""
        disabled_inputs = set()
        if self.fastpitch.speaker_emb is None:
            disabled_inputs.add("speaker")
        if not self.export_config["enable_ragged_batches"]:
            disabled_inputs.add("batch_lengths")
        if not self.export_config["enable_volume"]:
            disabled_inputs.add("volume")
        return disabled_inputs

    @property
    def input_types(self):
        return self._input_types

    @property
    def output_types(self):
        return self._output_types

    def input_example(self, max_batch=1, max_dim=44):
        """
        Generates input examples for tracing etc.
        Returns:
            A tuple of input examples.
        """
        par = next(self.fastpitch.parameters())
<<<<<<< HEAD
        sz = (max_batch * max_dim,) if self.export_config["enable_ragged_batches"] else (max_batch, max_dim)
        inp = torch.randint(
            0, self.fastpitch.encoder.word_emb.num_embeddings, sz, device=par.device, dtype=torch.int64
        )
        pitch = torch.randn(sz, device=par.device, dtype=torch.float32) * 0.5
        pace = torch.clamp(torch.randn(sz, device=par.device, dtype=torch.float32) * 0.1 + 1, min=0.01)

        inputs = {'text': inp, 'pitch': pitch, 'pace': pace}

        if self.export_config["enable_volume"]:
            volume = torch.clamp(torch.randn(sz, device=par.device, dtype=torch.float32) * 0.1 + 1, min=0.01)
            inputs['volume'] = volume
        if self.export_config["enable_ragged_batches"]:
            batch_lengths = torch.zeros((max_batch + 1), device=par.device, dtype=torch.int32)
            left_over_size = sz[0]
            batch_lengths[0] = 0
            for i in range(1, max_batch):
                length = torch.randint(1, left_over_size - (max_batch - i), (1,), device=par.device)
                batch_lengths[i] = length + batch_lengths[i - 1]
                left_over_size -= length.detach().cpu().numpy()[0]
            batch_lengths[-1] = left_over_size + batch_lengths[-2]

            sum = 0
            index = 1
            while index < len(batch_lengths):
                sum += batch_lengths[index] - batch_lengths[index - 1]
                index += 1
            assert sum == sz[0], f"sum: {sum}, sz: {sz[0]}, lengths:{batch_lengths}"
            inputs['batch_lengths'] = batch_lengths

        if self.fastpitch.speaker_emb is not None:
            inputs['speaker'] = torch.randint(
                0, self.fastpitch.speaker_emb.num_embeddings, (max_batch,), device=par.device, dtype=torch.int64
            )

=======
        inputs = sample_tts_input(self.export_config, par.device, max_batch=max_batch, max_dim=max_dim)
        if 'enable_ragged_batches' not in self.export_config:
            inputs.pop('batch_lengths', None)
>>>>>>> ef6b8f0d
        return (inputs,)

    def forward_for_export(self, text, pitch, pace, volume=None, batch_lengths=None, speaker=None):
        if self.export_config["enable_ragged_batches"]:
<<<<<<< HEAD
            text, pitch, pace, volume_tensor = create_batch(
=======
            text, pitch, pace, volume_tensor, lens = batch_from_ragged(
>>>>>>> ef6b8f0d
                text, pitch, pace, batch_lengths, padding_idx=self.fastpitch.encoder.padding_idx, volume=volume
            )
            if volume is not None:
                volume = volume_tensor
        return self.fastpitch.infer(text=text, pitch=pitch, pace=pace, volume=volume, speaker=speaker)

    def interpolate_speaker(
        self, original_speaker_1, original_speaker_2, weight_speaker_1, weight_speaker_2, new_speaker_id
    ):
        """
        This method performs speaker interpolation between two original speakers the model is trained on.

        Inputs:
            original_speaker_1: Integer speaker ID of first existing speaker in the model
            original_speaker_2: Integer speaker ID of second existing speaker in the model
            weight_speaker_1: Floating point weight associated in to first speaker during weight combination
            weight_speaker_2: Floating point weight associated in to second speaker during weight combination
            new_speaker_id: Integer speaker ID of new interpolated speaker in the model
        """
        if self.fastpitch.speaker_emb is None:
            raise Exception(
                "Current FastPitch model is not a multi-speaker FastPitch model. Speaker interpolation can only \
                be performed with a multi-speaker model"
            )
        n_speakers = self.fastpitch.speaker_emb.weight.data.size()[0]
        if original_speaker_1 >= n_speakers or original_speaker_2 >= n_speakers or new_speaker_id >= n_speakers:
            raise Exception(
                f"Parameters original_speaker_1, original_speaker_2, new_speaker_id should be less than the total \
                total number of speakers FastPitch was trained on (n_speakers = {n_speakers})."
            )
        speaker_emb_1 = (
            self.fastpitch.speaker_emb(torch.tensor(original_speaker_1, dtype=torch.int32).cuda()).clone().detach()
        )
        speaker_emb_2 = (
            self.fastpitch.speaker_emb(torch.tensor(original_speaker_2, dtype=torch.int32).cuda()).clone().detach()
        )
        new_speaker_emb = weight_speaker_1 * speaker_emb_1 + weight_speaker_2 * speaker_emb_2
<<<<<<< HEAD
        self.fastpitch.speaker_emb.weight.data[new_speaker_id] = new_speaker_emb


@torch.jit.script
def create_batch(
    text: torch.Tensor,
    pitch: torch.Tensor,
    pace: torch.Tensor,
    batch_lengths: torch.Tensor,
    padding_idx: int = -1,
    volume: Optional[torch.Tensor] = None,
):
    batch_lengths = batch_lengths.to(torch.int64)
    max_len = torch.max(batch_lengths[1:] - batch_lengths[:-1])

    index = 1
    texts = torch.zeros(batch_lengths.shape[0] - 1, max_len, dtype=torch.int64, device=text.device) + padding_idx
    pitches = torch.zeros(batch_lengths.shape[0] - 1, max_len, dtype=torch.float32, device=text.device)
    paces = torch.zeros(batch_lengths.shape[0] - 1, max_len, dtype=torch.float32, device=text.device) + 1.0
    volumes = torch.zeros(batch_lengths.shape[0] - 1, max_len, dtype=torch.float32, device=text.device) + 1.0

    while index < batch_lengths.shape[0]:
        seq_start = batch_lengths[index - 1]
        seq_end = batch_lengths[index]
        cur_seq_len = seq_end - seq_start

        texts[index - 1, :cur_seq_len] = text[seq_start:seq_end]
        pitches[index - 1, :cur_seq_len] = pitch[seq_start:seq_end]
        paces[index - 1, :cur_seq_len] = pace[seq_start:seq_end]
        if volume is not None:
            volumes[index - 1, :cur_seq_len] = volume[seq_start:seq_end]

        index += 1

    return texts, pitches, paces, volumes
=======
        self.fastpitch.speaker_emb.weight.data[new_speaker_id] = new_speaker_emb
>>>>>>> ef6b8f0d
<|MERGE_RESOLUTION|>--- conflicted
+++ resolved
@@ -19,21 +19,13 @@
 from hydra.utils import instantiate
 from omegaconf import DictConfig, OmegaConf, open_dict
 from pytorch_lightning import Trainer
-<<<<<<< HEAD
+from pytorch_lightning.loggers import TensorBoardLogger
 
 from nemo.collections.common.parts.preprocessing import parsers
-from nemo.collections.tts.helpers.helpers import plot_alignment_to_numpy, plot_spectrogram_to_numpy, process_batch
-=======
-from pytorch_lightning.loggers import TensorBoardLogger
-
-from nemo.collections.common.parts.preprocessing import parsers
->>>>>>> ef6b8f0d
 from nemo.collections.tts.losses.aligner_loss import BinLoss, ForwardSumLoss
 from nemo.collections.tts.losses.fastpitchloss import DurationLoss, EnergyLoss, MelLoss, PitchLoss
 from nemo.collections.tts.models.base import SpectrogramGenerator
 from nemo.collections.tts.modules.fastpitch import FastPitchModule
-<<<<<<< HEAD
-=======
 from nemo.collections.tts.parts.utils.helpers import (
     batch_from_ragged,
     plot_alignment_to_numpy,
@@ -41,7 +33,6 @@
     process_batch,
     sample_tts_input,
 )
->>>>>>> ef6b8f0d
 from nemo.core.classes import Exportable
 from nemo.core.classes.common import PretrainedModelInfo, typecheck
 from nemo.core.neural_types.elements import (
@@ -60,11 +51,7 @@
 
 @dataclass
 class G2PConfig:
-<<<<<<< HEAD
-    _target_: str = "nemo_text_processing.g2p.modules.EnglishG2p"
-=======
     _target_: str = "nemo.collections.tts.g2p.models.en_us_arpabet.EnglishG2p"
->>>>>>> ef6b8f0d
     phoneme_dict: str = "scripts/tts_dataset_files/cmudict-0.7b_nv22.10"
     heteronyms: str = "scripts/tts_dataset_files/heteronyms-052722"
     phoneme_probability: float = 0.5
@@ -114,20 +101,6 @@
                 assert self.vocab is not None
                 input_fft_kwargs["n_embed"] = len(self.vocab.tokens)
                 input_fft_kwargs["padding_idx"] = self.vocab.pad
-<<<<<<< HEAD
-            # TODO @xueyang: remove AudioToCharWithPriorAndPitchDataset because it has been deprecated already.
-            elif self.ds_class_name == "AudioToCharWithPriorAndPitchDataset":
-                logging.warning(
-                    "AudioToCharWithPriorAndPitchDataset class has been deprecated. No support for"
-                    " training or finetuning. Only inference is supported."
-                )
-                tokenizer_conf = self._get_default_text_tokenizer_conf()
-                self._setup_tokenizer(tokenizer_conf)
-                assert self.vocab is not None
-                input_fft_kwargs["n_embed"] = len(self.vocab.tokens)
-                input_fft_kwargs["padding_idx"] = self.vocab.pad
-=======
->>>>>>> ef6b8f0d
             else:
                 raise ValueError(f"Unknown dataset class: {self.ds_class_name}.")
 
@@ -219,17 +192,6 @@
                     "`nemo_text_processing` not installed, see https://github.com/NVIDIA/NeMo-text-processing for more details"
                 )
 
-<<<<<<< HEAD
-            try:
-                self.normalizer = instantiate(cfg.text_normalizer, **normalizer_kwargs)
-            except Exception as e:
-                logging.error(e)
-                raise ImportError(
-                    "`pynini` not installed, please install via NeMo/nemo_text_processing/pynini_install.sh"
-                )
-
-=======
->>>>>>> ef6b8f0d
             self.text_normalizer_call = self.normalizer.normalize
             if "text_normalizer_call_kwargs" in cfg:
                 self.text_normalizer_call_kwargs = cfg.text_normalizer_call_kwargs
@@ -266,8 +228,6 @@
 
     @property
     def tb_logger(self):
-        return None
-        '''
         if self._tb_logger is None:
             if self.logger is None and self.logger.experiment is None:
                 return None
@@ -278,7 +238,6 @@
                     break
             self._tb_logger = tb_logger
         return self._tb_logger
-        '''
 
     @property
     def parser(self):
@@ -447,7 +406,6 @@
             self.log("t_bin_loss", bin_loss)
 
         # Log images to tensorboard
-        '''
         if self.log_train_images and isinstance(self.logger, TensorBoardLogger):
             self.log_train_images = False
 
@@ -470,7 +428,6 @@
                 self.tb_logger.add_image(
                     "train_soft_attn", plot_alignment_to_numpy(soft_attn.T), self.global_step, dataformats="HWC",
                 )
-        '''
 
         return loss
 
@@ -540,7 +497,6 @@
 
         _, _, _, _, _, spec_target, spec_predict = outputs[0].values()
 
-        '''
         if isinstance(self.logger, TensorBoardLogger):
             self.tb_logger.add_image(
                 "val_mel_target",
@@ -553,7 +509,6 @@
                 "val_mel_predicted", plot_spectrogram_to_numpy(spec_predict), self.global_step, dataformats="HWC",
             )
             self.log_train_images = True
-        '''
 
     def __setup_dataloader_from_config(self, cfg, shuffle_should_be: bool = True, name: str = "train"):
         if "dataset" not in cfg or not isinstance(cfg.dataset, DictConfig):
@@ -614,24 +569,10 @@
             pretrained_model_name="tts_en_fastpitch",
             location="https://api.ngc.nvidia.com/v2/models/nvidia/nemo/tts_en_fastpitch/versions/1.8.1/files/tts_en_fastpitch_align.nemo",
             description="This model is trained on LJSpeech sampled at 22050Hz with and can be used to generate female English voices with an American accent. It is ARPABET-based.",
-<<<<<<< HEAD
             class_=cls,
         )
         list_of_models.append(model)
 
-        # en-US, single speaker, 22050Hz, LJSpeech (IPA).
-        model = PretrainedModelInfo(
-            pretrained_model_name="tts_en_fastpitch_ipa",
-            location="https://api.ngc.nvidia.com/v2/models/nvidia/nemo/tts_en_fastpitch/versions/IPA_1.13.0/files/tts_en_fastpitch_align_ipa.nemo",
-            description="This model is trained on LJSpeech sampled at 22050Hz with and can be used to generate female English voices with an American accent. It is IPA-based.",
-=======
->>>>>>> ef6b8f0d
-            class_=cls,
-        )
-        list_of_models.append(model)
-
-<<<<<<< HEAD
-=======
         # en-US, single speaker, 22050Hz, LJSpeech (IPA).
         model = PretrainedModelInfo(
             pretrained_model_name="tts_en_fastpitch_ipa",
@@ -641,7 +582,6 @@
         )
         list_of_models.append(model)
 
->>>>>>> ef6b8f0d
         # en-US, multi-speaker, 44100Hz, HiFiTTS.
         model = PretrainedModelInfo(
             pretrained_model_name="tts_en_fastpitch_multispeaker",
@@ -651,13 +591,6 @@
         )
         list_of_models.append(model)
 
-<<<<<<< HEAD
-        # de-DE, single speaker, 22050 Hz, OpenSLR Neutral German Dataset.
-        model = PretrainedModelInfo(
-            pretrained_model_name="tts_de_fastpitch_singlespeaker",
-            location="https://api.ngc.nvidia.com/v2/models/nvidia/nemo/tts_de_fastpitchhifigan/versions/1.10.0/files/tts_de_fastpitch_align.nemo",
-            description="This model is trained on a single male speaker data in OpenSLR Neutral German Dataset sampled at 22050Hz and can be used to generate male German voices.",
-=======
         # de-DE, single male speaker, grapheme-based tokenizer, 22050 Hz, Thorsten Müller’s German Neutral-TTS Dataset, 21.02
         model = PretrainedModelInfo(
             pretrained_model_name="tts_de_fastpitch_singleSpeaker_thorstenNeutral_2102",
@@ -672,7 +605,6 @@
             pretrained_model_name="tts_de_fastpitch_singleSpeaker_thorstenNeutral_2210",
             location="https://api.ngc.nvidia.com/v2/models/nvidia/nemo/tts_de_fastpitchhifigan/versions/1.15.0/files/tts_de_fastpitch_thorstens2210.nemo",
             description="This model is trained on a single male speaker data in Thorsten Müller’s German Neutral 22.10 Dataset sampled at 22050Hz and can be used to generate male German voices.",
->>>>>>> ef6b8f0d
             class_=cls,
         )
         list_of_models.append(model)
@@ -695,13 +627,6 @@
         )
         list_of_models.append(model)
 
-<<<<<<< HEAD
-        # zh, single speaker, 22050Hz, SFSpeech Bilingual Chinese/English dataset
-        model = PretrainedModelInfo(
-            pretrained_model_name="tts_zh_fastpitch_sfspeech",
-            location="https://api.ngc.nvidia.com/v2/models/nvidia/nemo/tts_zh_fastpitch_hifigan_sfspeech/versions/1.14.0/files/tts_zh_fastpitch_sfspeech.nemo",
-            description="This model is trained on a single female speaker in SFSpeech Bilingual Chinese/English dataset sampled at 22050Hz and can be used to generate female Mandarin Chinese voices.",
-=======
         # zh, single female speaker, 22050Hz, SFSpeech Bilingual Chinese/English dataset, improved model using richer
         # dict and jieba word segmenter for polyphone disambiguation.
         model = PretrainedModelInfo(
@@ -710,7 +635,6 @@
             description="This model is trained on a single female speaker in SFSpeech Bilingual Chinese/English dataset"
             " sampled at 22050Hz and can be used to generate female Mandarin Chinese voices. It is improved"
             " using richer dict and jieba word segmenter for polyphone disambiguation.",
->>>>>>> ef6b8f0d
             class_=cls,
         )
         list_of_models.append(model)
@@ -772,56 +696,14 @@
             A tuple of input examples.
         """
         par = next(self.fastpitch.parameters())
-<<<<<<< HEAD
-        sz = (max_batch * max_dim,) if self.export_config["enable_ragged_batches"] else (max_batch, max_dim)
-        inp = torch.randint(
-            0, self.fastpitch.encoder.word_emb.num_embeddings, sz, device=par.device, dtype=torch.int64
-        )
-        pitch = torch.randn(sz, device=par.device, dtype=torch.float32) * 0.5
-        pace = torch.clamp(torch.randn(sz, device=par.device, dtype=torch.float32) * 0.1 + 1, min=0.01)
-
-        inputs = {'text': inp, 'pitch': pitch, 'pace': pace}
-
-        if self.export_config["enable_volume"]:
-            volume = torch.clamp(torch.randn(sz, device=par.device, dtype=torch.float32) * 0.1 + 1, min=0.01)
-            inputs['volume'] = volume
-        if self.export_config["enable_ragged_batches"]:
-            batch_lengths = torch.zeros((max_batch + 1), device=par.device, dtype=torch.int32)
-            left_over_size = sz[0]
-            batch_lengths[0] = 0
-            for i in range(1, max_batch):
-                length = torch.randint(1, left_over_size - (max_batch - i), (1,), device=par.device)
-                batch_lengths[i] = length + batch_lengths[i - 1]
-                left_over_size -= length.detach().cpu().numpy()[0]
-            batch_lengths[-1] = left_over_size + batch_lengths[-2]
-
-            sum = 0
-            index = 1
-            while index < len(batch_lengths):
-                sum += batch_lengths[index] - batch_lengths[index - 1]
-                index += 1
-            assert sum == sz[0], f"sum: {sum}, sz: {sz[0]}, lengths:{batch_lengths}"
-            inputs['batch_lengths'] = batch_lengths
-
-        if self.fastpitch.speaker_emb is not None:
-            inputs['speaker'] = torch.randint(
-                0, self.fastpitch.speaker_emb.num_embeddings, (max_batch,), device=par.device, dtype=torch.int64
-            )
-
-=======
         inputs = sample_tts_input(self.export_config, par.device, max_batch=max_batch, max_dim=max_dim)
         if 'enable_ragged_batches' not in self.export_config:
             inputs.pop('batch_lengths', None)
->>>>>>> ef6b8f0d
         return (inputs,)
 
     def forward_for_export(self, text, pitch, pace, volume=None, batch_lengths=None, speaker=None):
         if self.export_config["enable_ragged_batches"]:
-<<<<<<< HEAD
-            text, pitch, pace, volume_tensor = create_batch(
-=======
             text, pitch, pace, volume_tensor, lens = batch_from_ragged(
->>>>>>> ef6b8f0d
                 text, pitch, pace, batch_lengths, padding_idx=self.fastpitch.encoder.padding_idx, volume=volume
             )
             if volume is not None:
@@ -859,42 +741,4 @@
             self.fastpitch.speaker_emb(torch.tensor(original_speaker_2, dtype=torch.int32).cuda()).clone().detach()
         )
         new_speaker_emb = weight_speaker_1 * speaker_emb_1 + weight_speaker_2 * speaker_emb_2
-<<<<<<< HEAD
-        self.fastpitch.speaker_emb.weight.data[new_speaker_id] = new_speaker_emb
-
-
-@torch.jit.script
-def create_batch(
-    text: torch.Tensor,
-    pitch: torch.Tensor,
-    pace: torch.Tensor,
-    batch_lengths: torch.Tensor,
-    padding_idx: int = -1,
-    volume: Optional[torch.Tensor] = None,
-):
-    batch_lengths = batch_lengths.to(torch.int64)
-    max_len = torch.max(batch_lengths[1:] - batch_lengths[:-1])
-
-    index = 1
-    texts = torch.zeros(batch_lengths.shape[0] - 1, max_len, dtype=torch.int64, device=text.device) + padding_idx
-    pitches = torch.zeros(batch_lengths.shape[0] - 1, max_len, dtype=torch.float32, device=text.device)
-    paces = torch.zeros(batch_lengths.shape[0] - 1, max_len, dtype=torch.float32, device=text.device) + 1.0
-    volumes = torch.zeros(batch_lengths.shape[0] - 1, max_len, dtype=torch.float32, device=text.device) + 1.0
-
-    while index < batch_lengths.shape[0]:
-        seq_start = batch_lengths[index - 1]
-        seq_end = batch_lengths[index]
-        cur_seq_len = seq_end - seq_start
-
-        texts[index - 1, :cur_seq_len] = text[seq_start:seq_end]
-        pitches[index - 1, :cur_seq_len] = pitch[seq_start:seq_end]
-        paces[index - 1, :cur_seq_len] = pace[seq_start:seq_end]
-        if volume is not None:
-            volumes[index - 1, :cur_seq_len] = volume[seq_start:seq_end]
-
-        index += 1
-
-    return texts, pitches, paces, volumes
-=======
-        self.fastpitch.speaker_emb.weight.data[new_speaker_id] = new_speaker_emb
->>>>>>> ef6b8f0d
+        self.fastpitch.speaker_emb.weight.data[new_speaker_id] = new_speaker_emb