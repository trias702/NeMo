--- conflicted
+++ resolved
@@ -16,10 +16,7 @@
 import torch
 from hydra.utils import instantiate
 from omegaconf import DictConfig, open_dict
-<<<<<<< HEAD
-=======
 from pytorch_lightning.loggers import TensorBoardLogger
->>>>>>> ef6b8f0d
 
 from nemo.collections.tts.losses.waveglowloss import WaveGlowLoss
 from nemo.collections.tts.models.base import GlowVocoder
@@ -125,8 +122,6 @@
         }
 
     def validation_epoch_end(self, outputs):
-<<<<<<< HEAD
-=======
         if self.logger is not None and self.logger.experiment is not None:
             tb_logger = self.logger.experiment
             for logger in self.trainer.loggers:
@@ -140,7 +135,6 @@
                 tag="eval",
                 mel_fb=self.audio_to_melspec_precessor.fb,
             )
->>>>>>> ef6b8f0d
         avg_loss = torch.stack([x['val_loss'] for x in outputs]).mean()
         self.log('val_loss', avg_loss)
 
