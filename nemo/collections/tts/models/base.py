# Copyright (c) 2021, NVIDIA CORPORATION & AFFILIATES.  All rights reserved.
#
# Licensed under the Apache License, Version 2.0 (the "License");
# you may not use this file except in compliance with the License.
# You may obtain a copy of the License at
#
#     http://www.apache.org/licenses/LICENSE-2.0
#
# Unless required by applicable law or agreed to in writing, software
# distributed under the License is distributed on an "AS IS" BASIS,
# WITHOUT WARRANTIES OR CONDITIONS OF ANY KIND, either express or implied.
# See the License for the specific language governing permissions and
# limitations under the License.

import json
from abc import ABC, abstractmethod
from contextlib import ExitStack, contextmanager
<<<<<<< HEAD
from typing import List
=======
from typing import List, Optional
>>>>>>> ef6b8f0d

import torch
from omegaconf import DictConfig
from tqdm import tqdm

<<<<<<< HEAD
from nemo.collections.tts.helpers.helpers import OperationMode
=======
from nemo.collections.tts.parts.utils.helpers import OperationMode
>>>>>>> ef6b8f0d
from nemo.core.classes import ModelPT
from nemo.core.classes.common import PretrainedModelInfo, typecheck
from nemo.core.neural_types.elements import AudioSignal
from nemo.core.neural_types.neural_type import NeuralType
from nemo.utils import logging, model_utils


class SpectrogramGenerator(ModelPT, ABC):
    """ Base class for all TTS models that turn text into a spectrogram """

    @abstractmethod
    def parse(self, str_input: str, **kwargs) -> 'torch.tensor':
        """
        A helper function that accepts raw python strings and turns them into a tensor. The tensor should have 2
        dimensions. The first is the batch, which should be of size 1. The second should represent time. The tensor
        should represent either tokenized or embedded text, depending on the model.

        Note that some models have `normalize` parameter in this function which will apply normalizer if it is available.
        """

    @abstractmethod
    def generate_spectrogram(self, tokens: 'torch.tensor', **kwargs) -> 'torch.tensor':
        """
        Accepts a batch of text or text_tokens and returns a batch of spectrograms

        Args:
            tokens: A torch tensor representing the text to be generated

        Returns:
            spectrograms
        """

    @classmethod
    def list_available_models(cls) -> 'List[PretrainedModelInfo]':
        """
        This method returns a list of pre-trained model which can be instantiated directly from NVIDIA's NGC cloud.
        Returns:
            List of available pre-trained models.
        """
        list_of_models = []
        for subclass in cls.__subclasses__():
            subclass_models = subclass.list_available_models()
            if subclass_models is not None and len(subclass_models) > 0:
                list_of_models.extend(subclass_models)
        return list_of_models


class Vocoder(ModelPT, ABC):
    """
    A base class for models that convert spectrograms to audios. Note that this class takes as input either linear
    or mel spectrograms.
    """

    @abstractmethod
    def convert_spectrogram_to_audio(self, spec: 'torch.tensor', **kwargs) -> 'torch.tensor':
        """
        Accepts a batch of spectrograms and returns a batch of audio.

        Args:
            spec:  ['B', 'n_freqs', 'T'], A torch tensor representing the spectrograms to be vocoded.

        Returns:
            audio
        """

    @classmethod
    def list_available_models(cls) -> 'List[PretrainedModelInfo]':
        """
        This method returns a list of pre-trained model which can be instantiated directly from NVIDIA's NGC cloud.
        Returns:
            List of available pre-trained models.
        """
        list_of_models = []
        for subclass in cls.__subclasses__():
            subclass_models = subclass.list_available_models()
            if subclass_models is not None and len(subclass_models) > 0:
                list_of_models.extend(subclass_models)
        return list_of_models


class GlowVocoder(Vocoder):
    """ Base class for all Vocoders that use a Glow or reversible Flow-based setup. All child class are expected
    to have a parameter called audio_to_melspec_precessor that is an instance of
    nemo.collections.asr.parts.FilterbankFeatures"""

    def __init__(self, *args, **kwargs):
        super().__init__(*args, **kwargs)
        self._mode = OperationMode.infer
        self.stft = None
        self.istft = None
        self.n_mel = None
        self.bias_spect = None

    @property
    def mode(self):
        return self._mode

    @contextmanager
    def temp_mode(self, mode):
        old_mode = self.mode
        self.mode = mode
        try:
            yield
        finally:
            self.mode = old_mode

    @contextmanager
    def nemo_infer(self):  # Prepend with nemo to avoid any .infer() clashes with lightning or pytorch
        with ExitStack() as stack:
            stack.enter_context(self.temp_mode(OperationMode.infer))
            stack.enter_context(torch.no_grad())
            yield

    def check_children_attributes(self):
        if self.stft is None:
            try:
                n_fft = self.audio_to_melspec_precessor.n_fft
                hop_length = self.audio_to_melspec_precessor.hop_length
                win_length = self.audio_to_melspec_precessor.win_length
                window = self.audio_to_melspec_precessor.window.to(self.device)
            except AttributeError as e:
                raise AttributeError(
                    f"{self} could not find a valid audio_to_melspec_precessor. GlowVocoder requires child class "
                    "to have audio_to_melspec_precessor defined to obtain stft parameters. "
                    "audio_to_melspec_precessor requires n_fft, hop_length, win_length, window, and nfilt to be "
                    "defined."
                ) from e

            def yet_another_patch(audio, n_fft, hop_length, win_length, window):
                spec = torch.stft(
                    audio,
                    n_fft=n_fft,
                    hop_length=hop_length,
                    win_length=win_length,
                    window=window,
                    return_complex=True,
                )
                spec = torch.view_as_real(spec)
                return torch.sqrt(spec.pow(2).sum(-1)), torch.atan2(spec[..., -1], spec[..., 0])

            self.stft = lambda x: yet_another_patch(
                x, n_fft=n_fft, hop_length=hop_length, win_length=win_length, window=window,
            )
            self.istft = lambda x, y: torch.istft(
                torch.complex(x * torch.cos(y), x * torch.sin(y)),
                n_fft=n_fft,
                hop_length=hop_length,
                win_length=win_length,
                window=window,
            )

        if self.n_mel is None:
            try:
                self.n_mel = self.audio_to_melspec_precessor.nfilt
            except AttributeError as e:
                raise AttributeError(
                    f"{self} could not find a valid audio_to_melspec_precessor. GlowVocoder requires child class to "
                    "have audio_to_melspec_precessor defined to obtain stft parameters. audio_to_melspec_precessor "
                    "requires nfilt to be defined."
                ) from e

    def update_bias_spect(self):
        self.check_children_attributes()  # Ensure stft parameters are defined

        with self.nemo_infer():
            spect = torch.zeros((1, self.n_mel, 88)).to(self.device)
            bias_audio = self.convert_spectrogram_to_audio(spec=spect, sigma=0.0, denoise=False)
            bias_spect, _ = self.stft(bias_audio)
            self.bias_spect = bias_spect[..., 0][..., None]

    @typecheck(
        input_types={"audio": NeuralType(('B', 'T'), AudioSignal()), "strength": NeuralType(optional=True)},
        output_types={"audio": NeuralType(('B', 'T'), AudioSignal())},
    )
    def denoise(self, audio: 'torch.tensor', strength: float = 0.01):
        self.check_children_attributes()  # Ensure self.n_mel and self.stft are defined

        if self.bias_spect is None:
            self.update_bias_spect()
        audio_spect, audio_angles = self.stft(audio)
        audio_spect_denoised = audio_spect - self.bias_spect.to(audio.device) * strength
        audio_spect_denoised = torch.clamp(audio_spect_denoised, 0.0)
        audio_denoised = self.istft(audio_spect_denoised, audio_angles)
        return audio_denoised


class MelToSpec(ModelPT, ABC):
    """
    A base class for models that convert mel spectrograms to linear (magnitude) spectrograms
    """

    @abstractmethod
    def convert_mel_spectrogram_to_linear(self, mel: 'torch.tensor', **kwargs) -> 'torch.tensor':
        """
        Accepts a batch of spectrograms and returns a batch of linear spectrograms

        Args:
            mel: A torch tensor representing the mel spectrograms ['B', 'mel_freqs', 'T']

        Returns:
            spec: A torch tensor representing the linear spectrograms ['B', 'n_freqs', 'T']
        """

    @classmethod
    def list_available_models(cls) -> 'List[PretrainedModelInfo]':
        """
        This method returns a list of pre-trained model which can be instantiated directly from NVIDIA's NGC cloud.
        Returns:
            List of available pre-trained models.
        """
        list_of_models = []
        for subclass in cls.__subclasses__():
            subclass_models = subclass.list_available_models()
            if subclass_models is not None and len(subclass_models) > 0:
                list_of_models.extend(subclass_models)
<<<<<<< HEAD
=======
        return list_of_models


class TextToWaveform(ModelPT, ABC):
    """ Base class for all end-to-end TTS models that generate a waveform from text """

    @abstractmethod
    def parse(self, str_input: str, **kwargs) -> 'torch.tensor':
        """
       A helper function that accepts a raw python string and turns it into a tensor. The tensor should have 2
        dimensions. The first is the batch, which should be of size 1. The second should represent time. The tensor
        should represent either tokenized or embedded text, depending on the model.
        """

    @abstractmethod
    def convert_text_to_waveform(self, *, tokens: 'torch.tensor', **kwargs) -> 'List[torch.tensor]':
        """
        Accepts a batch of text and returns a list containing a batch of audio
        Args:
            tokens: A torch tensor representing the text to be converted to speech
        Returns:
            audio: A list of length batch_size containing torch tensors representing the waveform output
        """

    @classmethod
    def list_available_models(cls) -> 'List[PretrainedModelInfo]':
        """
        This method returns a list of pre-trained model which can be instantiated directly from NVIDIA's NGC cloud.
        Returns:
            List of available pre-trained models.
        """
        list_of_models = []
        for subclass in cls.__subclasses__():
            subclass_models = subclass.list_available_models()
            if subclass_models is not None and len(subclass_models) > 0:
                list_of_models.extend(subclass_models)
        return list_of_models


class G2PModel(ModelPT, ABC):
    @torch.no_grad()
    def convert_graphemes_to_phonemes(
        self,
        manifest_filepath: str,
        output_manifest_filepath: str,
        grapheme_field: str = "text_graphemes",
        batch_size: int = 32,
        num_workers: int = 0,
        pred_field: Optional[str] = "pred_text",
    ) -> List[str]:

        """
        Main function for Inference. Converts grapheme entries from the manifest "graheme_field" to phonemes
        Args:
            manifest_filepath: Path to .json manifest file
            output_manifest_filepath: Path to .json manifest file to save predictions, will be saved in "target_field"
            grapheme_field: name of the field in manifest_filepath for input grapheme text
            pred_field:  name of the field in the output_file to save predictions
            batch_size: int = 32 # Batch size to use for inference
            num_workers: int = 0 # Number of workers to use for DataLoader during inference

        Returns: Predictions generated by the model
        """
        config = {
            "manifest_filepath": manifest_filepath,
            "grapheme_field": grapheme_field,
            "drop_last": False,
            "shuffle": False,
            "batch_size": batch_size,
            "num_workers": num_workers,
        }

        all_preds = self._infer(DictConfig(config))
        with open(manifest_filepath, "r") as f_in:
            with open(output_manifest_filepath, 'w', encoding="utf-8") as f_out:
                for i, line in tqdm(enumerate(f_in)):
                    line = json.loads(line)
                    line[pred_field] = all_preds[i]
                    f_out.write(json.dumps(line, ensure_ascii=False) + "\n")

        logging.info(f"Predictions saved to {output_manifest_filepath}.")
        return all_preds

    @classmethod
    def list_available_models(cls) -> 'List[PretrainedModelInfo]':
        """
        This method returns a list of pre-trained model which can be instantiated directly from NVIDIA's NGC cloud.
        Returns:
            List of available pre-trained models.
        """
        # recursively walk the subclasses to generate pretrained model info
        list_of_models = model_utils.resolve_subclass_pretrained_model_info(cls)
>>>>>>> ef6b8f0d
        return list_of_models<|MERGE_RESOLUTION|>--- conflicted
+++ resolved
@@ -15,21 +15,13 @@
 import json
 from abc import ABC, abstractmethod
 from contextlib import ExitStack, contextmanager
-<<<<<<< HEAD
-from typing import List
-=======
 from typing import List, Optional
->>>>>>> ef6b8f0d
 
 import torch
 from omegaconf import DictConfig
 from tqdm import tqdm
 
-<<<<<<< HEAD
-from nemo.collections.tts.helpers.helpers import OperationMode
-=======
 from nemo.collections.tts.parts.utils.helpers import OperationMode
->>>>>>> ef6b8f0d
 from nemo.core.classes import ModelPT
 from nemo.core.classes.common import PretrainedModelInfo, typecheck
 from nemo.core.neural_types.elements import AudioSignal
@@ -245,8 +237,6 @@
             subclass_models = subclass.list_available_models()
             if subclass_models is not None and len(subclass_models) > 0:
                 list_of_models.extend(subclass_models)
-<<<<<<< HEAD
-=======
         return list_of_models
 
 
@@ -339,5 +329,4 @@
         """
         # recursively walk the subclasses to generate pretrained model info
         list_of_models = model_utils.resolve_subclass_pretrained_model_info(cls)
->>>>>>> ef6b8f0d
         return list_of_models