# Copyright (c) 2022, NVIDIA CORPORATION.  All rights reserved.
#
# Licensed under the Apache License, Version 2.0 (the "License");
# you may not use this file except in compliance with the License.
# You may obtain a copy of the License at
#
#     http://www.apache.org/licenses/LICENSE-2.0
#
# Unless required by applicable law or agreed to in writing, software
# distributed under the License is distributed on an "AS IS" BASIS,
# WITHOUT WARRANTIES OR CONDITIONS OF ANY KIND, either express or implied.
# See the License for the specific language governing permissions and
# limitations under the License.

import json
import os
import pickle

import torch
from tqdm.auto import tqdm

from nemo.collections.nlp.modules.common import VirtualPromptSource
from nemo.collections.nlp.modules.common.megatron.utils import build_position_ids
from nemo.core import Dataset
from nemo.utils import AppState, logging

__all__ = ['GPTPromptLearningDataset']


class GPTPromptLearningDataset(Dataset):
    """
    The dataset class for prompt-tuning or p-tuning pretrained GPT models.
    
    Args:
        data (list[strings], list[dicts]): (1) paths to .jsonl or .json files, (2) dict objects corresponding to each input example
        tokenizer (tokenizer): Tokenizer from frozen language model
<<<<<<< HEAD
        virtual_prompt_source (Enum): Either VirtualPromptSource.PROMPT_TABLE or VirtualPromptSource.PROMPT_ENCODER
=======
        virtual_prompt_source (Enum): Either VirtualPromptSource.NO_PROMPTS or VirtualPromptSource.PROMPT_ENCODER
>>>>>>> ef6b8f0d
        task_templates (dict): Dictionary containing all task template information needed to format prompts. Created in the GPTPromptLearningModel class.
        pseudo_tokens (list[strings]): A list of virtual prompt token placeholders e.g [<prompt_1>, <prompt_2>, ...] up to max num virtual tokens
        pad_token_id (int): ID of pad token from tokenizer
        max_seq_length (int): maximum sequence length for each dataset examples. Examples will either be truncated to fit this length or dropped if they cannot be truncated.
        min_seq_length (int): min length of each data example in the dataset. Data examples will be dropped if they do not meet the min length requirements. 
        add_bos (bool): Whether to add a beginning of sentence token to each data example
        add_eos (bool): Whether to add an end of sentence token to each data example
        for_train (bool): Whether you're creating a dataset for training or inference
        tokens_to_generate (int): (inference only) Number of tokens to generate during inference
    """

    def __init__(
        self,
        data,
        tokenizer,
        virtual_prompt_source: VirtualPromptSource,
        task_templates: dict,
        pseudo_tokens,
        pad_token_id: int,
        max_seq_length: int,
        min_seq_length: int = 1,
        add_bos: bool = False,
        add_eos: bool = True,
        for_train: bool = True,
        tokens_to_generate=None,
        cache_data_path: str = None,  # the cache file
        load_cache: bool = True,  # whether to load from the cache if it is available
    ):
        self.tokenizer = tokenizer
        self.virtual_prompt_source = virtual_prompt_source
        self.task_templates = task_templates
        self.pseudo_tokens = pseudo_tokens
        self.pseudo_token_ids = set(self.tokenizer.tokens_to_ids(self.pseudo_tokens))
        self.pad_token_id = pad_token_id
        self.max_seq_length = max_seq_length
        self.min_seq_length = min_seq_length
        self.add_bos = add_bos
        self.add_eos = add_eos
        self.for_train = for_train
        self.examples = []

        if not self.for_train:
            self.tokens_to_generate = tokens_to_generate

        assert self.min_seq_length <= max_seq_length, "Min sequence length should be less than or equal to max"
        assert self.max_seq_length > 0, "Max sequence length should be greater than 0"

        logging.info("Loading and tokenizing dataset ... ")

        if load_cache and cache_data_path is not None and os.path.exists(cache_data_path):
            # load it from the cache
            logging.info(f'load the data from the cache file {cache_data_path}')
            with open(cache_data_path, 'rb') as f:
                self.examples = pickle.load(f)
        else:
            # Data is just a list of dicts already loaded from a json file or passed in directly as a dict
            if isinstance(data[0], dict):
                self.load_data(data)

            # Datasets are a list of file path strings to .json or .jsonl files
            elif isinstance(data[0], str):
                for path in data:
                    dataset = open(path, 'r', encoding='utf-8')
                    self.load_data(dataset)
            else:
                raise ValueError("Datasets must be a list of filepath strings or a list of data example dicts")
            if cache_data_path is not None:
                # the first worker save the results into the cache file
                app_state = AppState()
                if app_state._global_rank == 0:
                    with open(cache_data_path, 'wb') as f:
                        pickle.dump(self.examples, f)
                    logging.info(f'save the data to the cache file {cache_data_path}')

    def load_data(self, dataset):
        """
        Loads a dataset by filling in the task templates specified in the config file
        with the information from each training/inference example. Converts all input 
        text into token ids. Also replaces the <|VIRTUAL_PROMPT_#|> placeholders in 
        the task templates with the actual virtual prompt token ids. 

        params:
            dataset: A list of json objects or a dictionary objects each
                     containing the information needed for a training example
        """
        skipped = 0

        for json_line in tqdm(dataset):

            # Read example dict or load the information for a single example from .json file
            if type(json_line) == dict:
                doc = json_line
            else:
                doc = json.loads(json_line)

            taskname = doc["taskname"]
            prompt_template = self.task_templates[taskname]["prompt_template"]
            prompt_template_fields = self.task_templates[taskname]["prompt_template_fields"]
            total_virtual_tokens = self.task_templates[taskname]["total_virtual_tokens"]
            virtual_token_splits = self.task_templates[taskname]["virtual_token_splits"]
            truncation_field = self.task_templates[taskname]['truncate_field']
            answer_only_loss = self.task_templates[taskname]["answer_only_loss"]
            answer_field = self.task_templates[taskname]["answer_field"]

            input_example = prompt_template

            self._input_sanity_checks(
                total_virtual_tokens,
                virtual_token_splits,
                prompt_template,
                prompt_template_fields,
                truncation_field,
                answer_only_loss,
                answer_field,
                doc,
            )

            # Format the input example according to the template
            input_example = self._insert_text_in_template(input_example, prompt_template_fields, doc)
            input_example = self._insert_virtual_token_placeholders(input_example, virtual_token_splits)
            input_ids = self.tokenizer.text_to_ids(input_example)

            # Add BOS/EOS if desired, adds EOS by default
            if self.add_bos:
                input_ids = [self.tokenizer.bos_id] + input_ids
            if self.add_eos:
                input_ids = input_ids + [self.tokenizer.eos_id]

            # Try to truncate input text to fit into the max sequence length
            if len(input_ids) > self.max_seq_length:
                input_ids = self._truncate_input(
                    truncation_field,
                    input_ids,
                    taskname,
                    doc,
                    prompt_template,
                    prompt_template_fields,
                    virtual_token_splits,
                )

            # Skip example if the final length doesn't fit length requirements even after truncation
            if self.min_seq_length <= len(input_ids) <= self.max_seq_length:
                if self.virtual_prompt_source == VirtualPromptSource.PROMPT_ENCODER:
                    taskname_id = self.tokenizer.text_to_ids(taskname)
                elif self.virtual_prompt_source == VirtualPromptSource.NO_PROMPT:
                    taskname_id = -1
                else:
                    raise ValueError("Invalid virtual prompt source specified")

                elif self.virtual_prompt_source == VirtualPromptSource.NO_PROMPT:
                    taskname_id = -1
                else:
                    raise ValueError("Invalid virtual prompt source specified")

                # Find answer field indices if training and answer_only_loss is True
                answer_start_idx = None
                if answer_only_loss and self.for_train:
                    answer_start_idx = self._find_answer_start(taskname, input_ids, answer_field, doc)

                self.examples.append((taskname_id, input_ids, answer_start_idx))
            else:
                skipped += 1

        logging.info(f'Skipped {skipped} sentences, sequence length too short or too long even after truncation')

    def _input_sanity_checks(
        self,
        total_virtual_tokens,
        virtual_token_splits,
        prompt_template,
        prompt_template_fields,
        truncation_field,
        answer_only_loss,
        answer_field,
        doc,
    ):
        # Sanity check amount of virtual token
        assert (
            total_virtual_tokens < self.max_seq_length
        ), "virtual prompt tokens should not exceed max sequence length"

        # Make sure virtual token splits add up to the total number of virtual tokens
        assert (
            sum(virtual_token_splits) == total_virtual_tokens
        ), "Sum of prompt token split values must equal total number of prompt tokens"

        # Make sure number of virtual prompt locations match the number of virtual prompt splits
        assert prompt_template.count('<|VIRTUAL_PROMPT_') == len(
            virtual_token_splits
        ), "The number of '<|VIRTUAL_PROMPT_n|>' markers and the number of prompt token splits must match"

        # Check if input example has fields not present in template
        keys_not_in_template = list(set(doc.keys()) - set(prompt_template_fields) - set(['taskname']))
        assert (
            len(keys_not_in_template) == 0
        ), f"Examples in your dataset contain the fields: {keys_not_in_template} that are not in the task template."

        # Answer field checks
        if answer_only_loss and self.for_train:
            assert answer_field is not None, "If answer_only_loss=True, an answer_field must be given"
            assert (
                answer_field in doc.keys()
            ), f"answer_only_loss=True but the given answer_field '{answer_field}' is not in data json"
            assert truncation_field != answer_field, "Answer field and truncation field should not match"

            answer_placeholder = "{" + answer_field + "}"
            answer_placeholder_len = len(answer_placeholder)
            placeholder_start = len(prompt_template) - answer_placeholder_len
            assert prompt_template[placeholder_start:] == answer_placeholder, "Answer field must be at prompt end"

    def _insert_text_in_template(self, input_example, prompt_template_fields, doc):
        """ Format the input example according to the template """
        for field in prompt_template_fields:
            if field in doc.keys():
                field_text = doc[field]
                input_example = input_example.replace('{' + field + '}', field_text)

            # If some fields from the template aren't present, e.g. {answer} during inference
            # just remove that field from the template, leaving the space blank
            else:
                input_example = input_example.replace('{' + field + '}', "")

        return input_example.strip(" ")

    def _insert_virtual_token_placeholders(self, input_example, virtual_token_splits):
        """ Insert the correct number of pseudo tokens at the <|VIRTUAL_PROMPT_n|> markers """
        total_inserted_tokens = 0

        for idx in range(len(virtual_token_splits)):
            split_start = total_inserted_tokens
            split_end = total_inserted_tokens + virtual_token_splits[idx]
            pseudo_tokens_for_split = "".join(self.pseudo_tokens[split_start:split_end])
            input_example = input_example.replace(f'<|VIRTUAL_PROMPT_{idx}|>', pseudo_tokens_for_split)
            total_inserted_tokens = split_end

        return input_example

    def _truncate_input(
        self, truncation_field, input_ids, taskname, doc, prompt_template, prompt_template_fields, virtual_token_splits
    ):
        """ Try to truncate input text to fit into the max sequence length """
        logging.info(
            f"Input greater than max sequence length. Attempting to truncate: '{truncation_field}' in task: '{taskname}'"
        )

        # Truncate the text ids in this part of input to try and fit max sequence length
        if truncation_field is not None and truncation_field in doc.keys():
            truncation_length = (len(input_ids) - self.max_seq_length) + 1
            field_text = doc[truncation_field]

            # Truncate field text
            field_text_ids = self.tokenizer.text_to_ids(field_text)
            truncated_text_ids = field_text_ids[: -min(truncation_length, len(field_text_ids))]
            truncated_field_text = self.tokenizer.ids_to_text(truncated_text_ids)
            doc[truncation_field] = truncated_field_text
<<<<<<< HEAD

            # Re-insert the truncated text string into the text prompt
            input_example = prompt_template
            input_example = self._insert_text_in_template(input_example, prompt_template_fields, doc)
            input_example = self._insert_virtual_token_placeholders(input_example, virtual_token_splits)

=======

            # Re-insert the truncated text string into the text prompt
            input_example = prompt_template
            input_example = self._insert_text_in_template(input_example, prompt_template_fields, doc)
            input_example = self._insert_virtual_token_placeholders(input_example, virtual_token_splits)

>>>>>>> ef6b8f0d
            # Re-tokenize the whole prompt
            input_ids = self.tokenizer.text_to_ids(input_example)

        return input_ids

    def _find_answer_start(self, taskname, input_ids, answer_field, doc):
        """ Find the token ids corresponding to the answer start, for loss masking purposes.
            Assumes the answer is always at the end of the prompt.
        """
        answer_text = doc[answer_field]
        answer_text = self._add_leading_space(taskname, answer_field, answer_text)
        answer_text_ids = self.tokenizer.text_to_ids(answer_text)
        num_answer_text_ids = len(answer_text_ids)

        if self.add_eos:
            num_answer_text_ids += 1

        answer_start_idx = len(input_ids) - num_answer_text_ids

        return answer_start_idx

    def _add_leading_space(self, taskname, field_name, field_text):
        """ Add leading space to text if there is a space before it in the template """
        prompt_template = self.task_templates[taskname]["prompt_template"]
        field_text_start = prompt_template.find("{" + field_name + "}")
        if field_text_start != 0 and prompt_template[field_text_start - 1] == " ":
            field_text = " " + field_text

        return field_text

    def __len__(self):
        return len(self.examples)

    def __getitem__(self, idx):
        return self.examples[idx]

    def collate_fn(self, batch, tp_workers=0):
        """ Prepares input_ids, labels, loss mask, attention_mask, and position ids for global batch """
        taskname_ids, input_ids, answer_starts = zip(*batch)

        # Pad taskname_ids to be the same length for the prompt encoder
        if self.virtual_prompt_source == VirtualPromptSource.PROMPT_ENCODER:
            max_taskname_length = max(len(ids) for ids in taskname_ids)
            taskname_ids = [ids + [self.pad_token_id] * (max_taskname_length - len(ids)) for ids in taskname_ids]
            taskname_ids = torch.tensor(taskname_ids)

        # Task ids are just used for a look up embeddings for prompt-table
<<<<<<< HEAD
        elif self.virtual_prompt_source in [VirtualPromptSource.PROMPT_TABLE, VirtualPromptSource.NO_PROMPT]:
=======
        elif self.virtual_prompt_source == VirtualPromptSource.NO_PROMPT:
>>>>>>> ef6b8f0d
            taskname_ids = torch.tensor(taskname_ids)

        # Get max sequence length of batch
        batch_max = max(len(ids) for ids in input_ids)

        if tp_workers > 1:
            # more sure the sequence length is multiply of number of tp_workers, needed for sequence parallel.
            resi_padding = (tp_workers - (batch_max - 1) % tp_workers) % tp_workers
        else:
            resi_padding = 0
        batch_max += resi_padding
        input_ids, loss_mask = self.pad_batch_and_build_loss_mask(input_ids, batch_max, answer_starts)
        # Should be a label for every token in batch, label is the next token
        labels = input_ids[:, 1:].contiguous()
        input_ids = input_ids[:, :-1].contiguous()
        batch_max -= 1

        # Loss mask should align with labels
        loss_mask = loss_mask[:, 1:].contiguous()

        # Using causal attention mask for whole input
        batch_size = len(input_ids)
        attention_mask = torch.tril(torch.ones((batch_size, batch_max, batch_max))).view(
            batch_size, 1, batch_max, batch_max
        )

        # Convert attention mask from float to bool
        attention_mask = attention_mask < 0.5
        position_ids = build_position_ids(input_ids)

        return input_ids, labels, loss_mask, position_ids, attention_mask, taskname_ids

    def pad_batch_and_build_loss_mask(self, input_ids, batch_max, answer_starts):
        """ Pad input_ids in batch to max batch length while building loss mask """
        batch_loss_masks = []
        padded_input_ids = []
        for ids, answer_start_idx in zip(input_ids, answer_starts):
            if answer_start_idx is not None:
                # Loss mask where answer tokens are 1.0 and all other tokens are 0.0
                loss_mask = [float(idx >= answer_start_idx) for idx in range(len(ids))]
            else:
                # Loss mask where virtual tokens are 0.0 and all other tokens are 1.0
                loss_mask = [float(token_id not in self.pseudo_token_ids) for token_id in ids]

            # Pad to max length
            input_length = len(ids)
            padding_length = batch_max - input_length
            pad_extend = [self.pad_token_id] * padding_length
            ids = ids + pad_extend
            padded_input_ids.append(ids)

            # Account for padding in loss mask
            loss_mask.extend([0.0] * padding_length)
            batch_loss_masks.append(torch.tensor(loss_mask, dtype=torch.float))

        # Make into torch tensors
        padded_input_ids = torch.tensor(padded_input_ids, dtype=torch.long)
        batch_loss_masks = torch.stack(batch_loss_masks)

        return padded_input_ids, batch_loss_masks

    def inference_collate_fn(self, batch):
        """
        Used for loading inference data. 
        """
        task_id_nums, input_ids, answer_starts = zip(*batch)
        input_lengths = torch.cuda.LongTensor([len(inputs) for inputs in input_ids])
        task_id_nums = torch.cuda.LongTensor(task_id_nums)
        batch_max = input_lengths.max().item()
        batch_max += self.tokens_to_generate

        input_ids, _ = self.pad_batch_and_build_loss_mask(input_ids, batch_max, answer_starts)
        input_ids = input_ids.cuda()
        input_ids = torch.cuda.LongTensor(input_ids)

        return task_id_nums, (input_ids, input_lengths)<|MERGE_RESOLUTION|>--- conflicted
+++ resolved
@@ -34,11 +34,7 @@
     Args:
         data (list[strings], list[dicts]): (1) paths to .jsonl or .json files, (2) dict objects corresponding to each input example
         tokenizer (tokenizer): Tokenizer from frozen language model
-<<<<<<< HEAD
-        virtual_prompt_source (Enum): Either VirtualPromptSource.PROMPT_TABLE or VirtualPromptSource.PROMPT_ENCODER
-=======
         virtual_prompt_source (Enum): Either VirtualPromptSource.NO_PROMPTS or VirtualPromptSource.PROMPT_ENCODER
->>>>>>> ef6b8f0d
         task_templates (dict): Dictionary containing all task template information needed to format prompts. Created in the GPTPromptLearningModel class.
         pseudo_tokens (list[strings]): A list of virtual prompt token placeholders e.g [<prompt_1>, <prompt_2>, ...] up to max num virtual tokens
         pad_token_id (int): ID of pad token from tokenizer
@@ -188,11 +184,6 @@
                 else:
                     raise ValueError("Invalid virtual prompt source specified")
 
-                elif self.virtual_prompt_source == VirtualPromptSource.NO_PROMPT:
-                    taskname_id = -1
-                else:
-                    raise ValueError("Invalid virtual prompt source specified")
-
                 # Find answer field indices if training and answer_only_loss is True
                 answer_start_idx = None
                 if answer_only_loss and self.for_train:
@@ -294,21 +285,12 @@
             truncated_text_ids = field_text_ids[: -min(truncation_length, len(field_text_ids))]
             truncated_field_text = self.tokenizer.ids_to_text(truncated_text_ids)
             doc[truncation_field] = truncated_field_text
-<<<<<<< HEAD
 
             # Re-insert the truncated text string into the text prompt
             input_example = prompt_template
             input_example = self._insert_text_in_template(input_example, prompt_template_fields, doc)
             input_example = self._insert_virtual_token_placeholders(input_example, virtual_token_splits)
 
-=======
-
-            # Re-insert the truncated text string into the text prompt
-            input_example = prompt_template
-            input_example = self._insert_text_in_template(input_example, prompt_template_fields, doc)
-            input_example = self._insert_virtual_token_placeholders(input_example, virtual_token_splits)
-
->>>>>>> ef6b8f0d
             # Re-tokenize the whole prompt
             input_ids = self.tokenizer.text_to_ids(input_example)
 
@@ -356,11 +338,7 @@
             taskname_ids = torch.tensor(taskname_ids)
 
         # Task ids are just used for a look up embeddings for prompt-table
-<<<<<<< HEAD
-        elif self.virtual_prompt_source in [VirtualPromptSource.PROMPT_TABLE, VirtualPromptSource.NO_PROMPT]:
-=======
         elif self.virtual_prompt_source == VirtualPromptSource.NO_PROMPT:
->>>>>>> ef6b8f0d
             taskname_ids = torch.tensor(taskname_ids)
 
         # Get max sequence length of batch
