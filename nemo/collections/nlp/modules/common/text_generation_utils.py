--- conflicted
+++ resolved
@@ -14,14 +14,10 @@
 
 """Utilities for generating text."""
 
-<<<<<<< HEAD
-from collections.abc import Iterable
-=======
 import pickle
 from collections.abc import Iterable
 from functools import partial
 from typing import Callable, Tuple
->>>>>>> ef6b8f0d
 
 import numpy as np
 import torch
@@ -290,8 +286,6 @@
     # Send variables to all ranks
     torch.distributed.broadcast(context_length_tensor, src, model_parallel_group)
     torch.distributed.broadcast(context_tokens_tensor, src, model_parallel_group)
-<<<<<<< HEAD
-=======
 
     # send end strings
     string_tensor = torch.as_tensor(
@@ -300,7 +294,6 @@
     size = torch.as_tensor([string_tensor.size(0)], device=torch.cuda.current_device(), dtype=torch.int64)
     torch.distributed.broadcast(size, src, model_parallel_group)
     torch.distributed.broadcast(string_tensor, src, model_parallel_group)
->>>>>>> ef6b8f0d
 
 
 def receive_generate_info():
@@ -327,8 +320,6 @@
     # Send variables to all ranks
     torch.distributed.broadcast(context_length_tensor, src, model_parallel_group)
     torch.distributed.broadcast(context_tokens_tensor, src, model_parallel_group)
-<<<<<<< HEAD
-=======
 
     array_size = torch.empty(1, dtype=torch.int64, device=torch.cuda.current_device())
     torch.distributed.broadcast(array_size, src, model_parallel_group)
@@ -337,7 +328,6 @@
     torch.distributed.broadcast(string_tensor, src, model_parallel_group)
     bytes = string_tensor.cpu().numpy().tobytes()
     end_strings = pickle.loads(bytes)
->>>>>>> ef6b8f0d
 
     return (
         context_length_tensor,
@@ -448,10 +438,7 @@
     greedy=False,
     repetition_penalty=1.0,
     min_tokens_to_generate=0,
-<<<<<<< HEAD
-=======
     end_strings=['<|endoftext|>'],
->>>>>>> ef6b8f0d
     **strategy_args,
 ) -> OutputType:
     """
@@ -468,10 +455,7 @@
         repetition_penalty (float): The parameter for repetition penalty. 1.0 means no penalty
         min_tokens_to_generate (int): The minimum length of the tokens to be generated
         strategy_args, the extra arguments are treated as inference strategy arguments
-<<<<<<< HEAD
-=======
         end_strings, a list of strings to stop generation when they are encountered in the output.
->>>>>>> ef6b8f0d
     Returns:
         OutputType: It generates the output in a dictionary type. It has the following keys:
             sentences: List[str], output sentences
