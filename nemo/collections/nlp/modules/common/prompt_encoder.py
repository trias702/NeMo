--- conflicted
+++ resolved
@@ -26,9 +26,6 @@
 from nemo.core.neural_types import ChannelType, NeuralType
 
 try:
-<<<<<<< HEAD
-    from apex.transformer import tensor_parallel, parallel_state
-=======
     from apex.transformer import parallel_state, tensor_parallel
 
     HAVE_APEX = True
@@ -192,49 +189,14 @@
         output_embeds, bias_parallel = self.second(intermediate_parallel)
         output_embeds = output_embeds + bias_parallel
         return output_embeds
->>>>>>> ef6b8f0d
-
-    HAVE_APEX = True
-
-except (ImportError, ModuleNotFoundError):
-    HAVE_APEX = False
-
-    # fake missing classes with None attributes
-    ModelType = AttnMaskType = AttnType = LayerType = ApexGuardDefaults()
-
-
-__all__ = ["PromptEncoder", "BIGLSTMPromptEncoder", "PromptEncoderType", "PromptEncoderMLP"]
-
-
-class PromptEncoderType(enum.Enum):
-    BIGLSTM = 'biglstm'  # LSTM model that works with large language model
-    TPMLP = 'tpmlp'  # mlp model that support tensor parallel, better work together with a large language model
-    MLP = 'mlp'
-    LSTM = 'lstm'
-
-
-class BIGLSTMPromptEncoder(NeuralModule, Exportable):
-    """
-    The LSTM prompt encoder network that is used to generate the virtual 
-    token embeddings for p-tuning.  It is specially used to work with large language model. 
-
-    To handle large language model, the LSTM only uses hidden_size as its hidden internal dimension, which is independent of LM hidden dimension.
-    """
-
-<<<<<<< HEAD
-    @property
-    def input_types(self) -> Optional[Dict[str, NeuralType]]:
-        return {
-            "taskname_embeddings": NeuralType(('B', 'T', 'C'), ChannelType(), optional=False),
-        }
-
-    @property
-    def output_types(self) -> Optional[Dict[str, NeuralType]]:
-        return {"output_embeds": NeuralType(('B', 'T', 'C'), ChannelType())}
-
-    def __init__(
-        self, total_virtual_tokens: int, hidden_size: int, output_size: int, lstm_dropout: float, num_layers: int
-=======
+
+
+class PromptEncoder(NeuralModule, Exportable):
+    """
+    The prompt encoder network that is used to generate the virtual 
+    token embeddings for p-tuning.
+    """
+
     def __init__(
         self,
         encoder_type: enum,
@@ -245,15 +207,13 @@
         num_layers: int,
         init_std: float,
         taskname: str = "taskname",
->>>>>>> ef6b8f0d
     ):
         """
-        Initializes the LSTM PromptEncoder module that works with large language model.
+        Initializes the PromptEncoder module.
         Args:
             total_virtual_tokens: the total number of vitural tokens
-            hidden_size: the lstm hidden dimension
-            output_size:  the output dimension
-            lstm_dropout: lstm dropout rate
+            hidden_size: hidden dimension
+            lstm_dropout: the dropout used for the LSTM
             num_layers: number of layers used in the LSTM
             init_std: used for TPMLP encoder type to initialize the mlp weights
         """
@@ -262,39 +222,18 @@
         self.input_size = token_dim
         self.output_size = token_dim
         self.hidden_size = hidden_size
-        self.output_size = output_size
         self.total_virtual_tokens = total_virtual_tokens
         self.encoder_type = encoder_type
-<<<<<<< HEAD
-=======
         self.activation = "gelu"
         self.init_std = init_std
         self.taskname = taskname
->>>>>>> ef6b8f0d
 
         # Set fixed indicies for forward pass
         self.register_buffer("indices", torch.LongTensor(list(range(self.total_virtual_tokens))))
 
         # embedding
-<<<<<<< HEAD
-        self.embedding = torch.nn.Embedding(self.total_virtual_tokens, hidden_size)
-
-        # LSTM
-        self.lstm_head = torch.nn.LSTM(
-            input_size=hidden_size,
-            hidden_size=self.hidden_size // 2,
-            num_layers=num_layers,
-            dropout=lstm_dropout,
-            bidirectional=True,
-            batch_first=True,
-        )
-        self.mlp_head = nn.Sequential(
-            nn.Linear(self.hidden_size, self.hidden_size), nn.ReLU(), nn.Linear(self.hidden_size, output_size)
-        )
-=======
         self.embedding = torch.nn.Embedding(self.total_virtual_tokens, self.token_dim)
         self.inference_table = InferenceTable(taskname, self.token_dim, self.total_virtual_tokens)
->>>>>>> ef6b8f0d
 
         if self.encoder_type == PromptEncoderType.EMBEDDING:
             init.xavier_normal_(self.embedding.weight)
@@ -385,196 +324,6 @@
 
     def _forward(self,):
         input_embeds = self.embedding(self.indices).unsqueeze(0)
-<<<<<<< HEAD
-        batch_size, task_seq_length, _ = taskname_embeddings.shape
-        input_embeds = input_embeds.expand(batch_size, self.total_virtual_tokens, self.token_dim).clone()
-        length = min(task_seq_length, self.total_virtual_tokens)
-        # need to adapt taskname embedding hidden to the same size as hidden_size
-        taskname_embeddings = torch.matmul(taskname_embeddings, self.mlp_head[2].weight)
-        # Replace general input with task specific embeddings to specify the correct task
-        input_embeds[:, 0:length, :] = taskname_embeddings[:, 0:length, :]
-        output_embeds = self.mlp_head(self.lstm_head(input_embeds)[0])
-        return output_embeds
-
-
-class PromptEncoderMLP(NeuralModule, Exportable):
-    """
-    The Tensor Parallel MLP prompt encoder network that is used to generate the virtual 
-    token embeddings for p-tuning. It only have two layers.
-    """
-
-    @property
-    def input_types(self) -> Optional[Dict[str, NeuralType]]:
-        return {
-            "taskname_embeddings": NeuralType(('B', 'T', 'C'), ChannelType(), optional=False),
-        }
-
-    @property
-    def output_types(self) -> Optional[Dict[str, NeuralType]]:
-        return {"output_embeds": NeuralType(('B', 'T', 'C'), ChannelType())}
-
-    def __init__(self, total_virtual_tokens: int, hidden_size: int, output_size: int, init_std: float):
-        """
-        Initializes the Tensor Model parallel MLP PromptEncoderMLP module.
-        Args:
-            total_virtual_tokens: the total number of vitural tokens
-            hidden_size: hidden dimension
-            output_size:  the output dimension
-            init_std: the MLP init std value 
-        """
-        super().__init__()
-        self.hidden_size = hidden_size
-        self.output_size = output_size
-        self.total_virtual_tokens = total_virtual_tokens
-        self.activation = 'gelu'
-        sequence_parallel = False
-        gradient_accumulation_fusion = False
-        # Set fixed indicies for forward pass
-        self.register_buffer('indices', torch.LongTensor(list(range(self.total_virtual_tokens))))
-
-        # embedding
-        self.embedding = torch.nn.Embedding(self.total_virtual_tokens, output_size)
-
-        no_async_tensor_model_parallel_allreduce = (
-            parallel_state.get_tensor_model_parallel_world_size() == 1 or sequence_parallel
-        )
-        self.first = tensor_parallel.ColumnParallelLinear(
-            output_size,
-            self.hidden_size,
-            gather_output=False,
-            init_method=init_method_normal(init_std),
-            skip_bias_add=True,
-            use_cpu_initialization=False,
-            bias=True,
-            sequence_parallel_enabled=sequence_parallel,
-            no_async_tensor_model_parallel_allreduce=no_async_tensor_model_parallel_allreduce,
-            gradient_accumulation_fusion=gradient_accumulation_fusion,
-        )
-        self.second = tensor_parallel.RowParallelLinear(
-            self.hidden_size,
-            output_size,
-            input_is_parallel=True,
-            init_method=init_method_normal(init_std),
-            skip_bias_add=True,
-            use_cpu_initialization=False,
-            bias=True,
-            sequence_parallel_enabled=sequence_parallel,
-            gradient_accumulation_fusion=gradient_accumulation_fusion,
-        )
-
-    @typecheck()
-    def forward(self, taskname_embeddings) -> torch.Tensor:
-        input_embeds = self.embedding(self.indices).unsqueeze(0)
-        batch_size, task_seq_length, _ = taskname_embeddings.shape
-        input_embeds = input_embeds.expand(batch_size, self.total_virtual_tokens, self.output_size).clone()
-        length = min(task_seq_length, self.total_virtual_tokens)
-        # Replace general input with task specific embeddings to specify the correct task
-        input_embeds[:, 0:length, :] = taskname_embeddings[:, 0:length, :]
-        intermediate_parallel, bias_parallel = self.first(input_embeds)
-        intermediate_parallel = fused_bias_gelu(intermediate_parallel, bias_parallel)
-        output_embeds, bias_parallel = self.second(intermediate_parallel)
-        output_embeds = output_embeds + bias_parallel
-        return output_embeds
-
-
-class PromptEncoder(NeuralModule, Exportable):
-    """
-    The prompt encoder network that is used to generate the virtual 
-    token embeddings for p-tuning.
-    """
-
-    @property
-    def input_types(self) -> Optional[Dict[str, NeuralType]]:
-        return {
-            "taskname_embeddings": NeuralType(('B', 'T', 'C'), ChannelType(), optional=False),
-        }
-
-    @property
-    def output_types(self) -> Optional[Dict[str, NeuralType]]:
-        return {"output_embeds": NeuralType(('B', 'T', 'C'), ChannelType())}
-
-    def __init__(
-        self,
-        encoder_type: enum,
-        total_virtual_tokens: int,
-        token_dim: int,
-        hidden_size,
-        lstm_dropout: float,
-        num_layers: int,
-    ):
-        """
-        Initializes the PromptEncoder module.
-        Args:
-            total_virtual_tokens: the total number of vitural tokens
-            hidden_size: hidden dimension
-            lstm_dropout: the dropout used for the LSTM
-            num_layers: number of layers used in the LSTM
-        """
-        super().__init__()
-        self.token_dim = token_dim
-        self.input_size = token_dim
-        self.output_size = token_dim
-        self.hidden_size = hidden_size
-        self.total_virtual_tokens = total_virtual_tokens
-        self.encoder_type = encoder_type
-
-        # Set fixed indicies for forward pass
-        self.register_buffer('indices', torch.LongTensor(list(range(self.total_virtual_tokens))))
-
-        # embedding
-        self.embedding = torch.nn.Embedding(self.total_virtual_tokens, self.token_dim)
-
-        if self.encoder_type == PromptEncoderType.LSTM:
-            # LSTM
-            self.lstm_head = torch.nn.LSTM(
-                input_size=self.input_size,
-                hidden_size=self.hidden_size,
-                num_layers=num_layers,
-                dropout=lstm_dropout,
-                bidirectional=True,
-                batch_first=True,
-            )
-
-            self.mlp_head = nn.Sequential(
-                nn.Linear(self.hidden_size * 2, self.hidden_size * 2),
-                nn.ReLU(),
-                nn.Linear(self.hidden_size * 2, self.output_size),
-            )
-
-        elif self.encoder_type == PromptEncoderType.MLP:
-            if num_layers <= 1:
-                raise ValueError(
-                    "The MLP prompt encoder must have at least 2 layers, and exactly 2 layers is recommended."
-                )
-
-            layers = [nn.Linear(self.input_size, self.hidden_size), nn.ReLU()]
-            for _ in range(num_layers - 2):
-                layers.extend([nn.Linear(self.hidden_size, self.hidden_size), nn.ReLU()])
-
-            layers.append(nn.Linear(self.hidden_size, self.output_size))
-            self.mlp_head = nn.Sequential(*layers)
-
-        else:
-            raise ValueError("Prompt encoder type not recognized. Please use one of MLP (recommended) or LSTM.")
-
-    @typecheck()
-    def forward(self, taskname_embeddings) -> torch.Tensor:
-        input_embeds = self.embedding(self.indices).unsqueeze(0)
-        batch_size, task_seq_length, _ = taskname_embeddings.shape
-        input_embeds = input_embeds.expand(batch_size, self.total_virtual_tokens, self.token_dim).clone()
-        length = min(task_seq_length, self.total_virtual_tokens)
-
-        # Replace general input with task specific embeddings to specify the correct task
-        input_embeds[:, 0:length, :] = taskname_embeddings[:, 0:length, :]
-
-        if self.encoder_type == PromptEncoderType.LSTM:
-            output_embeds = self.mlp_head(self.lstm_head(input_embeds)[0])
-        elif self.encoder_type == PromptEncoderType.MLP:
-            output_embeds = self.mlp_head(input_embeds)
-        else:
-            raise ValueError("Prompt encoder type not recognized. Please use one of MLP (recommended) or LSTM.")
-
-=======
         if self.encoder_type == PromptEncoderType.EMBEDDING:
             output_embeds = input_embeds
         elif self.encoder_type == PromptEncoderType.LSTM:
@@ -606,5 +355,4 @@
                 output_embeds = self.get_inference_table().unsqueeze(0)
 
         output_embeds = output_embeds.expand(batch_size, self.total_virtual_tokens, self.token_dim)
->>>>>>> ef6b8f0d
         return output_embeds