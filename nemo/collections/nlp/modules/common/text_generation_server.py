--- conflicted
+++ resolved
@@ -20,14 +20,10 @@
 from flask import Flask, jsonify, request
 from flask_restful import Api, Resource
 
-<<<<<<< HEAD
-from nemo.collections.nlp.modules.common.text_generation_strategy import RetroModelTextGenerationStrategy
-=======
 from nemo.collections.nlp.modules.common.retro_inference_strategies import (
     RetroModelTextGenerationStrategy,
     RetroQAModelTextGenerationStrategy,
 )
->>>>>>> ef6b8f0d
 from nemo.collections.nlp.modules.common.text_generation_utils import generate
 from nemo.utils import logging
 
@@ -161,15 +157,6 @@
             if neighbors < 0:
                 return "num of neighbors must be an integer no less than 0"
 
-<<<<<<< HEAD
-        weights = None
-        if "weights" in request.get_json():
-            weights = request.get_json()["weights"]
-            if not (type(weights) == int or type(weights) == float):
-                return "weights must be a positive number less than or equal to 1.0"
-            if not (0.0 <= weights <= 1.0):
-                return "weights must be a positive number less than or equal to 1.0"
-=======
         end_strings = ['<|endoftext|>']
         if 'end_strings' in request.get_json():
             end_strings = request.get_json()['end_strings']
@@ -177,7 +164,6 @@
                 return "expect end_strings to be a list of strings"
             if not all([isinstance(s, str) for s in end_strings]):
                 return "expect end_strings to be a list of strings"
->>>>>>> ef6b8f0d
 
         with lock:  # Need to get lock to keep multiple threads from hitting code
             MegatronGenerate.send_do_generate()  # Tell other ranks we're doing generate
@@ -187,19 +173,11 @@
             if self.inference_strategy is not None:
                 extra['strategy'] = self.inference_strategy
                 # RETRO specific arguments
-<<<<<<< HEAD
-                if isinstance(self.inference_strategy, RetroModelTextGenerationStrategy):
-                    if neighbors is not None:
-                        self.inference_strategy.update_neighbors(neighbors)
-                    if weights is not None:
-                        self.inference_strategy.update_weights([weights, 1 - weights])
-=======
                 if isinstance(
                     self.inference_strategy, (RetroModelTextGenerationStrategy, RetroQAModelTextGenerationStrategy)
                 ):
                     if neighbors is not None:
                         self.inference_strategy.update_neighbors(neighbors)
->>>>>>> ef6b8f0d
 
             output = generate(
                 self.model,
@@ -213,10 +191,7 @@
                 greedy,
                 repetition_penalty,
                 min_tokens_to_generate,
-<<<<<<< HEAD
-=======
                 end_strings=end_strings,
->>>>>>> ef6b8f0d
                 **extra,
             )
             for k in output:
@@ -226,13 +201,9 @@
             del output['full_logprob']
 
         if self.inference_strategy is not None:
-<<<<<<< HEAD
-            if isinstance(self.inference_strategy, RetroModelTextGenerationStrategy):
-=======
             if isinstance(
                 self.inference_strategy, (RetroModelTextGenerationStrategy, RetroQAModelTextGenerationStrategy)
             ):
->>>>>>> ef6b8f0d
                 retrieved_doc = self.inference_strategy.retrieved_text
                 output['retrieved'] = retrieved_doc
         return jsonify(output)
