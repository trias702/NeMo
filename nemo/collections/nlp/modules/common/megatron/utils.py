# Copyright (c) 2022, NVIDIA CORPORATION.  All rights reserved.
#
# Licensed under the Apache License, Version 2.0 (the "License");
# you may not use this file except in compliance with the License.
# You may obtain a copy of the License at
#
#     http://www.apache.org/licenses/LICENSE-2.0
#
# Unless required by applicable law or agreed to in writing, software
# distributed under the License is distributed on an "AS IS" BASIS,
# WITHOUT WARRANTIES OR CONDITIONS OF ANY KIND, either express or implied.
# See the License for the specific language governing permissions and
# limitations under the License.

"""Utilities for models."""

import math
from typing import Dict, List, Tuple, Union

import torch

try:
<<<<<<< HEAD
=======
    from apex.normalization import MixedFusedRMSNorm
>>>>>>> ef6b8f0d
    from apex.normalization.fused_layer_norm import FusedLayerNorm  # NOQA
    from apex.normalization import MixedFusedRMSNorm
    from apex.transformer import parallel_state, tensor_parallel
    from apex.transformer.enums import AttnMaskType
    from apex.transformer.layers.layer_norm import FastLayerNorm
    from apex.transformer.pipeline_parallel.schedules.common import listify_model
    from apex.transformer.tensor_parallel.layers import linear_with_grad_accumulation_and_async_allreduce
    from apex.transformer.layers.layer_norm import FastLayerNorm

    HAVE_APEX = True
except (ImportError, ModuleNotFoundError):
    HAVE_APEX = False


class ApexGuardDefaults(object):
    """
    This class can be used to replace missing classes when apex is missing.
    """

    def __init__(self):
        super().__init__()

    def __getattr__(self, item):
        return None


def parallel_lm_logits(
    input_: torch.Tensor,
    word_embeddings_weight: torch.Tensor,
    parallel_output: bool,
    bias: torch.Tensor = None,
    async_tensor_model_parallel_allreduce: bool = False,
    sequence_parallel: bool = False,
    gradient_accumulation_fusion: bool = False,
):
    """Language Model logits using word embedding weights.

    Args:
        input_ (torch.Tensor): [b, s, h]
        word_embeddings_weight (torch.Tensor): [(padded) vocab size, h]
        parallel_output (bool): False will gather logits from tensor model parallel region
        bias (torch.Tensor, optional): bias tensor. Defaults to None.
        async_tensor_model_parallel_allreduce (bool, optional): TODO: understand this flag. Defaults to False.
        sequence_parallel (bool, optional): If True will use sequence parallelism. Defaults to False.
        gradient_accumulation_fusioa (bool, optional): If True fuse gradient accumulation to WGRAD GEMM

    Returns:
        torch.Tensor: [b, s, (padded) vocab size]
    """

    tensor_model_parallel = parallel_state.get_tensor_model_parallel_world_size() > 1

    # async grad allreduce can only be used when not using sequence parallelism
    async_grad_allreduce = async_tensor_model_parallel_allreduce and tensor_model_parallel and not sequence_parallel

    # copy input_ to model parallel region if needed
    if async_tensor_model_parallel_allreduce or sequence_parallel:
        input_parallel = input_

    else:
        input_parallel = tensor_parallel.copy_to_tensor_model_parallel_region(input_)

    # Matrix multiply.
    logits_parallel = linear_with_grad_accumulation_and_async_allreduce(
        input=input_parallel,
        weight=word_embeddings_weight,
        bias=bias,
        gradient_accumulation_fusion=gradient_accumulation_fusion,
        async_grad_allreduce=async_grad_allreduce,
        sequence_parallel_enabled=sequence_parallel,
    )

    # Gather if needed.
    if parallel_output:
        return logits_parallel
    else:
        return tensor_parallel.gather_from_tensor_model_parallel_region(logits_parallel)


def init_method_normal(sigma):
    """Init method based on N(0, sigma)."""

    def init_(tensor):
        return torch.nn.init.normal_(tensor, mean=0.0, std=sigma)

    return init_


def init_method_const(val):
    def init_(tensor):
        return torch.nn.init.constant_(tensor, val)

    return init_


def scaled_init_method_normal(sigma, num_layers):
    """Init method based on N(0, sigma/sqrt(2*num_layers)."""
    std = sigma / math.sqrt(2.0 * num_layers)

    def init_(tensor):
        return torch.nn.init.normal_(tensor, mean=0.0, std=std)

    return init_


def attention_mask_func(attention_scores, attention_mask):
    attention_scores.masked_fill_(attention_mask, -10000.0)
    return attention_scores


def get_linear_layer(rows, columns, init_method):
    """Simple linear layer with weight initialization."""
    layer = torch.nn.Linear(rows, columns)
    init_method(layer.weight)
    with torch.no_grad():
        layer.bias.zero_()
    return layer


@torch.jit.script
def gelu_impl(x):
    """OpenAI's gelu implementation."""
    return 0.5 * x * (1.0 + torch.tanh(0.7978845608028654 * x * (1.0 + 0.044715 * x * x)))


def openai_gelu(x):
    return gelu_impl(x)


def squared_relu(x):
    return torch.pow(torch.nn.functional.relu(x), 2)


# This is actually Python equivalent of torch.nn.functional.gelu(), also with type hints for ONNX exporter
@torch.jit.script
def erf_gelu(x):
    return x * 0.5 * (torch.erf(x / 1.41421).to(dtype=x.dtype) + torch.ones_like(x).to(dtype=x.dtype))


def average_losses_across_data_parallel_group(losses):
    """Reduce a tensor of losses across all GPUs."""
    averaged_losses = torch.cat([loss.clone().detach().view(1) for loss in losses])
    torch.distributed.all_reduce(averaged_losses, group=parallel_state.get_data_parallel_group())
    averaged_losses = averaged_losses / torch.distributed.get_world_size(
        group=parallel_state.get_data_parallel_group()
    )

    return averaged_losses


def get_ltor_masks_and_position_ids(data, eod_token, reset_position_ids, reset_attention_mask, eod_mask_loss):
    """Build masks and position id for left to right model."""

    # Extract batch size and sequence length.
    micro_batch_size, seq_length = data.size()

    # Attention mask (lower triangular).
    if reset_attention_mask:
        att_mask_batch = micro_batch_size
    else:
        att_mask_batch = 1
    attention_mask = torch.tril(torch.ones((att_mask_batch, seq_length, seq_length), device=data.device)).view(
        att_mask_batch, 1, seq_length, seq_length
    )

    # Loss mask.
    loss_mask = torch.ones(data.size(), dtype=torch.float, device=data.device)
    if eod_mask_loss:
        loss_mask[data == eod_token] = 0.0

    # Position ids.
    position_ids = torch.arange(seq_length, dtype=torch.long, device=data.device)
    position_ids = position_ids.unsqueeze(0).repeat(micro_batch_size, 1)
    # We need to clone as the ids will be modifed based on batch index.
    if reset_position_ids:
        position_ids = position_ids.clone()

    if reset_position_ids or reset_attention_mask:
        # Loop through the batches:
        for b in range(micro_batch_size):

            # Find indecies where EOD token is.
            eod_index = position_ids[b, data[b] == eod_token]
            # Detach indecies from positions if going to modify positions.
            if reset_position_ids:
                eod_index = eod_index.clone()

            # Loop through EOD indicies:
            prev_index = 0
            for j in range(eod_index.size()[0]):
                i = eod_index[j]
                # Mask attention loss.
                if reset_attention_mask:
                    attention_mask[b, 0, (i + 1) :, : (i + 1)] = 0
                # Reset positions.
                if reset_position_ids:
                    position_ids[b, (i + 1) :] -= i + 1 - prev_index
                    prev_index = i + 1

    # Convert attention mask to binary:
    attention_mask = attention_mask < 0.5

    return attention_mask, loss_mask, position_ids


def attn_mask_postprocess(attn_mask):
    # [b, 1, s, s]
    # Attn_masks for enc-dec attn and dec attn is None when trying to get just the encoder hidden states.
    if attn_mask is None:
        return None
    extended_attention_mask = attn_mask.unsqueeze(1)
    return extended_attention_mask


def enc_dec_extended_attention_mask(attention_mask_list):

    return [attn_mask_postprocess(attn_mask) for attn_mask in attention_mask_list]


def build_position_ids(token_ids):
    # Create position ids
    seq_length = token_ids.size(1)
    position_ids = torch.arange(seq_length, dtype=torch.long, device=token_ids.device)
    position_ids = position_ids.unsqueeze(0).expand_as(token_ids).clone()

    return position_ids


def make_attention_mask_3d(source_mask, target_mask):
    """
    Returns a 3-dimensional (3-D) attention mask
    :param source_block: 2-D array
    :param target_block: 2-D array
    """
    mask = target_mask[:, None, :] * source_mask[:, :, None]
    return mask


def make_inference_attention_mask_3d(source_block, target_block, pad_id):
    """
    Returns a 3-dimensional (3-D) attention mask
    :param source_block: 2-D array
    :param target_block: 2-D array
    """
    # mask = (target_block[:, None, :] != pad_id) * (source_block[:, :, None] != pad_id)
    return make_attention_mask_3d(source_block != pad_id, target_block != pad_id)


def make_inference_history_mask_3d(block):
    batch, length = block.shape
    arange = torch.arange(length, device=block.device)
    history_mask = (arange[None,] <= arange[:, None])[
        None,
    ]
    history_mask = history_mask.expand(batch, length, length)
    return history_mask


def build_attention_mask_3d_padding(source_mask, target_mask):
    """
    Returns a 3D joint attention mask for Megatron given two 2D masks
    :param source_mask - True for non-masked, else masked [batch, src length]
    :param target_mask - True for non-masked, else masked [batch, tgt length]
    """
    mask = make_attention_mask_3d(source_mask, target_mask)
    # invert mask for Megatron
    return mask < 0.5


def build_attention_mask_3d_causal(source_mask, target_mask):
    """
    Returns a 3D joint attention mask for Megatron given two 2D masks
    :param source_mask - True for non-masked, else masked [batch, src length]
    :param target_mask - True for non-masked, else masked [batch, tgt length]
    """
    causal_mask = make_inference_history_mask_3d(target_mask)
    mask = make_attention_mask_3d(source_mask, target_mask)
    mask = mask * causal_mask
    # invert mask for Megatron
    return mask < 0.5


def build_attention_mask_3d(source_mask, target_mask, attn_mask_type):
    """
    Returns a 3D attention mask for Megatron given two 2D masks
    :param source_mask - < 0.5 for non-masked, else masked [batch, src length]
    :param target_mask - < 0.5 for non-masked, else masked [batch, tgt length]
    :param attn_mask_type - AttnMaskType enum
    """
    if attn_mask_type == AttnMaskType.padding:
        mask = build_attention_mask_3d_padding(source_mask, target_mask)
    elif attn_mask_type == AttnMaskType.causal:
        mask = build_attention_mask_3d_causal(source_mask, target_mask)
    else:
        raise ValueError(f"Unsupported attention mask attn_mask_type = {attn_mask_type}")

    return mask


def get_params_for_weight_decay_optimization(
    model: Union[torch.nn.Module, List[torch.nn.Module]],
) -> Dict[str, torch.nn.Parameter]:
    """Divide params into with-weight-decay and without-weight-decay groups.

    Layernorms and biases will have no weight decay but the rest will.
    """
    modules = listify_model(model)
    weight_decay_params = {'params': []}
    no_weight_decay_params = {'params': [], 'weight_decay': 0.0}
    for module in modules:
        for module_ in module.modules():
            if isinstance(module_, (FusedLayerNorm, FastLayerNorm, MixedFusedRMSNorm)):
                no_weight_decay_params['params'].extend(
                    [p for p in list(module_._parameters.values()) if p is not None]
                )
            else:
                weight_decay_params['params'].extend(
                    [p for n, p in list(module_._parameters.items()) if p is not None and n != 'bias']
                )
                no_weight_decay_params['params'].extend(
                    [p for n, p in list(module_._parameters.items()) if p is not None and n == 'bias']
                )

    return weight_decay_params, no_weight_decay_params


def get_all_params_for_weight_decay_optimization(
    model: Union[torch.nn.Module, List[torch.nn.Module]],
) -> Tuple[Dict[str, List[torch.nn.Parameter]]]:
    """Use all params for weight decay."""
    modules = listify_model(model)

    weight_decay_params = [
        p for module in modules for module_ in module.modules() for p in module_._parameters.values() if p is not None
    ]

    return ({'params': weight_decay_params},)<|MERGE_RESOLUTION|>--- conflicted
+++ resolved
@@ -20,18 +20,13 @@
 import torch
 
 try:
-<<<<<<< HEAD
-=======
     from apex.normalization import MixedFusedRMSNorm
->>>>>>> ef6b8f0d
     from apex.normalization.fused_layer_norm import FusedLayerNorm  # NOQA
-    from apex.normalization import MixedFusedRMSNorm
     from apex.transformer import parallel_state, tensor_parallel
     from apex.transformer.enums import AttnMaskType
     from apex.transformer.layers.layer_norm import FastLayerNorm
     from apex.transformer.pipeline_parallel.schedules.common import listify_model
     from apex.transformer.tensor_parallel.layers import linear_with_grad_accumulation_and_async_allreduce
-    from apex.transformer.layers.layer_norm import FastLayerNorm
 
     HAVE_APEX = True
 except (ImportError, ModuleNotFoundError):
