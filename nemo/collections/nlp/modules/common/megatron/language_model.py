--- conflicted
+++ resolved
@@ -61,10 +61,7 @@
     use_cpu_initialization=False,
     hidden_dropout=0.1,
     attention_dropout=0.1,
-<<<<<<< HEAD
-=======
     ffn_dropout=0.0,
->>>>>>> ef6b8f0d
     precision=16,
     fp32_residual_connection=False,
     activations_checkpoint_method=None,
@@ -73,9 +70,6 @@
     layernorm_epsilon=1e-5,
     bias_activation_fusion=True,
     masked_softmax_fusion=True,
-<<<<<<< HEAD
-    bias_dropout_add_fusion=True,
-=======
     activation='gelu',
     headscale=False,
     transformer_block_type='pre_ln',
@@ -87,7 +81,6 @@
     multi_query_attention=False,
     bias_dropout_add_fusion=True,
     bias=True,
->>>>>>> ef6b8f0d
     gradient_accumulation_fusion=False,
     persist_layer_norm=False,
     openai_gelu=False,
@@ -143,10 +136,7 @@
         use_cpu_initialization=use_cpu_initialization,
         hidden_dropout=hidden_dropout,
         attention_dropout=attention_dropout,
-<<<<<<< HEAD
-=======
         ffn_dropout=ffn_dropout,
->>>>>>> ef6b8f0d
         precision=precision,
         fp32_residual_connection=fp32_residual_connection,
         activations_checkpoint_method=activations_checkpoint_method,
@@ -155,10 +145,6 @@
         layernorm_epsilon=layernorm_epsilon,
         bias_activation_fusion=bias_activation_fusion,
         bias_dropout_add_fusion=bias_dropout_add_fusion,
-<<<<<<< HEAD
-        masked_softmax_fusion=masked_softmax_fusion,
-        gradient_accumulation_fusion=gradient_accumulation_fusion,
-=======
         bias=bias,
         rotary_percentage=rotary_percentage,
         share_embeddings_and_output_weights=share_embeddings_and_output_weights,
@@ -170,7 +156,6 @@
         normalize_attention_scores=normalize_attention_scores,
         position_embedding_type=position_embedding_type,
         multi_query_attention=multi_query_attention,
->>>>>>> ef6b8f0d
         persist_layer_norm=persist_layer_norm,
         openai_gelu=openai_gelu,
         onnx_safe=onnx_safe,
@@ -450,10 +435,7 @@
         use_cpu_initialization=False,
         hidden_dropout=0.1,
         attention_dropout=0.1,
-<<<<<<< HEAD
-=======
         ffn_dropout=0.0,
->>>>>>> ef6b8f0d
         precision=16,
         fp32_residual_connection=False,
         activations_checkpoint_method=None,
@@ -462,9 +444,6 @@
         layernorm_epsilon=1e-5,
         bias_activation_fusion=True,
         bias_dropout_add_fusion=True,
-<<<<<<< HEAD
-        masked_softmax_fusion=True,
-=======
         bias=True,
         masked_softmax_fusion=True,
         activation='gelu',
@@ -475,7 +454,6 @@
         rotary_percentage=1.0,
         multi_query_attention=False,
         share_embeddings_and_output_weights=True,
->>>>>>> ef6b8f0d
         gradient_accumulation_fusion=False,
         persist_layer_norm=False,
         openai_gelu=False,
@@ -566,19 +544,11 @@
             layernorm_epsilon=layernorm_epsilon,
             hidden_dropout=hidden_dropout,
             attention_dropout=attention_dropout,
-<<<<<<< HEAD
-=======
             ffn_dropout=ffn_dropout,
->>>>>>> ef6b8f0d
             use_cpu_initialization=use_cpu_initialization,
             persist_layer_norm=persist_layer_norm,
             openai_gelu=openai_gelu,
             onnx_safe=onnx_safe,
-<<<<<<< HEAD
-            bias_activation_fusion=bias_activation_fusion,
-            bias_dropout_add_fusion=bias_dropout_add_fusion,
-            masked_softmax_fusion=masked_softmax_fusion,
-=======
             bias=bias,
             bias_activation_fusion=bias_activation_fusion,
             bias_dropout_add_fusion=bias_dropout_add_fusion,
@@ -588,7 +558,6 @@
             transformer_block_type=transformer_block_type,
             normalize_attention_scores=normalize_attention_scores,
             multi_query_attention=multi_query_attention,
->>>>>>> ef6b8f0d
             gradient_accumulation_fusion=gradient_accumulation_fusion,
             megatron_legacy=megatron_legacy,
             sequence_parallel=sequence_parallel,
@@ -727,12 +696,9 @@
                 set_inference_key_value_memory=set_inference_key_value_memory,
                 inference_max_sequence_len=inference_max_sequence_len,
                 checkpoint_activations_all_layers=checkpoint_activations_all_layers,
-<<<<<<< HEAD
-=======
                 rotary_pos_emb=(rotary_pos_emb, None, None)
                 if rotary_pos_emb is not None
                 else None,  # This assumes that this being used as a GPT/BERT model only (no cross-attention)
->>>>>>> ef6b8f0d
             )
         else:
             encoder_output = enc_hidden_states.to(encoder_input.dtype)
