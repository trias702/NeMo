--- conflicted
+++ resolved
@@ -85,11 +85,8 @@
     num_moe_experts=1,
     moe_frequency=1,
     moe_dropout=0.0,
-<<<<<<< HEAD
-=======
     turn_off_rop=False,  # turn off the RoP positional embedding
     version=1,
->>>>>>> ef6b8f0d
 ):
     """Build language model and return along with the key to save."""
 
@@ -186,11 +183,8 @@
             normalize_attention_scores=normalize_attention_scores,
             sequence_parallel=sequence_parallel,
             gradient_accumulation_fusion=gradient_accumulation_fusion,
-<<<<<<< HEAD
-=======
             turn_off_rop=turn_off_rop,
             version=version,
->>>>>>> ef6b8f0d
         )
     else:
         raise ValueError(f"Unknown decoder arch = {arch}. Available decoder arch = {AVAILABLE_DECODERS}")
