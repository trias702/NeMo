--- conflicted
+++ resolved
@@ -26,7 +26,6 @@
     from apex.transformer.parallel_state import (
         get_pipeline_model_parallel_rank,
         set_pipeline_model_parallel_rank,
-        set_virtual_pipeline_model_parallel_rank,
         set_pipeline_model_parallel_split_rank,
         set_pipeline_model_parallel_world_size,
         set_tensor_model_parallel_rank,
@@ -76,10 +75,7 @@
     app_state.tensor_model_parallel_size = tensor_model_parallel_size
     app_state.pipeline_model_parallel_size = pipeline_model_parallel_size
     app_state.virtual_pipeline_model_parallel_size = virtual_pipeline_model_parallel_size
-<<<<<<< HEAD
-=======
     app_state.use_fp8 = use_fp8
->>>>>>> ef6b8f0d
     (
         app_state.tensor_model_parallel_rank,
         app_state.pipeline_model_parallel_rank,
