--- conflicted
+++ resolved
@@ -162,11 +162,7 @@
                     bidirectional=True,
                     num_attention_heads=encoder_cfg.num_attention_heads,
                     layer_type=LayerType.encoder,
-<<<<<<< HEAD
-                    alibi_num_heads=None,
-=======
                     num_attention_heads_alibi=None,
->>>>>>> ef6b8f0d
                     max_seq_len=max_position_embeddings,
                 )
                 self._encoder_relative_position_embedding_key = "encoder_relative_position_embedding"
@@ -286,11 +282,7 @@
                     bidirectional=False,
                     num_attention_heads=decoder_cfg.num_attention_heads,
                     layer_type=LayerType.decoder,
-<<<<<<< HEAD
-                    alibi_num_heads=None,
-=======
                     num_attention_heads_alibi=None,
->>>>>>> ef6b8f0d
                     max_seq_len=max_position_embeddings,
                 )
                 self._decoder_relative_position_embedding_key = "decoder_relative_position_embedding"
