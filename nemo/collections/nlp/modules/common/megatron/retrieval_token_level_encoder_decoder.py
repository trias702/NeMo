--- conflicted
+++ resolved
@@ -91,11 +91,8 @@
         tokenizer=None,  # tokenizer
         normalize_attention_scores=True,
         activations_checkpoint_granularity=None,
-<<<<<<< HEAD
-=======
         megatron_lm_compatible=False,
         version=1,
->>>>>>> ef6b8f0d
     ):
         super(MegatronRetrievalTokenLevelEncoderDecoderModule, self).__init__()
         if megatron_lm_compatible:
@@ -193,11 +190,8 @@
                 chunk_size=chunk_size,
                 layer_number_offset=0,
                 normalize_attention_scores=normalize_attention_scores,
-<<<<<<< HEAD
-=======
                 turn_off_rop=megatron_lm_compatible,
                 version=version,
->>>>>>> ef6b8f0d
             )
             self._encoder_key = "encoder"
 
@@ -260,11 +254,8 @@
                 chunk_size=chunk_size,
                 layer_number_offset=0,
                 normalize_attention_scores=normalize_attention_scores,
-<<<<<<< HEAD
-=======
                 turn_off_rop=megatron_lm_compatible,
                 version=version,
->>>>>>> ef6b8f0d
             )
 
             # it is where the chunked cross attention happens
@@ -307,11 +298,8 @@
                 chunk_size=chunk_size,
                 layer_number_offset=pre_decoder_num_layers + 1,
                 normalize_attention_scores=normalize_attention_scores,
-<<<<<<< HEAD
-=======
                 turn_off_rop=megatron_lm_compatible,
                 version=version,
->>>>>>> ef6b8f0d
             )
             self._pre_decoder_key = "pre_decoder"
             self._post_decoder_key = "post_decoder"
