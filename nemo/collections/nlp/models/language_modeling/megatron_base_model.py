# Copyright (c) 2022, NVIDIA CORPORATION.  All rights reserved.
#
# Licensed under the Apache License, Version 2.0 (the "License");
# you may not use this file except in compliance with the License.
# You may obtain a copy of the License at
#
#     http://www.apache.org/licenses/LICENSE-2.0
#
# Unless required by applicable law or agreed to in writing, software
# distributed under the License is distributed on an "AS IS" BASIS,
# WITHOUT WARRANTIES OR CONDITIONS OF ANY KIND, either express or implied.
# See the License for the specific language governing permissions and
# limitations under the License.

import os
import re
from typing import Any, Dict, Optional, Union

import torch
from omegaconf import open_dict
from omegaconf.dictconfig import DictConfig
from pytorch_lightning.plugins.precision.native_amp import NativeMixedPrecisionPlugin
from pytorch_lightning.trainer.connectors.logger_connector.fx_validator import _FxValidator
from pytorch_lightning.trainer.trainer import Trainer

from nemo.collections.nlp.models.nlp_model import NLPModel
from nemo.collections.nlp.modules.common.megatron.clip_grads import (
    clip_grad_norm_distributed_optimizer,
    clip_grad_norm_fp32,
)
from nemo.collections.nlp.modules.common.megatron.megatron_init import initialize_model_parallel_for_nemo
from nemo.collections.nlp.modules.common.tokenizer_utils import get_nmt_tokenizer
from nemo.collections.nlp.parts.nlp_overrides import NEMO_MEGATRON_MODEL_PARALLEL_APPSTATE_OVERRIDE, GradScaler
from nemo.core.optim import MainParamsOptimizerWrapper, prepare_lr_scheduler
from nemo.utils import AppState, logging
from nemo.utils.get_rank import is_global_rank_zero

try:
    from apex.transformer import parallel_state
    from apex.transformer.pipeline_parallel.utils import get_num_microbatches

    HAVE_APEX = True
except (ImportError, ModuleNotFoundError):
    HAVE_APEX = False

__all__ = ["MegatronBaseModel"]


class MegatronBaseModel(NLPModel):
    """
    Megatron base class
    It does the following things:
    1. Initialize the model parallel for nemo given the model parallel parameters.
    2. Turn on all the nvidia optimizations.
    3. If `cfg.tokenizer` is available, it loads the tokenizer and pad the vocab to the correct size for tensor model parallelism.
    4. If using distributed optimizer, configure to be compatible with
       O2-level optimizations and/or model parallelism.
    5. Perform gradient clipping: `grad_clip_pl_default` triggers the
       PyTorch Lightning default implementation, `with_distributed_adam`
       triggers the distributed optimizer's implementation,
       `megatron_amp_o2` triggers gradient clipping on the main grads,
       and otherwise gradient clipping is performed on the model grads.
    """

    def __init__(self, cfg: DictConfig, trainer: Trainer, no_lm_init=True):
        # FIXME: switch to self._cfg
        if not HAVE_APEX:
            raise ImportError(
                "Apex was not found. Please see the NeMo README for installation instructions: https://github.com/NVIDIA/NeMo#megatron-gpt."
            )
        if trainer is None:
            raise ValueError(f"Trainer cannot be None for Megatron-based models. Please provide a PTL trainer object.")
        # this prevents base constructor from initializing tokenizer
        self.tokenizer = None

        super().__init__(cfg, trainer=trainer, no_lm_init=no_lm_init)

        self.with_distributed_adam = cfg.optim.get('name') == 'distributed_fused_adam'

        # used in NVIDIA NGC PyTorch containers
        self._enable_nvidia_optimizations()

        if self._cfg.get('use_cpu_initialization', False) is False:
            torch.cuda.set_device(trainer.local_rank)

        # buffer used during train_step for logging average loss over gradient accumulation steps
        self._reduced_loss_buffer = []

        # Overrides used when converting checkpoints
        if os.environ.get(NEMO_MEGATRON_MODEL_PARALLEL_APPSTATE_OVERRIDE, "false").lower() == "true":
            app_state = AppState()
            init_world_size = app_state.tensor_model_parallel_size * app_state.pipeline_model_parallel_size
            init_global_rank = app_state.global_rank
            init_local_rank = app_state.local_rank
        else:
            init_world_size = trainer.world_size
            init_global_rank = trainer.global_rank
            init_local_rank = trainer.local_rank

        initialize_model_parallel_for_nemo(
            world_size=init_world_size,
            global_rank=init_global_rank,
            local_rank=init_local_rank,
            tensor_model_parallel_size=cfg.get('tensor_model_parallel_size', 1),
            pipeline_model_parallel_size=cfg.get('pipeline_model_parallel_size', 1),
            virtual_pipeline_model_parallel_size=cfg.get('virtual_pipeline_model_parallel_size', None),
            pipeline_model_parallel_split_rank=cfg.get('pipeline_model_parallel_split_rank', 0),
            micro_batch_size=cfg.get('micro_batch_size'),
            global_batch_size=cfg.get('global_batch_size'),
            use_fp8=cfg.get('fp8', False),
            seed=self.cfg.get('seed', 1234),
            apex_transformer_log_level=self.cfg.get('apex_transformer_log_level', 30),
        )

        # This must be called after initialize model parallel since it needs to know the data parallel size
        self._validate_and_override_config()

        self.grad_clip_pl_default = False  # use pytorch default for gradient clipping. Default False

        if hasattr(self._cfg, "tokenizer") or (
            hasattr(self._cfg, "encoder_tokenizer") and hasattr(self._cfg, "decoder_tokenizer")
        ):
            # build tokenizer (defaults to nemo supported tokenizers)
            self._build_tokenizer()

            # manipulate vocabulary (e.g., pad vocabulary for better efficiency)
            self._build_vocab()

        # TODO: remove this when PTL 1.7.3 is released
        _FxValidator.functions["configure_gradient_clipping"] = {
            "allowed_on_step": (False, True),
            "allowed_on_epoch": (False, True),
            "default_on_step": True,
            "default_on_epoch": False,
        }

    def _enable_nvidia_optimizations(self):
        "These optimizations are present in NVIDIA NGC PyTorch Containers"

        # NVIDIA container version check
        nvidia_torch_version = os.getenv('NVIDIA_PYTORCH_VERSION', None)
        if nvidia_torch_version is not None:
            try:
                NVIDIA_TORCH_MAJOR = int(nvidia_torch_version.split('.')[0])
            except Exception:
                NVIDIA_TORCH_MAJOR = 0
            try:
                NVIDIA_TORCH_MINOR = int(nvidia_torch_version.split('.')[1])
            except Exception:
                NVIDIA_TORCH_MINOR = 0

            # Apex Persistent layer norm is supported from Nvidia PyTorch container v21.11
            # This only depends on Apex version?
            if NVIDIA_TORCH_MAJOR < 21 or (NVIDIA_TORCH_MAJOR == 21 and NVIDIA_TORCH_MINOR < 11):
                self.cfg.persist_layer_norm = False

            # NVFUSER available starting with 21.11
            if NVIDIA_TORCH_MAJOR >= 21 or (NVIDIA_TORCH_MAJOR == 21 and NVIDIA_TORCH_MINOR >= 11):

                # NVFUSER
                torch._C._jit_set_profiling_executor(True)
                torch._C._jit_set_profiling_mode(True)
                torch._C._jit_override_can_fuse_on_cpu(False)
                torch._C._jit_override_can_fuse_on_gpu(False)
                torch._C._jit_set_texpr_fuser_enabled(False)
                torch._C._jit_set_nvfuser_enabled(True)
                torch._C._debug_set_autodiff_subgraph_inlining(False)
        else:
            # Not a Nvidia container. NVFUSER Dependency check is on users
            pass

    def _build_tokenizer(self):
        """
        Default tokenizer is based on available nemo tokenizers.
        Override this method to use an external tokenizer.
        All tokenizers are expected to provide compatible interface.
        Override default Encoder-decoder tokenizer to use legacy=True for sentencepiece.
        """
        if hasattr(self._cfg.tokenizer, "sentencepiece_legacy"):
            legacy = self._cfg.tokenizer.sentencepiece_legacy
        else:
            legacy = True if self._cfg.tokenizer.library == 'sentencepiece' else False
        self.tokenizer = get_nmt_tokenizer(
            library=self._cfg.tokenizer.library,
            model_name=self._cfg.tokenizer.type,
            tokenizer_model=self.register_artifact("tokenizer.model", self._cfg.tokenizer.model),
            vocab_file=self.register_artifact("tokenizer.vocab_file", self._cfg.tokenizer.vocab_file),
            merges_file=self.register_artifact("tokenizer.merge_file", self._cfg.tokenizer.merge_file),
            delimiter=self.cfg.tokenizer.get('delimiter', None),
            legacy=legacy,
        )

    def on_train_start(self) -> None:
        super().on_train_start()
        self.init_global_step = self.trainer.global_step

    def _build_vocab(self):
        """
        Manipulate vocabulary (e.g., pad vocabulary for increased performance)/
        """
        # TODO: add config to allow to disable it?
        self.padded_vocab_size = self._vocab_size_with_padding(
            orig_vocab_size=self.tokenizer.vocab_size,
            make_vocab_size_divisible_by=self._cfg.get('make_vocab_size_divisible_by', 128),
            tensor_model_parallel_size=self._cfg.get('tensor_model_parallel_size', 1),
        )

    def _vocab_size_with_padding(self, orig_vocab_size, make_vocab_size_divisible_by, tensor_model_parallel_size):
        """Pad vocab size so it is divisible by model parallel size and
        still having GPU friendly size."""

        after = orig_vocab_size
        multiple = make_vocab_size_divisible_by * tensor_model_parallel_size
        while (after % multiple) != 0:
            after += 1
        logging.info(
            f'Padded vocab_size: {after}, original vocab_size: {orig_vocab_size}, dummy tokens: {after - orig_vocab_size}.'
        )
        return after

    def _get_parameters(self):
        """
        private method to load all the trainable parameters from optimizer param groups
        """
        params = []
        for param_group in self._optimizer_param_groups:
            for param in param_group['params']:
                params.append(param)
        return params

    def configure_gradient_clipping(self, *args, **kwargs):
        """PTL hook to configure gradients.
           We use gradient clipping implementation from megatron-lm.
        """
        clip_val = self.trainer.gradient_clip_val
        if clip_val is None:
            return

        clip_val = float(clip_val)
        if clip_val <= 0:
            return

        if self.grad_clip_pl_default:
            # use the default behavior
            return super().configure_gradient_clipping(*args, **kwargs)

        if self.with_distributed_adam:
            grad_norm = clip_grad_norm_distributed_optimizer(self._optimizer, clip_val)
        else:
            if self.megatron_amp_o2:
                # grep fp32 master parameters for gradient clipping
                parameters = self._optimizer.get_parameters()
            else:
                parameters = self._get_parameters()
            grad_norm = clip_grad_norm_fp32(parameters=parameters, max_norm=clip_val)

        self.log('grad_norm', grad_norm, rank_zero_only=True, batch_size=1)

    def allreduce_gradients(self):
        """Reduce gradients across data parallel ranks.
           Modified from megatron-lm: https://github.com/NVIDIA/Megatron-LM/blob/d41696840ed0a7edb7e0499eb82a48ae112d9bb3/megatron/model/distributed.py#L188
        """
        # Bucketize and all-reduce
        buckets = {}
        for param in self.parameters():
            if param.requires_grad and param.grad is not None:
                tp = param.data.type()
                if tp not in buckets:
                    buckets[tp] = []
                buckets[tp].append(param)
                # param.main_grad = param.grad

        # For each bucket, all-reduce and copy all-reduced grads.
        for tp in buckets:
            bucket = buckets[tp]
            grads = [param.grad.data for param in bucket]
            coalesced = torch._utils._flatten_dense_tensors(grads)
            coalesced /= parallel_state.get_data_parallel_world_size()
            torch.distributed.all_reduce(coalesced, group=parallel_state.get_data_parallel_group())
            for buf, synced in zip(grads, torch._utils._unflatten_dense_tensors(coalesced, grads)):
                buf.copy_(synced)

<<<<<<< HEAD
    def reduce_overlap_gradients(self):
=======
    def reduce_overlap_gradients(self, params=None):
>>>>>>> ef6b8f0d
        """Reduce grads if overlapped grad sync is enabled

        Used for pipeline parallelism with the distributed Adam
        optimizer. In the first pipeline stage, the grad sync is
        overlapped with the final backward pass. In other pipeline
        stages, the grad sync is deferred until the bubble overhead.

        """
<<<<<<< HEAD
        if self.with_distributed_adam:
            self._optimizer.try_grad_sync(
                p for p in self._optimizer.parameters() if not getattr(p, '_disable_overlap_grad_sync', False)
            )
=======
        if self.with_distributed_adam and self._optimizer.overlap_grad_sync:
            if params is None:
                params = self._optimizer.parameters()
            self._optimizer.try_grad_sync(params)

    def sync_overlap_parameters(self, params=None):
        if self.with_distributed_adam:
            self._optimizer._try_start_bucket_param_sync(params)
>>>>>>> ef6b8f0d

    def on_train_batch_end(self, outputs, batch, batch_idx: int, unused: Optional[int] = 0) -> None:
        super().on_train_batch_end(outputs, batch, batch_idx)

        # TODO: Replace with newer override for scheduler.step() instead of
        # search for plugins for fp16 GradScalar
        if self.trainer.precision_plugin is not None and isinstance(
            self.trainer.precision_plugin, NativeMixedPrecisionPlugin
        ):
            precision_plugin = self.trainer.precision_plugin

            if (
                hasattr(precision_plugin, 'scaler')
                and precision_plugin.scaler is not None
                and isinstance(precision_plugin.scaler, GradScaler)
            ):
                grad_scaler = precision_plugin.scaler

                # If the grad scaler skipped its optimizer step due to infs/nans,
                # decrement the step of all schedulers.
                if grad_scaler.optimizer_update_skipped is not None and grad_scaler.optimizer_update_skipped is True:
                    scheduler_cfgs = self.trainer.lr_scheduler_configs

                    if not scheduler_cfgs or not self.trainer.lightning_module.automatic_optimization:
                        return

                    for scheduler_cfg in scheduler_cfgs:
                        # Decrement the counter by 2, then perform a scheduler.step() to perform a no-up
                        # as well as update the optimizer lr in all param groups
                        scheduler_cfg.scheduler.last_epoch -= 2
                        scheduler_cfg.scheduler.step()

                    # Removing the line below because it messes up train_valid_test_num_samples calculation.
                    # self.trainer.fit_loop.max_steps = self.trainer.fit_loop.max_steps + 1

                    # Reset the optimizer update skipped to `None` - this is to prevent scheduler no-ops during
                    # accumulated gradient updates.
                    grad_scaler.optimizer_update_skipped = None

    def setup_optimization(
        self, optim_config: Optional[Union[DictConfig, Dict]] = None, optim_kwargs: Optional[Dict[str, Any]] = None,
    ):
        optim_kwargs = {} if optim_kwargs is None else optim_kwargs.copy()
        if self.with_distributed_adam:

<<<<<<< HEAD
            # Allocate grads since we are storing between microbatches
            optim_kwargs['contiguous_grad_buffer'] = True

            if self.megatron_amp_o2:
                # Match param allgather with model dtype
                if hasattr(self, 'autocast_dtype'):
                    optim_kwargs['param_sync_dtype'] = self.autocast_dtype
                    if self.autocast_dtype == torch.float:
                        optim_kwargs['store_params'] = False
                    elif self.autocast_dtype == torch.float16:
                        optim_kwargs['store_params'] = True
                    elif self.autocast_dtype == torch.bfloat16:
                        optim_kwargs['store_params'] = False
                        optim_kwargs['store_param_remainders'] = True
            else:
                # Assume FP32 params, so no need to store main params
                optim_kwargs['store_params'] = False
=======
            # Allocate contiguous buffers to avoid extra copies
            optim_kwargs['contiguous_grad_buffer'] = True
            optim_kwargs['contiguous_param_buffer'] = True

            # Make sure optimizer state is in FP32
            optim_dtype = torch.float32
            optim_kwargs['dtype'] = optim_dtype

            # Make sure embedding grad reductions are in FP32
            for name, param in self.named_parameters():
                if 'word_embedding' in name or 'position_embedding' in name:
                    param._with_fp32_optimizer = True

            # Match param allgather with model dtype
            model_dtype = torch.float32
            if self.megatron_amp_o2 and hasattr(self, 'autocast_dtype'):
                model_dtype = self.autocast_dtype
            optim_kwargs['param_sync_dtype'] = model_dtype

            # Determine whether to store master params in optimizer
            if optim_dtype == model_dtype:
                optim_kwargs['store_params'] = False
            elif optim_dtype == torch.float32 and model_dtype == torch.bfloat16:
                optim_kwargs['store_params'] = False
                optim_kwargs['store_param_remainders'] = True
            else:
                optim_kwargs['store_params'] = True
>>>>>>> ef6b8f0d

        return super().setup_optimization(optim_config=optim_config, optim_kwargs=optim_kwargs)

    def configure_optimizers(self):
        self.setup_optimization()

        # Wrap the baseline optimizer with the optimizer class with master parameters
        if self.megatron_amp_o2 and not self.with_distributed_adam and self._optimizer is not None:
            if self.cfg.precision == 'bf16':
                fp32_grad_accum = True
                contiguous_grad_bucket = True
            elif self.cfg.precision == 16:
                fp32_grad_accum = False
                # TODO: contiguous grad bucket for fp16 is also planned to be supported
                contiguous_grad_bucket = False
                raise ValueError(
                    "fp16 training is not yet supported with O2. Please set megatron_amp_O2 to False in the model config."
                )

            # if using tensor parallel only, we automatically use async grad all-reduce
            # if using pipeline parallel or sequence parallel or gradient accumulation fusion, then we disable it
            if self.cfg.get('pipeline_model_parallel_size', 1) == 1 and not (
                self.cfg.get('sequence_parallel', False) or self.cfg.get('gradient_accumulation_fusion', False)
            ):
                async_grad_allreduce = True
            else:
                async_grad_allreduce = False

            if async_grad_allreduce:
                # we need this to be configurable until make_nccl_premul_sum is in public PyTorch.
                # currently cannot be imported in PyTorch 1.12.0
                grad_div_ar_fusion = self.cfg.get('grad_div_ar_fusion', False)
            else:
                grad_div_ar_fusion = False

            self._optimizer = MainParamsOptimizerWrapper(
                self._optimizer,
                fp32_grad_accum=fp32_grad_accum,
                contiguous_grad_bucket=contiguous_grad_bucket,
                async_grad_allreduce=async_grad_allreduce,
                grad_div_ar_fusion=grad_div_ar_fusion,
                grad_allreduce_chunk_size_mb=self.cfg.get('grad_allreduce_chunk_size_mb', 125),
            )

            assert self._trainer.max_steps is not None, "'max_steps' is missing in trainer config."
            if hasattr(self._cfg.optim, 'sched'):
                sched_config = self._cfg.optim.sched
                sched_config['max_steps'] = self._trainer.max_steps
                self._scheduler = prepare_lr_scheduler(
                    optimizer=self._optimizer, scheduler_config=sched_config, train_dataloader=self._train_dl
                )

        # Configure distributed optimizer
        if self.with_distributed_adam:

<<<<<<< HEAD
            # Initialize params so that main grads are available
            # Note: Consolidate grads without overlap
            self._optimizer.init_params(
                p for p in self.parameters() if getattr(p, '_disable_overlap_grad_sync', False)
            )
            self._optimizer.init_params(self.parameters())
=======
            # Initialize param buckets if explicitly provided
            if hasattr(self, 'distributed_adam_buckets'):
                for bucket in self.distributed_adam_buckets:
                    self._optimizer.init_params_bucket(bucket)
                del self.distributed_adam_buckets

            # Make sure all params are initialized so main grads are
            # available
            # Note: Consolidate grads without overlap
            overlap_params = []
            no_overlap_params = []
            for p in self.parameters():
                if getattr(p, '_disable_overlap_grad_sync', False):
                    no_overlap_params.append(p)
                else:
                    overlap_params.append(p)
            self._optimizer.init_params(reversed(overlap_params))
            self._optimizer.init_params(reversed(no_overlap_params))

            # Initialize contiguous parameter buffer
            self._optimizer.init_param_buffer()
>>>>>>> ef6b8f0d

        if self._scheduler is None:
            return self._optimizer
        else:
            return [self._optimizer], [self._scheduler]

    def compute_consumed_samples(self, steps_since_resume=0):
        app_state = AppState()
        consumed_samples = (
            self.init_consumed_samples
            + steps_since_resume * app_state.data_parallel_size * self.cfg.micro_batch_size * get_num_microbatches()
        )
        return int(consumed_samples)

    def _extract_consumed_samples_from_ckpt(self, ckpt_path):
        try:
            init_consumed_samples = int(float(re.findall(r"consumed_samples\=([0-9]+.[0-9]+)", ckpt_path)[0]))
        except (ValueError, TypeError, IndexError):
            logging.warning("Cannot parse the checkpoint file to get the consumed samples. assume it is zero.")
            init_consumed_samples = 0

        return init_consumed_samples

    def _validate_and_override_config(self):
<<<<<<< HEAD
        """ Certain configurations might be incompatible or discouraged. 
=======
        """ Certain configurations might be incompatible or discouraged.
>>>>>>> ef6b8f0d
            We can check for them here and override if necessary.
        """
        app_state = AppState()

        if self.cfg.get('sequence_parallel', False) and self.cfg.get('tensor_model_parallel_size', 1) == 1:
            logging.info(
                "Sequence parallel should only be used with tensor parallel size > 1. Setting sequence parallel to False"
            )
            with open_dict(self.cfg):
                self.cfg.sequence_parallel = False

        # Gradient accumulation fusion does not work with our baseline implementaiton of
        # async grad allreduce. This should be fixed!
        # For now we must disable it whenever using the baseline implementaion.
        # The distributed adam from apex does work with gradient accumulation fusion.
        distributed_fused_adam = self.cfg.optim.get('name', 'fused_adam') == 'distributed_fused_adam'
        pipeline_model_parallel_size = self.cfg.get('pipeline_model_parallel_size', 1)
        data_parallel_size = app_state.data_parallel_size

        if self.cfg.get('gradient_accumulation_fusion', False):
            if data_parallel_size > 1 and pipeline_model_parallel_size == 1 and not distributed_fused_adam:
                logging.info(
                    "When not using pipeline model parallel, gradient accumulation fusion can only be used with distributed_fused_adam."
                )
                with open_dict(self.cfg):
                    self.cfg.gradient_accumulation_fusion = False

        if self.cfg.get('gradient_accumulation_fusion', False) and not self.cfg.get('megatron_amp_O2', False):
            logging.info("Gradient accumulation fusion can only be used with megatron amp O2 mixed precision.")
            with open_dict(self.cfg):
                self.cfg.gradient_accumulation_fusion = False

        if self.cfg.get('use_emha', False):
            raise ValueError('use_emha is not yet supported please set to False')

        if self.cfg.get('virtual_pipeline_model_parallel_size', None) is not None:
            assert (
                self.cfg.num_layers // self.cfg.pipeline_model_parallel_size
            ) % self.cfg.virtual_pipeline_model_parallel_size == 0, (
                'Make sure the number of model chunks is the same across all pipeline stages.'
            )

    def is_data_parallel_rank_zero(self):
        if is_global_rank_zero():
            return True
        else:
            try:
                data_parallel_rank = parallel_state.get_data_parallel_rank()
            except:
                data_parallel_rank = None

            if data_parallel_rank is not None and data_parallel_rank == 0:
                return True
            else:
                return False

    def _get_total_params_across_model_parallel_groups_gpt_bert(self, model):
        """Returns the total number of parameters across all model parallel groups."""
        # log number of parameters
        if isinstance(model, list):
            num_parameters_on_device = sum(
                [sum([p.nelement() for p in model_module.parameters()]) for model_module in model]
            )
<<<<<<< HEAD
            if parallel_state.get_pipeline_model_parallel_world_size() > 1 and parallel_state.is_pipeline_last_stage(
                ignore_virtual=True
=======
            if (
                parallel_state.get_pipeline_model_parallel_world_size() > 1
                and parallel_state.is_pipeline_last_stage(ignore_virtual=True)
                and self.cfg.get('share_embeddings_and_output_weights', True)
>>>>>>> ef6b8f0d
            ):
                # substract the embedding weights on the last virtual stage
                num_word_embedding_parameters = sum([p.nelement() for p in model[-1].word_embeddings_weight()])
                num_parameters_on_device -= num_word_embedding_parameters
        else:
            num_parameters_on_device = sum([p.nelement() for p in model.parameters()])
<<<<<<< HEAD

            if parallel_state.get_pipeline_model_parallel_world_size() > 1 and parallel_state.is_pipeline_last_stage(
                ignore_virtual=True
=======
            if (
                parallel_state.get_pipeline_model_parallel_world_size() > 1
                and parallel_state.is_pipeline_last_stage(ignore_virtual=True)
                and self.cfg.get('share_embeddings_and_output_weights', True)
>>>>>>> ef6b8f0d
            ):
                # substract the embedding weights on the last stage
                num_word_embedding_parameters = sum([p.nelement() for p in model.word_embeddings_weight()])
                num_parameters_on_device -= num_word_embedding_parameters

        # to be summed across data parallel group
        total_num_parameters = torch.tensor(num_parameters_on_device).cuda()

        torch.distributed.all_reduce(total_num_parameters, group=parallel_state.get_model_parallel_group())

        return num_parameters_on_device, total_num_parameters

    def _get_total_params_across_model_parallel_groups_enc_dec(self, model):
        """Returns the total number of parameters across all model parallel groups."""
        # log number of parameters
        # TODO: If/when we add interleaved model parallelism, we will need to add another if/else here.
        num_parameters_on_device = sum([p.nelement() for p in model.parameters()])

        if parallel_state.get_pipeline_model_parallel_world_size() > 1 and (
            parallel_state.get_pipeline_model_parallel_rank() == self.cfg.get('pipeline_model_parallel_split_rank', 0)
            or parallel_state.is_pipeline_last_stage()
        ):
            # If the current rank is the in the decoder first stage (decoder emb) or last rank (output layer), subtract those weights since it is already accounted for in the encoder first stage.
            # TODO: If we support embedding untying with PP > 1, we will need to update this.
            num_word_embedding_parameters = sum([p.nelement() for p in model.word_embeddings_weight()])
            num_parameters_on_device -= num_word_embedding_parameters

            # Subtract decoder position embedding params that are shared with encoder.
            if (
                parallel_state.is_pipeline_stage_at_split()
                and self.cfg.encoder.get("position_embedding_type", "learned_absolute") == "learned_absolute"
            ):
                num_position_embedding_parameters = sum([p.nelement() for p in model.position_embeddings_weight()])
                num_parameters_on_device -= num_position_embedding_parameters

        # Check and remove RPE embeddings from the encoder that are replicated.
        if (
            parallel_state.get_pipeline_model_parallel_world_size() > 1
            and parallel_state.is_pipeline_stage_before_split()
            and not parallel_state.is_pipeline_first_stage()
            and self.cfg.encoder.get("position_embedding_type", "learned_absolute") == "relative"
        ):
            # substract the RPE params on intermediate pipeline stages.
            num_rpe_params = sum([p.nelement() for p in model.encoder_relative_position_embeddings_weight()])
            num_parameters_on_device -= num_rpe_params

        # Check and remove RPE embeddings from the decoder that are replicated.
        if (
            parallel_state.get_pipeline_model_parallel_world_size() > 1
            and parallel_state.is_pipeline_stage_after_split()
            and not parallel_state.is_pipeline_stage_at_split()
            and self.cfg.encoder.get("position_embedding_type", "learned_absolute") == "relative"
        ):
            # substract the RPE params on intermediate pipeline stages.
            num_rpe_params = sum([p.nelement() for p in model.decoder_relative_position_embeddings_weight()])
            num_parameters_on_device -= num_rpe_params

        # to be summed across data parallel group
        total_num_parameters = torch.tensor(num_parameters_on_device).cuda()
        torch.distributed.all_reduce(total_num_parameters, group=parallel_state.get_model_parallel_group())
        return num_parameters_on_device, total_num_parameters<|MERGE_RESOLUTION|>--- conflicted
+++ resolved
@@ -280,11 +280,7 @@
             for buf, synced in zip(grads, torch._utils._unflatten_dense_tensors(coalesced, grads)):
                 buf.copy_(synced)
 
-<<<<<<< HEAD
-    def reduce_overlap_gradients(self):
-=======
     def reduce_overlap_gradients(self, params=None):
->>>>>>> ef6b8f0d
         """Reduce grads if overlapped grad sync is enabled
 
         Used for pipeline parallelism with the distributed Adam
@@ -293,12 +289,6 @@
         stages, the grad sync is deferred until the bubble overhead.
 
         """
-<<<<<<< HEAD
-        if self.with_distributed_adam:
-            self._optimizer.try_grad_sync(
-                p for p in self._optimizer.parameters() if not getattr(p, '_disable_overlap_grad_sync', False)
-            )
-=======
         if self.with_distributed_adam and self._optimizer.overlap_grad_sync:
             if params is None:
                 params = self._optimizer.parameters()
@@ -307,7 +297,6 @@
     def sync_overlap_parameters(self, params=None):
         if self.with_distributed_adam:
             self._optimizer._try_start_bucket_param_sync(params)
->>>>>>> ef6b8f0d
 
     def on_train_batch_end(self, outputs, batch, batch_idx: int, unused: Optional[int] = 0) -> None:
         super().on_train_batch_end(outputs, batch, batch_idx)
@@ -353,25 +342,6 @@
         optim_kwargs = {} if optim_kwargs is None else optim_kwargs.copy()
         if self.with_distributed_adam:
 
-<<<<<<< HEAD
-            # Allocate grads since we are storing between microbatches
-            optim_kwargs['contiguous_grad_buffer'] = True
-
-            if self.megatron_amp_o2:
-                # Match param allgather with model dtype
-                if hasattr(self, 'autocast_dtype'):
-                    optim_kwargs['param_sync_dtype'] = self.autocast_dtype
-                    if self.autocast_dtype == torch.float:
-                        optim_kwargs['store_params'] = False
-                    elif self.autocast_dtype == torch.float16:
-                        optim_kwargs['store_params'] = True
-                    elif self.autocast_dtype == torch.bfloat16:
-                        optim_kwargs['store_params'] = False
-                        optim_kwargs['store_param_remainders'] = True
-            else:
-                # Assume FP32 params, so no need to store main params
-                optim_kwargs['store_params'] = False
-=======
             # Allocate contiguous buffers to avoid extra copies
             optim_kwargs['contiguous_grad_buffer'] = True
             optim_kwargs['contiguous_param_buffer'] = True
@@ -399,7 +369,6 @@
                 optim_kwargs['store_param_remainders'] = True
             else:
                 optim_kwargs['store_params'] = True
->>>>>>> ef6b8f0d
 
         return super().setup_optimization(optim_config=optim_config, optim_kwargs=optim_kwargs)
 
@@ -455,14 +424,6 @@
         # Configure distributed optimizer
         if self.with_distributed_adam:
 
-<<<<<<< HEAD
-            # Initialize params so that main grads are available
-            # Note: Consolidate grads without overlap
-            self._optimizer.init_params(
-                p for p in self.parameters() if getattr(p, '_disable_overlap_grad_sync', False)
-            )
-            self._optimizer.init_params(self.parameters())
-=======
             # Initialize param buckets if explicitly provided
             if hasattr(self, 'distributed_adam_buckets'):
                 for bucket in self.distributed_adam_buckets:
@@ -484,7 +445,6 @@
 
             # Initialize contiguous parameter buffer
             self._optimizer.init_param_buffer()
->>>>>>> ef6b8f0d
 
         if self._scheduler is None:
             return self._optimizer
@@ -509,11 +469,7 @@
         return init_consumed_samples
 
     def _validate_and_override_config(self):
-<<<<<<< HEAD
-        """ Certain configurations might be incompatible or discouraged. 
-=======
         """ Certain configurations might be incompatible or discouraged.
->>>>>>> ef6b8f0d
             We can check for them here and override if necessary.
         """
         app_state = AppState()
@@ -577,31 +533,20 @@
             num_parameters_on_device = sum(
                 [sum([p.nelement() for p in model_module.parameters()]) for model_module in model]
             )
-<<<<<<< HEAD
-            if parallel_state.get_pipeline_model_parallel_world_size() > 1 and parallel_state.is_pipeline_last_stage(
-                ignore_virtual=True
-=======
             if (
                 parallel_state.get_pipeline_model_parallel_world_size() > 1
                 and parallel_state.is_pipeline_last_stage(ignore_virtual=True)
                 and self.cfg.get('share_embeddings_and_output_weights', True)
->>>>>>> ef6b8f0d
             ):
                 # substract the embedding weights on the last virtual stage
                 num_word_embedding_parameters = sum([p.nelement() for p in model[-1].word_embeddings_weight()])
                 num_parameters_on_device -= num_word_embedding_parameters
         else:
             num_parameters_on_device = sum([p.nelement() for p in model.parameters()])
-<<<<<<< HEAD
-
-            if parallel_state.get_pipeline_model_parallel_world_size() > 1 and parallel_state.is_pipeline_last_stage(
-                ignore_virtual=True
-=======
             if (
                 parallel_state.get_pipeline_model_parallel_world_size() > 1
                 and parallel_state.is_pipeline_last_stage(ignore_virtual=True)
                 and self.cfg.get('share_embeddings_and_output_weights', True)
->>>>>>> ef6b8f0d
             ):
                 # substract the embedding weights on the last stage
                 num_word_embedding_parameters = sum([p.nelement() for p in model.word_embeddings_weight()])
