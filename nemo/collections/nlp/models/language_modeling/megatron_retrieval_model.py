--- conflicted
+++ resolved
@@ -213,11 +213,8 @@
             ),  # whether use the absolute postion encoding
             tokenizer=self.tokenizer,
             activations_checkpoint_granularity=self.cfg.get('activations_checkpoint_granularity', None),
-<<<<<<< HEAD
-=======
             megatron_lm_compatible=self.cfg.get('megatron_lm_compatible', False),
             version=self.cfg.get('version', 1),
->>>>>>> ef6b8f0d
         )
         return model
 
@@ -558,10 +555,7 @@
                 set_inference_key_value_memory,
                 inference_max_sequence_len,
                 neighbors,
-<<<<<<< HEAD
-=======
                 position_ids,
->>>>>>> ef6b8f0d
             ) = batch
 
             if len(retrieved.shape) == 1:
@@ -574,10 +568,7 @@
             extra_arg['set_inference_key_value_memory'] = set_inference_key_value_memory[0].item()
             extra_arg['inference_max_sequence_len'] = inference_max_sequence_len[0].item()
             extra_arg['neighbors'] = neighbors[0].item()
-<<<<<<< HEAD
-=======
             extra_arg['position_ids'] = position_ids
->>>>>>> ef6b8f0d
 
             output_tensor = model(tokens, attention_mask, retrieved, retrieved_mask, **extra_arg)
 
