# Copyright (c) 2021, NVIDIA CORPORATION.  All rights reserved.
#
# Licensed under the Apache License, Version 2.0 (the "License");
# you may not use this file except in compliance with the License.
# You may obtain a copy of the License at
#
#     http://www.apache.org/licenses/LICENSE-2.0
#
# Unless required by applicable law or agreed to in writing, software
# distributed under the License is distributed on an "AS IS" BASIS,
# WITHOUT WARRANTIES OR CONDITIONS OF ANY KIND, either express or implied.
# See the License for the specific language governing permissions and
# limitations under the License.

import itertools
from typing import Any, Dict, List, Optional, Union

import torch
import torch.nn.functional as F
from omegaconf.dictconfig import DictConfig
from pytorch_lightning.plugins.precision.native_amp import NativeMixedPrecisionPlugin
from pytorch_lightning.trainer.trainer import Trainer

from nemo.collections.nlp.data.language_modeling.megatron import dataset_utils
<<<<<<< HEAD
from nemo.collections.nlp.data.language_modeling.megatron.megatron_batch_samplers import (
    MegatronPretrainingBatchSampler,
    MegatronPretrainingRandomBatchSampler,
=======
from nemo.collections.nlp.data.language_modeling.megatron.data_samplers import (
    MegatronPretrainingRandomSampler,
    MegatronPretrainingSampler,
>>>>>>> ef6b8f0d
)
from nemo.collections.nlp.models.language_modeling.megatron.bert_model import BertModel
from nemo.collections.nlp.models.language_modeling.megatron_base_model import MegatronBaseModel
from nemo.collections.nlp.modules.common.megatron.module import Float16Module
from nemo.collections.nlp.modules.common.megatron.utils import (
    average_losses_across_data_parallel_group,
    get_params_for_weight_decay_optimization,
)
<<<<<<< HEAD
=======
from nemo.collections.nlp.parts.nlp_overrides import GradScaler
>>>>>>> ef6b8f0d
from nemo.collections.nlp.parts.utils_funcs import get_last_rank
from nemo.core.classes.common import PretrainedModelInfo
from nemo.core.neural_types import ChannelType, MaskType, NeuralType
from nemo.utils import AppState, logging

try:
    from apex.transformer import parallel_state
<<<<<<< HEAD

    from apex.transformer.pipeline_parallel.schedules.common import build_model
    from apex.transformer.pipeline_parallel.schedules.fwd_bwd_no_pipelining import forward_backward_no_pipelining
    from apex.transformer.pipeline_parallel.schedules.fwd_bwd_pipelining_without_interleaving import (
        forward_backward_pipelining_without_interleaving,
    )
    from apex.transformer.pipeline_parallel.schedules.fwd_bwd_pipelining_with_interleaving import (
        _forward_backward_pipelining_with_interleaving,
    )
=======
    from apex.transformer.pipeline_parallel.schedules.common import build_model
    from apex.transformer.pipeline_parallel.schedules.fwd_bwd_no_pipelining import forward_backward_no_pipelining
    from apex.transformer.pipeline_parallel.schedules.fwd_bwd_pipelining_with_interleaving import (
        _forward_backward_pipelining_with_interleaving,
    )
    from apex.transformer.pipeline_parallel.schedules.fwd_bwd_pipelining_without_interleaving import (
        forward_backward_pipelining_without_interleaving,
    )
>>>>>>> ef6b8f0d

    HAVE_APEX = True
except (ImportError, ModuleNotFoundError):
    HAVE_APEX = False


class MegatronBertModel(MegatronBaseModel):
    """
    Megatron Bert pretraining.
    Model returns [batch, seq, hidden] shape
    """

    def __init__(self, cfg: DictConfig, trainer: Trainer):
        if not HAVE_APEX:
            raise ImportError(
                "Apex was not found. Please see the NeMo README for installation instructions: https://github.com/NVIDIA/NeMo#megatron-gpt."
            )
        self.megatron_amp_o2 = cfg.get('megatron_amp_O2', False)
        self.cfg = cfg

        if not self.megatron_amp_o2 and self.cfg.get('virtual_pipeline_model_parallel_size', None):
            raise ValueError('Virtual pipeline model parallel is only supported when using megatron_amp_O2')

        super().__init__(cfg, trainer=trainer, no_lm_init=False)

        self._validate_trainer()

        if self.trainer.precision == 'bf16':
            self.autocast_dtype = torch.bfloat16
        elif int(self.trainer.precision) == 32:
            self.autocast_dtype = torch.float
        elif int(self.trainer.precision) == 16:
            self.autocast_dtype = torch.half
        else:
            raise ValueError('precision must be in [32, 16, "bf16"]')

        # used in NVIDIA NGC PyTorch containers
        # buffer used during train_step for logging average loss over gradient accumulation steps
        self._reduced_lm_loss_buffer = []
        self._reduced_sop_loss_buffer = []

        # build_model returns a list of modules which are used for interleaved pipeline parallelism
        self.model = build_model(
            model_provider_func=self.model_provider_func,
            wrap_with_ddp=False,
            virtual_pipeline_model_parallel_size=self.cfg.get('virtual_pipeline_model_parallel_size', None),
        )

        # if we're not using interleaved, then self.model is a module.
        if self.cfg.get('virtual_pipeline_model_parallel_size', None) is None:
            self.model = self.model[0]

        if self.megatron_amp_o2:

            if not self.with_distributed_adam:
                # Pre-allocate the model on GPU to have master parameters allocated on the same device with matching data type
                if isinstance(self.model, list):
                    for module in self.model:
                        module.cuda(torch.cuda.current_device())
                else:
                    self.model.cuda(torch.cuda.current_device())

            # Model wrapper to convert both model and inputs to half precision
            if isinstance(self.model, list):
                converted_model = []
                for module in self.model:
                    converted_model.append(Float16Module(module=module, precision=cfg.precision))
                    self.model = converted_model
            else:
                self.model = Float16Module(module=self.model, precision=cfg.precision)

<<<<<<< HEAD
=======
        if hasattr(self, '_nsys_profile_enabled'):
            mp_size = cfg.get('tensor_model_parallel_size', 1) * cfg.get('pipeline_model_parallel_size', 1)
            data_parallel_world_size = trainer.world_size // mp_size
            grad_accum_steps = cfg.get('global_batch_size') // (cfg.get('micro_batch_size') * data_parallel_world_size)
            self._nsys_profile_start_step *= grad_accum_steps
            self._nsys_profile_end_step *= grad_accum_steps

>>>>>>> ef6b8f0d
    def model_provider_func(self, pre_process, post_process):
        cfg = self.cfg
        num_tokentypes = 2 if cfg.bert_binary_head else 0

        model = BertModel(
            vocab_size=self.padded_vocab_size,
            hidden_size=cfg.hidden_size,
            max_position_embeddings=cfg.max_position_embeddings,
            num_layers=cfg.num_layers,
            num_attention_heads=cfg.num_attention_heads,
            apply_query_key_layer_scaling=cfg.get('apply_query_key_layer_scaling', True),
            kv_channels=cfg.get('kv_channels', None),
            ffn_hidden_size=cfg.ffn_hidden_size,
            num_tokentypes=num_tokentypes,
            parallel_output=True,
            pre_process=pre_process,
            post_process=post_process,
            init_method_std=cfg.get('init_method_std', 0.02),
            fp16_lm_cross_entropy=cfg.get('fp16_lm_cross_entropy', False),
            use_cpu_initialization=cfg.get('use_cpu_initialization', False),
            hidden_dropout=cfg.get('hidden_dropout', 0.1),
            precision=cfg.get('precision', 16),
            fp32_residual_connection=cfg.get('fp32_residual_connection', False),
            activations_checkpoint_granularity=self.cfg.get('activations_checkpoint_granularity', None),
            activations_checkpoint_method=self.cfg.get('activations_checkpoint_method', None),
            activations_checkpoint_num_layers=self.cfg.get('activations_checkpoint_num_layers', 1),
            activations_checkpoint_layers_per_pipeline=self.cfg.get(
                'activations_checkpoint_layers_per_pipeline', None
            ),
            layernorm_epsilon=cfg.get('layernorm_epsilon', 1e-5),
            masked_softmax_fusion=cfg.get('masked_softmax_fusion', True),
            bias_gelu_fusion=cfg.get('bias_gelu_fusion', True),
            onnx_safe=cfg.get('onnx_safe', False),
            add_binary_head=cfg.bert_binary_head,
            megatron_legacy=cfg.get('megatron_legacy', False),
            sequence_parallel=self.cfg.get('sequence_parallel', False),
        )

        return model

    def _validate_trainer(self):
        """ Certain trainer configurations can break training.
            Here we try to catch them and raise an error.
        """
        if self.trainer.accumulate_grad_batches > 1:
            raise ValueError(
                f'Gradient accumulation is done within training_step. trainer.accumulate_grad_batches must equal 1'
            )

    def _get_fwd_bwd_function(self):
        fwd_bwd_function = None
        if self.cfg.get('pipeline_model_parallel_size', 1) > 1:
            if self.cfg.get('virtual_pipeline_model_parallel_size', None) is not None:
                fwd_bwd_function = _forward_backward_pipelining_with_interleaving
            else:
                fwd_bwd_function = forward_backward_pipelining_without_interleaving
        else:
            fwd_bwd_function = forward_backward_no_pipelining
        return fwd_bwd_function

    def get_forward_output_and_loss_func(self):
<<<<<<< HEAD
        def fwd_output_and_loss_func(batch, model, checkpoint_activations_all_layers=None):
            if parallel_state.get_pipeline_model_parallel_world_size() == 1:
                batch = [x.cuda(non_blocking=True) for x in batch]
                tokens, types, sentence_order, loss_mask, lm_labels, padding_mask = batch
            else:
                if parallel_state.is_pipeline_first_stage():
                    tokens = batch[0].cuda(non_blocking=True)
                    types = batch[1].cuda(non_blocking=True)
                    sentence_order = batch[2].cuda(non_blocking=True)
                    padding_mask = batch[5].cuda(non_blocking=True)
                    loss_mask, lm_labels = None, None
                elif parallel_state.is_pipeline_last_stage():
                    loss_mask = batch[3].cuda(non_blocking=True)
                    lm_labels = batch[4].cuda(non_blocking=True)
                    sentence_order = batch[2].cuda(non_blocking=True)
                    padding_mask = batch[5].cuda(non_blocking=True)
                    tokens, types = None, None
                else:
                    padding_mask = batch[5].cuda(non_blocking=True)
                    sentence_order = batch[2].cuda(non_blocking=True)
=======
        def fwd_output_and_loss_func(dataloader_iter, model, checkpoint_activations_all_layers=None):
            if parallel_state.get_pipeline_model_parallel_world_size() == 1:
                batch = next(dataloader_iter)
                tokens, types, sentence_order, loss_mask, lm_labels, padding_mask = (
                    batch['text'].cuda(non_blocking=True),
                    batch['types'].cuda(non_blocking=True),
                    batch['is_random'].cuda(non_blocking=True),
                    batch['loss_mask'].cuda(non_blocking=True),
                    batch['labels'].cuda(non_blocking=True),
                    batch['padding_mask'].cuda(non_blocking=True),
                )
            else:
                batch = next(dataloader_iter)
                if parallel_state.is_pipeline_first_stage():
                    tokens = batch['text'].cuda(non_blocking=True)
                    types = batch['types'].cuda(non_blocking=True)
                    sentence_order = batch['is_random'].cuda(non_blocking=True)
                    padding_mask = batch['padding_mask'].cuda(non_blocking=True)
                    loss_mask, lm_labels = None, None
                elif parallel_state.is_pipeline_last_stage():
                    loss_mask = batch['loss_mask'].cuda(non_blocking=True)
                    lm_labels = batch['labels'].cuda(non_blocking=True)
                    sentence_order = batch['is_random'].cuda(non_blocking=True)
                    padding_mask = batch['padding_mask'].cuda(non_blocking=True)
                    tokens, types = None, None
                else:
                    padding_mask = batch['padding_mask'].cuda(non_blocking=True)
                    sentence_order = batch['is_random'].cuda(non_blocking=True)
>>>>>>> ef6b8f0d
                    tokens, types, loss_mask, lm_labels = None, None, None, None

            if not self.cfg.bert_binary_head:
                types = None

            output_tensor = self.forward(
                tokens,
                padding_mask,
                types,
                lm_labels,
                checkpoint_activations_all_layers=checkpoint_activations_all_layers,
                model=model,
            )

            def loss_func(output_tensor):
                loss_dict = self.loss_func(loss_mask, sentence_order, output_tensor)
                if 'sop loss' in loss_dict:
                    lm_loss = loss_dict['lm loss']
                    sop_loss = loss_dict['sop loss']
                    loss = lm_loss + sop_loss
                    reduced_loss = average_losses_across_data_parallel_group([loss, lm_loss, sop_loss])
                else:
                    lm_loss = loss_dict['lm loss']
                    loss = lm_loss
                    reduced_loss = average_losses_across_data_parallel_group([loss, lm_loss])
                return loss, {'avg': reduced_loss}

            return output_tensor, loss_func

        return fwd_output_and_loss_func

    def forward(
        self,
        input_ids,
        attention_mask,
        token_type_ids,
        lm_labels=None,
        checkpoint_activations_all_layers=None,
        model=None,
    ):
        if model is None:
            model = self.model
        output_tensor = model(
            input_ids,
            attention_mask,
            token_type_ids=token_type_ids,
            lm_labels=lm_labels,
            checkpoint_activations_all_layers=checkpoint_activations_all_layers,
        )
        if parallel_state.is_pipeline_last_stage():
            # Return the output tensor of encoder and transpose from [seq_len, batch, hidden] to [batch, seq_len, hidden]
            if torch.is_tensor(output_tensor):
                output_tensor = output_tensor.transpose(1, 0).contiguous()
            else:
                lm_loss_, sop_logits = output_tensor

                lm_loss_ = lm_loss_.transpose(1, 0).contiguous()
                if sop_logits is not None:
                    sop_logits = sop_logits.transpose(1, 0).contiguous()
                output_tensor = (lm_loss_, sop_logits)

        return output_tensor

<<<<<<< HEAD
    def training_step(self, batch, batch_idx):

        self._optimizer.zero_grad()
        batch_for_pipeline = self.process_batch(batch)
=======
    def training_step(self, dataloader_iter, batch_idx):

        self._optimizer.zero_grad()

        if self.with_distributed_adam:
            # hack to enable overlapping param sync and forward compute
            # note: the distributed optimizer monkey-patches each
            # parameter's __getattribute__ function so that it can
            # launch parameter all-gathers the first time the
            # parameter is accessed after the optimizer step. However,
            # PyTorch directly passes embedding parameters into a C++,
            # bypassing this process. A quick-and-dirty hack is to
            # manually interact with the parameter.
            modules = self.model if isinstance(self.model, list) else [self.model]
            for module in modules:
                if isinstance(module, Float16Module):
                    module = module.module
                module = module.language_model
                if hasattr(module, 'embedding'):
                    for param in module.embedding.parameters():
                        param.data_ptr()

>>>>>>> ef6b8f0d
        tensor_shape = [self.cfg.encoder_seq_length, self.cfg.micro_batch_size, self.cfg.hidden_size]

        # handle asynchronous grad reduction
        custom_sync_context_handler = None
        custom_grad_sync_func = None
<<<<<<< HEAD
=======
        custom_param_sync_func = None
>>>>>>> ef6b8f0d
        if self.with_distributed_adam:
            if self.megatron_amp_o2:
                # copy grads to main grad
                custom_sync_context_handler = lambda: self._optimizer.no_sync(greedy_grad_copy=True)
            else:
                # keep grad tensors around
                custom_sync_context_handler = lambda: self._optimizer.no_sync(greedy_grad_copy=False)
            custom_grad_sync_func = self.reduce_overlap_gradients
<<<<<<< HEAD
=======
            custom_param_sync_func = self.sync_overlap_parameters
>>>>>>> ef6b8f0d
        else:
            if self.megatron_amp_o2 and not self.cfg.get('sequence_parallel', False):
                custom_sync_context_handler = self._optimizer.no_sync
            else:
                # TODO: enable async grad all reduce for O1/autocast mixed precision training
                custom_sync_context_handler = None

        # run forward and backwards passes for an entire global batch
        # we do this inside training_step to support pipeline parallelism
        fwd_bwd_function = self._get_fwd_bwd_function()

        losses_reduced_per_micro_batch = fwd_bwd_function(
            forward_step_func=self.get_forward_output_and_loss_func(),
<<<<<<< HEAD
            batch=batch_for_pipeline,
=======
            batch=dataloader_iter,
>>>>>>> ef6b8f0d
            model=self.model,
            forward_only=False,
            tensor_shape=tensor_shape,
            dtype=self.autocast_dtype,
            grad_scaler=self.trainer.precision_plugin.scaler if self.cfg.precision == 16 else None,
            custom_sync_context_handler=custom_sync_context_handler,
            custom_grad_sync_func=custom_grad_sync_func,
<<<<<<< HEAD
=======
            custom_param_sync_func=custom_param_sync_func,
>>>>>>> ef6b8f0d
            sequence_parallel_enabled=self.cfg.get('sequence_parallel', False),
            num_micro_batches_with_partial_activation_checkpoints=self.cfg.get(
                'num_micro_batches_with_partial_activation_checkpoints', None
            ),
        )

        if losses_reduced_per_micro_batch:
            loss_tensors_list = [loss_reduced['avg'] for loss_reduced in losses_reduced_per_micro_batch]
            loss_tensor = torch.vstack(loss_tensors_list)
            loss_mean = loss_tensor.mean(axis=0)
        else:
            loss_mean = torch.tensor([0.0, 0.0]).cuda()

        # when using sequence parallelism, the sequence parallel layernorm grads must be all-reduced
        if self.cfg.get('tensor_model_parallel_size', 1) > 1 and self.cfg.get('sequence_parallel', False):
            self.allreduce_sequence_parallel_gradients()

        if self.with_distributed_adam:
<<<<<<< HEAD
            # gradients are reduced internally in distributed optimizer
            pass
=======
            # synchronize asynchronous grad reductions
            # note: not necessary, but reduces performance degradation
            # from multiple simultaneous NCCL calls
            self._optimizer._finish_bucket_grad_sync()
>>>>>>> ef6b8f0d
        elif self.megatron_amp_o2:
            if self.cfg.get('pipeline_model_parallel_size', 1) > 1 or self.cfg.get('sequence_parallel', False):
                # when using pipeline parallelism grads must be all-reduced after the pipeline (not asynchronously)
                self._optimizer.allreduce_main_grads()
        else:
            # async grad allreduce is not currently implemented for O1/autocasting mixed precision training
            # so we all-reduce gradients after the pipeline
            self.allreduce_gradients()  # @sangkug we think this is causing memory to blow up (hurts perf)

        if self.cfg.get('pipeline_model_parallel_size', 1) > 1:
            # when using pipeline parallelism the first and last stage must keep embeddings in sync
            self.allreduce_first_last_embeddings()

        torch.distributed.broadcast(loss_mean, get_last_rank())

        if self.cfg.precision == 16:
            loss_scale = self.trainer.precision_plugin.scaler._scale
            if loss_scale is not None:
<<<<<<< HEAD
                self.log('loss_scale', loss_scale)

        if (batch_idx + 1) % self.trainer.accumulate_grad_batches == 0:
            # Reduced loss for logging.
            self.log('reduced_train_loss', loss_mean[0], prog_bar=True)
            if len(loss_mean) > 2:
                self.log('reduced_lm_train_loss', loss_mean[1], prog_bar=True)
                self.log('reduced_sop_train_loss', loss_mean[2], prog_bar=True)
=======
                self.log('loss_scale', loss_scale, batch_size=1)

        if (batch_idx + 1) % self.trainer.accumulate_grad_batches == 0:
            # Reduced loss for logging.
            self.log('reduced_train_loss', loss_mean[0], prog_bar=True, batch_size=1)
            if len(loss_mean) > 2:
                self.log('reduced_lm_train_loss', loss_mean[1], prog_bar=True, batch_size=1)
                self.log('reduced_sop_train_loss', loss_mean[2], prog_bar=True, batch_size=1)
>>>>>>> ef6b8f0d
            lr = self._optimizer.param_groups[0]['lr']
            self.log('lr', lr, batch_size=1)
            self.log('global_step', self.trainer.global_step, prog_bar=True, batch_size=1)
            self.log(
                'consumed_samples',
                self.compute_consumed_samples(self.trainer.global_step - self.init_global_step),
                prog_bar=True,
                batch_size=1,
            )

        return loss_mean[0]

    def allreduce_first_last_embeddings(self):

        # Modified from megatron-lm: https://github.com/NVIDIA/Megatron-LM/blob/d41696840ed0a7edb7e0499eb82a48ae112d9bb3/megatron/training.py#L407
        # All-reduce word_embeddings' grad across first and last stages to ensure
        # that word_embeddings parameters stay in sync.
        # This should only run for models that support pipelined model parallelism
        # (BERT and GPT-2).
        if parallel_state.get_pipeline_model_parallel_world_size() > 1 and (
            parallel_state.is_pipeline_first_stage(ignore_virtual=True)
            or parallel_state.is_pipeline_last_stage(ignore_virtual=True)
        ):
            if parallel_state.is_pipeline_first_stage(ignore_virtual=True):
                if isinstance(self.model, list):
                    module = self.model[0]  # only the first virtual rank has the embeddings
                else:
                    module = self.model
            if parallel_state.is_pipeline_last_stage(ignore_virtual=True):
                if isinstance(self.model, list):
                    module = self.model[-1]  # only the last virtual rank has the embeddings
                else:
                    module = self.model
            if module.share_token_embeddings:
                word_embeddings_weight = module.word_embeddings_weight()
                if self.megatron_amp_o2:
                    # O2 recipe stores a "main" copy of weights and grads
                    grad = word_embeddings_weight.main_grad
                else:
                    grad = word_embeddings_weight.grad
                torch.distributed.all_reduce(grad, group=parallel_state.get_embedding_group())

<<<<<<< HEAD
    def validation_step(self, batch, batch_idx):
        batch_for_pipeline = self.process_batch(batch)
=======
    def validation_step(self, dataloader_iter, batch_idx):
>>>>>>> ef6b8f0d
        tensor_shape = [self.cfg.encoder_seq_length, self.cfg.micro_batch_size, self.cfg.hidden_size]

        fwd_bwd_function = self._get_fwd_bwd_function()

        losses_reduced_per_micro_batch = fwd_bwd_function(
            forward_step_func=self.get_forward_output_and_loss_func(),
<<<<<<< HEAD
            batch=batch_for_pipeline,
=======
            batch=dataloader_iter,
>>>>>>> ef6b8f0d
            model=self.model,
            forward_only=True,
            tensor_shape=tensor_shape,
            dtype=self.autocast_dtype,
            sequence_parallel_enabled=self.cfg.get('sequence_parallel', False),
        )

        if losses_reduced_per_micro_batch:
            loss_tensors_list = [loss_reduced['avg'] for loss_reduced in losses_reduced_per_micro_batch]
            loss_tensor = torch.vstack(loss_tensors_list)
            loss_mean = loss_tensor.mean(axis=0)
        else:
            loss_mean = torch.tensor([0.0]).cuda()

        return loss_mean[0]

    def validation_epoch_end(self, outputs):
        if parallel_state.is_pipeline_last_stage():
            averaged_loss = torch.stack(outputs).mean()
        else:
            averaged_loss = torch.tensor(0.0, dtype=torch.float32).cuda()

        torch.distributed.broadcast(averaged_loss, get_last_rank())

<<<<<<< HEAD
        self.log('val_loss', averaged_loss, prog_bar=True)
=======
        self.log('val_loss', averaged_loss, prog_bar=True, batch_size=1)
>>>>>>> ef6b8f0d

    def test_step(self, batch, batch_idx):
        return self.validation_step(batch, batch_idx)

    def test_epoch_end(self, outputs):
        averaged_loss = average_losses_across_data_parallel_group(outputs)
        logging.info(f'test_loss: {averaged_loss[0]}')

    def loss_func(self, loss_mask, sentence_order, output_tensor):
        lm_loss_, sop_logits = output_tensor

        lm_loss_ = lm_loss_.float()
        loss_mask = loss_mask.float()

        # Sometimes when the number of tokens is very small, none of the tokens get masked for prediction. In that case loss mask is all zeros
        # i.e Happens when the entire batch is masked out (Practically when MBS=1 or 2, and the number of tokens in each batch is < 7 )
        if loss_mask.sum() == 0:
            lm_loss = torch.sum(lm_loss_.view(-1)) * 0.0
        else:
            lm_loss = torch.sum(lm_loss_.view(-1) * loss_mask.reshape(-1)) / loss_mask.sum()

        if sop_logits is not None:
            sop_loss = F.cross_entropy(sop_logits.view(-1, 2).float(), sentence_order.view(-1), ignore_index=-1)
            sop_loss = sop_loss.float()
            return {'lm loss': lm_loss, 'sop loss': sop_loss}
            # loss = lm_loss + sop_loss
            # averaged_losses = average_losses_across_data_parallel_group(
            #     [lm_loss, sop_loss])
            # return loss, {'lm loss': averaged_losses[0],
            #               'sop loss': averaged_losses[1]}

        else:
            return {'lm loss': lm_loss}
            # loss = lm_loss
            # averaged_losses = average_losses_across_data_parallel_group(
            #     [lm_loss])
            # return loss, {'lm loss': averaged_losses[0]}

<<<<<<< HEAD
    def process_batch(self, batch):
        """Build the batch."""
        # Unpack.
        tokens = batch['text'].long()
        types = batch['types'].long()
        sentence_order = batch['is_random'].long()
        loss_mask = batch['loss_mask'].float()
        lm_labels = batch['labels'].long()
        padding_mask = batch['padding_mask'].long()
        return [tokens, types, sentence_order, loss_mask, lm_labels, padding_mask]

=======
>>>>>>> ef6b8f0d
    def build_train_valid_test_datasets(self):
        logging.info('Building Bert datasets.')
        if self.trainer.limit_val_batches > 1.0 and isinstance(self.trainer.limit_val_batches, float):
            raise ValueError("limit_val_batches must be an integer or float less than or equal to 1.0.")
        global_batch_size = self.cfg.global_batch_size
        # Compute trianing micro-batch steps: total_global_batch_steps x grad_acumms_per_global_batch
        max_train_steps = self.trainer.max_steps
        eval_iters = (max_train_steps // self.trainer.val_check_interval + 1) * self.trainer.limit_val_batches
        test_iters = self.trainer.limit_test_batches

        train_valid_test_num_samples = [
            max_train_steps * global_batch_size,
            eval_iters * global_batch_size,
            test_iters * global_batch_size,
        ]

        if self.trainer.limit_val_batches <= 1.0 and isinstance(self.trainer.limit_val_batches, float):
            train_valid_test_num_samples[
                1
            ] = 1  # This is to make sure we only have one epoch on every validation iteration

        self._train_ds, self._validation_ds, self._test_ds = dataset_utils.build_train_valid_test_datasets(
            cfg=self.cfg,
            trainer=self.trainer,
            data_prefix=self.cfg.data.data_prefix,
            data_impl=self.cfg.data.data_impl,
            splits_string=self.cfg.data.splits_string,
            train_valid_test_num_samples=train_valid_test_num_samples,
            max_seq_length=self.cfg.data.seq_length,
            masked_lm_prob=self.cfg.data.masked_lm_prob,
            short_seq_prob=self.cfg.data.short_seq_prob,
            seed=self.cfg.seed,
            skip_warmup=self.cfg.data.get('skip_warmup', True),
            binary_head=self.cfg.bert_binary_head,
            max_seq_length_dec=None,
            dataset_type='standard_bert',
            tokenizer=self.tokenizer.tokenizer,
        )

        if self._train_ds is not None:
            logging.info(f'Length of train dataset: {len(self._train_ds)}')
        if self._validation_ds is not None:
            logging.info(f'Length of val dataset: {len(self._validation_ds)}')
        if self._test_ds is not None:
            logging.info(f'Length of test dataset: {len(self._test_ds)}')
        logging.info(f'Finished building Bert datasets.')
        return self._train_ds, self._validation_ds, self._test_ds

    def backward(self, *args, **kwargs):
        """ LightningModule hook to do backward.
            We want this to do nothing since we run backward in the fwd/bwd functions from apex.
            No need to call it here.
        """
        return

    def optimizer_zero_grad(self, *args, **kwargs):
        """ LightningModule hook to zero grad.
            We want this to do nothing as we are zeroing grads during the training_step.
        """
        return

    def _append_sequence_parallel_module_grads(self, module, grads):
        """ Helper method for allreduce_sequence_parallel_gradients"""

        for param in module.parameters():
            sequence_parallel_param = getattr(param, 'sequence_parallel_enabled', False)
            if sequence_parallel_param:
                if self.megatron_amp_o2:
                    grad = param.main_grad
                else:
                    grad = param.grad
                grads.append(grad.data)

    def setup(self, stage=None):
        """ PTL hook that is executed after DDP spawns.
            We setup datasets here as megatron datasets require DDP to instantiate.
            See https://pytorch-lightning.readthedocs.io/en/latest/common/lightning_module.html#setup for more information.
        Args:
            stage (str, optional): Can be 'fit', 'validate', 'test' or 'predict'. Defaults to None.
        """

        num_parameters_on_device, total_num_parameters = self._get_total_params_across_model_parallel_groups_gpt_bert(
            self.model
        )

        logging.info(
            f'Pipeline model parallel rank: {parallel_state.get_pipeline_model_parallel_rank()}, '
            f'Tensor model parallel rank: {parallel_state.get_tensor_model_parallel_rank()}, '
            f'Number of model parameters on device: {num_parameters_on_device:.2e}. '
            f'Total number of model parameters: {total_num_parameters:.2e}.'
        )

        resume_checkpoint_path = self.trainer._checkpoint_connector.resume_from_checkpoint_fit_path
        if resume_checkpoint_path:
            init_consumed_samples = self._extract_consumed_samples_from_ckpt(resume_checkpoint_path)
        else:
            init_consumed_samples = 0
        self.init_consumed_samples = init_consumed_samples
        self.init_global_step = self.trainer.global_step

        if stage == 'predict':
            return
        else:
            # TODO: consider adding a ModelPT guard to check if model is being restored.
            # allowing restored models to optionally setup datasets
            self.build_train_valid_test_datasets()
            self.setup_training_data(self.cfg.data)
            self.setup_validation_data(self.cfg.data)
            self.setup_test_data(self.cfg.data)

        # when using pipeline model parallel the final stage need to initialize word embeddings
        if parallel_state.get_pipeline_model_parallel_world_size() > 1:
            if isinstance(self.model, list):
                for i, module in enumerate(self.model):
                    parallel_state.set_virtual_pipeline_model_parallel_rank(i)
                    module.sync_initial_word_embeddings()
                parallel_state.set_virtual_pipeline_model_parallel_rank(0)
            else:
                self.model.sync_initial_word_embeddings()

        if self.cfg.get('transformer_engine', False):
            self.setup_transformer_engine_tp_groups()

    def allreduce_sequence_parallel_gradients(self):
        """ All-reduce layernorm parameters across model parallel nodes when sequence parallelism is used.
            Modified from megatron-lm:
            https://gitlab-master.nvidia.com/ADLR/megatron-lm/-/blob/3f91f09bb2ab32f9904b47f46f19d2fc3f518ed8/megatron/training.py#L425
        """

        grads = []
        if isinstance(self.model, list):
            for module in self.model:
                self._append_sequence_parallel_module_grads(module, grads)
        else:
            self._append_sequence_parallel_module_grads(self.model, grads)

        coalesced = torch._utils._flatten_dense_tensors(grads)
        torch.distributed.all_reduce(coalesced, group=parallel_state.get_tensor_model_parallel_group())
        for buf, synced in zip(grads, torch._utils._unflatten_dense_tensors(coalesced, grads)):
            buf.copy_(synced)

    def build_pretraining_data_loader(self, dataset, consumed_samples):
        """Buld dataloader given an input dataset."""

        if dataset is None:
            return None
        # Megatron sampler
        if hasattr(self.cfg.data, 'dataloader_type') and self.cfg.data.dataloader_type is not None:
            if self.cfg.data.dataloader_type == 'single':
                batch_sampler = MegatronPretrainingBatchSampler(
                    total_samples=len(dataset),
                    consumed_samples=consumed_samples,
                    micro_batch_size=self.cfg.micro_batch_size,
                    global_batch_size=self.cfg.global_batch_size,
                    data_parallel_rank=parallel_state.get_data_parallel_rank(),
                    data_parallel_size=parallel_state.get_data_parallel_world_size(),
                    drop_last=self.cfg.get('drop_last', True),
                )
            elif self.cfg.data.dataloader_type == 'cyclic':
                batch_sampler = MegatronPretrainingRandomBatchSampler(
                    total_samples=len(dataset),
                    consumed_samples=consumed_samples,
                    micro_batch_size=self.cfg.micro_batch_size,
                    global_batch_size=self.cfg.global_batch_size,
                    data_parallel_rank=parallel_state.get_data_parallel_rank(),
                    data_parallel_size=parallel_state.get_data_parallel_world_size(),
                    drop_last=self.cfg.get('drop_last', True),
                )
            else:
                raise ValueError('cfg.data.dataloader_type must be "single" or "cyclic"')
        else:
            raise ValueError('cfg.data.dataloader_type not found. Must be "single" or "cyclic"')

        # Torch dataloader.
        return torch.utils.data.DataLoader(
            dataset, batch_sampler=batch_sampler, num_workers=self.cfg.data.num_workers, pin_memory=True,
        )

    def setup_training_data(self, cfg):
        if hasattr(self, '_train_ds'):
            consumed_samples = self.compute_consumed_samples(0)
            logging.info(
                f'Setting up train dataloader with len(len(self._train_ds)): {len(self._train_ds)} and consumed samples: {consumed_samples}'
            )
            self._train_dl = self.build_pretraining_data_loader(self._train_ds, consumed_samples)

    def setup_validation_data(self, cfg):
        if hasattr(self, '_validation_ds'):
            consumed_samples = 0
            logging.info(
                f'Setting up validation dataloader with len(len(self._validation_ds)): {len(self._validation_ds)} and consumed samples: {consumed_samples}'
            )
            self._validation_dl = self.build_pretraining_data_loader(self._validation_ds, consumed_samples)

    def setup_test_data(self, cfg):
        if hasattr(self, '_test_ds'):
            consumed_samples = 0
            logging.info(
                f'Setting up test dataloader with len(len(self._test_ds)): {len(self._test_ds)} and consumed samples: {consumed_samples}'
            )
            self._test_dl = self.build_pretraining_data_loader(self._test_ds, consumed_samples)

    def transfer_batch_to_device(self, batch: Any, device: torch.device, dataloader_idx: int) -> Any:
        """ PTL hook: https://pytorch-lightning.readthedocs.io/en/latest/common/lightning_module.html#transfer-batch-to-device
            When using pipeline parallelism, we need the global batch to remain on the CPU,
            since the memory overhead will be too high when using a large number of microbatches.
            Microbatches are transferred from CPU to GPU inside the pipeline.
        """
        return batch

    def parameters(self):
        if isinstance(self.model, list):
            return itertools.chain.from_iterable(module.parameters() for module in self.model)
        else:
            return self.model.parameters()

    @classmethod
    def list_available_models(cls) -> Optional[PretrainedModelInfo]:
        """
        This method returns a list of pre-trained model which can be instantiated directly from NVIDIA's NGC cloud.
        Returns:
            List of available pre-trained models.
        """
        result = []
        for vocab in ['cased', 'uncased']:
            result.append(
                PretrainedModelInfo(
                    pretrained_model_name=f"megatron_bert_345m_{vocab}",
                    location=f"https://api.ngc.nvidia.com/v2/models/nvidia/nemo/megatron_bert_345m_{vocab}/versions/1/files/megatron_bert_345m_{vocab}.nemo",
                    description=f"345M parameter BERT Megatron model with {vocab} vocab.",
                )
            )
        for vocab_size in ['50k', '30k']:
            for vocab in ['cased', 'uncased']:
                result.append(
                    PretrainedModelInfo(
                        pretrained_model_name=f"biomegatron345m_biovocab_{vocab_size}_{vocab}",
                        location=f"https://api.ngc.nvidia.com/v2/models/nvidia/nemo/biomegatron345m_biovocab_{vocab_size}_{vocab}/versions/1/files/BioMegatron345m-biovocab-{vocab_size}-{vocab}.nemo",
                        description="Megatron 345m parameters model with biomedical vocabulary ({vocab_size} size) {vocab}, pre-trained on PubMed biomedical text corpus.",
                    )
                )
        for vocab in ['cased', 'uncased']:
            result.append(
                PretrainedModelInfo(
                    pretrained_model_name=f"biomegatron-bert-345m-{vocab}",
                    location=f"https://api.ngc.nvidia.com/v2/models/nvidia/nemo/biomegatron345m{vocab}/versions/1/files/BioMegatron345m{vocab.capitalize()}.nemo",
                    description=f"Megatron pretrained on {vocab} biomedical dataset PubMed with 345 million parameters.",
                )
            )
        return result

    def setup_optimizer_param_groups(self):
        """ModelPT override. Optimizer will get self._optimizer_param_groups"""
        self._optimizer_param_groups = get_params_for_weight_decay_optimization(self.model)

    def configure_optimizers(self):

        if self.with_distributed_adam:

            # Disable overlapped grad sync for embedding grad when
            # pipeline parallelism is enabled
            if parallel_state.get_pipeline_model_parallel_world_size() > 1:
                if parallel_state.is_pipeline_first_stage(ignore_virtual=True):
                    if isinstance(self.model, list):
                        module = self.model[0]  # only the first virtual rank has the embeddings
                    else:
                        module = self.model
                    if module.share_token_embeddings:
                        param = module.word_embeddings_weight()
                        param._disable_greedy_grad_copy = not self.megatron_amp_o2
                        param._disable_overlap_grad_sync = True
                if parallel_state.is_pipeline_last_stage(ignore_virtual=True):
                    if isinstance(self.model, list):
                        module = self.model[-1]  # only the last virtual rank has the embeddings
                    else:
                        module = self.model
                    if module.share_token_embeddings:
                        param = module.word_embeddings_weight()
                        param._disable_greedy_grad_copy = not self.megatron_amp_o2
                        param._disable_overlap_grad_sync = True

            # Disable overlapped grad sync for layer norm grads when
            # sequence parallelism is enabled
            for param in self.parameters():
                if getattr(param, 'sequence_parallel_enabled', False):
                    param._disable_greedy_grad_copy = not self.megatron_amp_o2
                    param._disable_overlap_grad_sync = True

            # sequence parallelism is enabled
            for param in self.parameters():
                if getattr(param, 'sequence_parallel_enabled', False):
                    param._disable_greedy_grad_copy = not self.megatron_amp_o2
                    param._disable_overlap_grad_sync = True

<<<<<<< HEAD
=======
            # Initialize parameter buckets for overlapped grad and param syncs
            # Note: Params with disabled overlapping are put in the
            # last param bucket
            buckets = []
            if self.cfg.get('virtual_pipeline_model_parallel_size', None) is not None:
                # Initialize a bucket for each virtual pipeline stage
                for module in self.model:
                    if isinstance(module, Float16Module):
                        module = module.module
                    stage_bucket = []
                    for layer in module.language_model.encoder.layers:
                        stage_bucket.extend(
                            p for p in layer.parameters() if not getattr(p, '_disable_overlap_grad_sync', False)
                        )
                    buckets.append(stage_bucket)
            else:
                # Initialize a bucket for each Transformer layer
                modules = self.model if isinstance(self.model, list) else [self.model]
                for module in modules:
                    if isinstance(module, Float16Module):
                        module = module.module
                    for layer in module.language_model.encoder.layers:
                        buckets.append(
                            [p for p in layer.parameters() if not getattr(p, '_disable_overlap_grad_sync', False)]
                        )
            buckets.reverse()
            used_params = set()
            for bucket in buckets:
                used_params.update(bucket)
            buckets[-1].extend(p for p in self.parameters() if p not in used_params)
            self.distributed_adam_buckets = buckets

>>>>>>> ef6b8f0d
        return super().configure_optimizers()

    # Required for ONNX export
    @property
    def input_types(self) -> Optional[Dict[str, NeuralType]]:
        return {
            "input_ids": NeuralType(('B', 'T'), ChannelType()),
            "attention_mask": NeuralType(('B', 'T'), MaskType(), optional=True),
            "token_type_ids": NeuralType(('B', 'T'), ChannelType(), optional=True),
        }

    # Required for ONNX export
    def input_example(self, max_batch=1, max_dim=256):
        """
        Generates input examples for tracing etc.
        Returns:
            A tuple of input examples.
        """
        sample = next(self.parameters())
        sz = (max_batch, max_dim)
        input_ids = torch.randint(low=0, high=2048, size=sz, device=sample.device)
        token_type_ids = torch.randint(low=0, high=1, size=sz, device=sample.device)
        attention_mask = torch.randint(low=0, high=1, size=sz, device=sample.device)
        input_dict = {"input_ids": input_ids, "attention_mask": attention_mask, "token_type_ids": token_type_ids}
        return tuple([input_dict])

    def on_save_checkpoint(self, checkpoint) -> None:
        """LightningModule hook:
        https://pytorch-lightning.readthedocs.io/en/stable/common/lightning_module.html#on-save-checkpoint
        """
        if isinstance(self.model, list):
            for i in range(len(self.model)):
                parallel_state.set_virtual_pipeline_model_parallel_rank(i)
                checkpoint[f'model{i}'] = self.model[i].module.state_dict_for_save_checkpoint()
            parallel_state.set_virtual_pipeline_model_parallel_rank(0)

    def on_load_checkpoint(self, checkpoint) -> None:
        """LightningModule hook:
        https://pytorch-lightning.readthedocs.io/en/stable/common/lightning_module.html#on-load-checkpoint
        """
        if isinstance(self.model, list):
            for i in range(len(self.model)):
                parallel_state.set_virtual_pipeline_model_parallel_rank(i)
                self.model[i].module.load_state_dict(checkpoint[f'model{i}'], strict=True)
<<<<<<< HEAD
            parallel_state.set_virtual_pipeline_model_parallel_rank(0)
=======
            parallel_state.set_virtual_pipeline_model_parallel_rank(0)

    def on_train_batch_end(self, outputs, dataloader_iter: Any, batch_idx: int, unused: Optional[int] = 0) -> None:
        super().on_train_batch_end(outputs, dataloader_iter, batch_idx)

        # TODO: Replace with newer override for scheduler.step() instead of
        # search for plugins for fp16 GradScalar
        if self.trainer.precision_plugin is not None and isinstance(
            self.trainer.precision_plugin, NativeMixedPrecisionPlugin
        ):
            precision_plugin = self.trainer.precision_plugin

            if (
                hasattr(precision_plugin, 'scaler')
                and precision_plugin.scaler is not None
                and isinstance(precision_plugin.scaler, GradScaler)
            ):
                grad_scaler = precision_plugin.scaler

                # If the grad scaler skipped its optimizer step due to infs/nans,
                # decrement the step of all schedulers.
                if grad_scaler.optimizer_update_skipped is not None and grad_scaler.optimizer_update_skipped is True:
                    scheduler_cfgs = self.trainer.lr_scheduler_configs

                    if not scheduler_cfgs or not self.trainer.lightning_module.automatic_optimization:
                        return

                    for scheduler_cfg in scheduler_cfgs:
                        # Decrement the counter by 2, then perform a scheduler.step() to perform a no-up
                        # as well as update the optimizer lr in all param groups
                        scheduler_cfg.scheduler.last_epoch -= 2
                        scheduler_cfg.scheduler.step()

                    # Removing the line below because it messes up train_valid_test_num_samples calculation.
                    # self.trainer.fit_loop.max_steps = self.trainer.fit_loop.max_steps + 1

                    # Reset the optimizer update skipped to `None` - this is to prevent scheduler no-ops during
                    # accumulated gradient updates.
                    grad_scaler.optimizer_update_skipped = None
>>>>>>> ef6b8f0d
<|MERGE_RESOLUTION|>--- conflicted
+++ resolved
@@ -22,15 +22,9 @@
 from pytorch_lightning.trainer.trainer import Trainer
 
 from nemo.collections.nlp.data.language_modeling.megatron import dataset_utils
-<<<<<<< HEAD
-from nemo.collections.nlp.data.language_modeling.megatron.megatron_batch_samplers import (
-    MegatronPretrainingBatchSampler,
-    MegatronPretrainingRandomBatchSampler,
-=======
 from nemo.collections.nlp.data.language_modeling.megatron.data_samplers import (
     MegatronPretrainingRandomSampler,
     MegatronPretrainingSampler,
->>>>>>> ef6b8f0d
 )
 from nemo.collections.nlp.models.language_modeling.megatron.bert_model import BertModel
 from nemo.collections.nlp.models.language_modeling.megatron_base_model import MegatronBaseModel
@@ -39,10 +33,7 @@
     average_losses_across_data_parallel_group,
     get_params_for_weight_decay_optimization,
 )
-<<<<<<< HEAD
-=======
 from nemo.collections.nlp.parts.nlp_overrides import GradScaler
->>>>>>> ef6b8f0d
 from nemo.collections.nlp.parts.utils_funcs import get_last_rank
 from nemo.core.classes.common import PretrainedModelInfo
 from nemo.core.neural_types import ChannelType, MaskType, NeuralType
@@ -50,17 +41,6 @@
 
 try:
     from apex.transformer import parallel_state
-<<<<<<< HEAD
-
-    from apex.transformer.pipeline_parallel.schedules.common import build_model
-    from apex.transformer.pipeline_parallel.schedules.fwd_bwd_no_pipelining import forward_backward_no_pipelining
-    from apex.transformer.pipeline_parallel.schedules.fwd_bwd_pipelining_without_interleaving import (
-        forward_backward_pipelining_without_interleaving,
-    )
-    from apex.transformer.pipeline_parallel.schedules.fwd_bwd_pipelining_with_interleaving import (
-        _forward_backward_pipelining_with_interleaving,
-    )
-=======
     from apex.transformer.pipeline_parallel.schedules.common import build_model
     from apex.transformer.pipeline_parallel.schedules.fwd_bwd_no_pipelining import forward_backward_no_pipelining
     from apex.transformer.pipeline_parallel.schedules.fwd_bwd_pipelining_with_interleaving import (
@@ -69,7 +49,6 @@
     from apex.transformer.pipeline_parallel.schedules.fwd_bwd_pipelining_without_interleaving import (
         forward_backward_pipelining_without_interleaving,
     )
->>>>>>> ef6b8f0d
 
     HAVE_APEX = True
 except (ImportError, ModuleNotFoundError):
@@ -141,8 +120,6 @@
             else:
                 self.model = Float16Module(module=self.model, precision=cfg.precision)
 
-<<<<<<< HEAD
-=======
         if hasattr(self, '_nsys_profile_enabled'):
             mp_size = cfg.get('tensor_model_parallel_size', 1) * cfg.get('pipeline_model_parallel_size', 1)
             data_parallel_world_size = trainer.world_size // mp_size
@@ -150,7 +127,6 @@
             self._nsys_profile_start_step *= grad_accum_steps
             self._nsys_profile_end_step *= grad_accum_steps
 
->>>>>>> ef6b8f0d
     def model_provider_func(self, pre_process, post_process):
         cfg = self.cfg
         num_tokentypes = 2 if cfg.bert_binary_head else 0
@@ -212,28 +188,6 @@
         return fwd_bwd_function
 
     def get_forward_output_and_loss_func(self):
-<<<<<<< HEAD
-        def fwd_output_and_loss_func(batch, model, checkpoint_activations_all_layers=None):
-            if parallel_state.get_pipeline_model_parallel_world_size() == 1:
-                batch = [x.cuda(non_blocking=True) for x in batch]
-                tokens, types, sentence_order, loss_mask, lm_labels, padding_mask = batch
-            else:
-                if parallel_state.is_pipeline_first_stage():
-                    tokens = batch[0].cuda(non_blocking=True)
-                    types = batch[1].cuda(non_blocking=True)
-                    sentence_order = batch[2].cuda(non_blocking=True)
-                    padding_mask = batch[5].cuda(non_blocking=True)
-                    loss_mask, lm_labels = None, None
-                elif parallel_state.is_pipeline_last_stage():
-                    loss_mask = batch[3].cuda(non_blocking=True)
-                    lm_labels = batch[4].cuda(non_blocking=True)
-                    sentence_order = batch[2].cuda(non_blocking=True)
-                    padding_mask = batch[5].cuda(non_blocking=True)
-                    tokens, types = None, None
-                else:
-                    padding_mask = batch[5].cuda(non_blocking=True)
-                    sentence_order = batch[2].cuda(non_blocking=True)
-=======
         def fwd_output_and_loss_func(dataloader_iter, model, checkpoint_activations_all_layers=None):
             if parallel_state.get_pipeline_model_parallel_world_size() == 1:
                 batch = next(dataloader_iter)
@@ -262,7 +216,6 @@
                 else:
                     padding_mask = batch['padding_mask'].cuda(non_blocking=True)
                     sentence_order = batch['is_random'].cuda(non_blocking=True)
->>>>>>> ef6b8f0d
                     tokens, types, loss_mask, lm_labels = None, None, None, None
 
             if not self.cfg.bert_binary_head:
@@ -326,12 +279,6 @@
 
         return output_tensor
 
-<<<<<<< HEAD
-    def training_step(self, batch, batch_idx):
-
-        self._optimizer.zero_grad()
-        batch_for_pipeline = self.process_batch(batch)
-=======
     def training_step(self, dataloader_iter, batch_idx):
 
         self._optimizer.zero_grad()
@@ -354,16 +301,12 @@
                     for param in module.embedding.parameters():
                         param.data_ptr()
 
->>>>>>> ef6b8f0d
         tensor_shape = [self.cfg.encoder_seq_length, self.cfg.micro_batch_size, self.cfg.hidden_size]
 
         # handle asynchronous grad reduction
         custom_sync_context_handler = None
         custom_grad_sync_func = None
-<<<<<<< HEAD
-=======
         custom_param_sync_func = None
->>>>>>> ef6b8f0d
         if self.with_distributed_adam:
             if self.megatron_amp_o2:
                 # copy grads to main grad
@@ -372,10 +315,7 @@
                 # keep grad tensors around
                 custom_sync_context_handler = lambda: self._optimizer.no_sync(greedy_grad_copy=False)
             custom_grad_sync_func = self.reduce_overlap_gradients
-<<<<<<< HEAD
-=======
             custom_param_sync_func = self.sync_overlap_parameters
->>>>>>> ef6b8f0d
         else:
             if self.megatron_amp_o2 and not self.cfg.get('sequence_parallel', False):
                 custom_sync_context_handler = self._optimizer.no_sync
@@ -389,11 +329,7 @@
 
         losses_reduced_per_micro_batch = fwd_bwd_function(
             forward_step_func=self.get_forward_output_and_loss_func(),
-<<<<<<< HEAD
-            batch=batch_for_pipeline,
-=======
             batch=dataloader_iter,
->>>>>>> ef6b8f0d
             model=self.model,
             forward_only=False,
             tensor_shape=tensor_shape,
@@ -401,10 +337,7 @@
             grad_scaler=self.trainer.precision_plugin.scaler if self.cfg.precision == 16 else None,
             custom_sync_context_handler=custom_sync_context_handler,
             custom_grad_sync_func=custom_grad_sync_func,
-<<<<<<< HEAD
-=======
             custom_param_sync_func=custom_param_sync_func,
->>>>>>> ef6b8f0d
             sequence_parallel_enabled=self.cfg.get('sequence_parallel', False),
             num_micro_batches_with_partial_activation_checkpoints=self.cfg.get(
                 'num_micro_batches_with_partial_activation_checkpoints', None
@@ -423,15 +356,10 @@
             self.allreduce_sequence_parallel_gradients()
 
         if self.with_distributed_adam:
-<<<<<<< HEAD
-            # gradients are reduced internally in distributed optimizer
-            pass
-=======
             # synchronize asynchronous grad reductions
             # note: not necessary, but reduces performance degradation
             # from multiple simultaneous NCCL calls
             self._optimizer._finish_bucket_grad_sync()
->>>>>>> ef6b8f0d
         elif self.megatron_amp_o2:
             if self.cfg.get('pipeline_model_parallel_size', 1) > 1 or self.cfg.get('sequence_parallel', False):
                 # when using pipeline parallelism grads must be all-reduced after the pipeline (not asynchronously)
@@ -450,16 +378,6 @@
         if self.cfg.precision == 16:
             loss_scale = self.trainer.precision_plugin.scaler._scale
             if loss_scale is not None:
-<<<<<<< HEAD
-                self.log('loss_scale', loss_scale)
-
-        if (batch_idx + 1) % self.trainer.accumulate_grad_batches == 0:
-            # Reduced loss for logging.
-            self.log('reduced_train_loss', loss_mean[0], prog_bar=True)
-            if len(loss_mean) > 2:
-                self.log('reduced_lm_train_loss', loss_mean[1], prog_bar=True)
-                self.log('reduced_sop_train_loss', loss_mean[2], prog_bar=True)
-=======
                 self.log('loss_scale', loss_scale, batch_size=1)
 
         if (batch_idx + 1) % self.trainer.accumulate_grad_batches == 0:
@@ -468,7 +386,6 @@
             if len(loss_mean) > 2:
                 self.log('reduced_lm_train_loss', loss_mean[1], prog_bar=True, batch_size=1)
                 self.log('reduced_sop_train_loss', loss_mean[2], prog_bar=True, batch_size=1)
->>>>>>> ef6b8f0d
             lr = self._optimizer.param_groups[0]['lr']
             self.log('lr', lr, batch_size=1)
             self.log('global_step', self.trainer.global_step, prog_bar=True, batch_size=1)
@@ -511,23 +428,14 @@
                     grad = word_embeddings_weight.grad
                 torch.distributed.all_reduce(grad, group=parallel_state.get_embedding_group())
 
-<<<<<<< HEAD
-    def validation_step(self, batch, batch_idx):
-        batch_for_pipeline = self.process_batch(batch)
-=======
     def validation_step(self, dataloader_iter, batch_idx):
->>>>>>> ef6b8f0d
         tensor_shape = [self.cfg.encoder_seq_length, self.cfg.micro_batch_size, self.cfg.hidden_size]
 
         fwd_bwd_function = self._get_fwd_bwd_function()
 
         losses_reduced_per_micro_batch = fwd_bwd_function(
             forward_step_func=self.get_forward_output_and_loss_func(),
-<<<<<<< HEAD
-            batch=batch_for_pipeline,
-=======
             batch=dataloader_iter,
->>>>>>> ef6b8f0d
             model=self.model,
             forward_only=True,
             tensor_shape=tensor_shape,
@@ -552,11 +460,7 @@
 
         torch.distributed.broadcast(averaged_loss, get_last_rank())
 
-<<<<<<< HEAD
-        self.log('val_loss', averaged_loss, prog_bar=True)
-=======
         self.log('val_loss', averaged_loss, prog_bar=True, batch_size=1)
->>>>>>> ef6b8f0d
 
     def test_step(self, batch, batch_idx):
         return self.validation_step(batch, batch_idx)
@@ -595,20 +499,6 @@
             #     [lm_loss])
             # return loss, {'lm loss': averaged_losses[0]}
 
-<<<<<<< HEAD
-    def process_batch(self, batch):
-        """Build the batch."""
-        # Unpack.
-        tokens = batch['text'].long()
-        types = batch['types'].long()
-        sentence_order = batch['is_random'].long()
-        loss_mask = batch['loss_mask'].float()
-        lm_labels = batch['labels'].long()
-        padding_mask = batch['padding_mask'].long()
-        return [tokens, types, sentence_order, loss_mask, lm_labels, padding_mask]
-
-=======
->>>>>>> ef6b8f0d
     def build_train_valid_test_datasets(self):
         logging.info('Building Bert datasets.')
         if self.trainer.limit_val_batches > 1.0 and isinstance(self.trainer.limit_val_batches, float):
@@ -758,7 +648,7 @@
         # Megatron sampler
         if hasattr(self.cfg.data, 'dataloader_type') and self.cfg.data.dataloader_type is not None:
             if self.cfg.data.dataloader_type == 'single':
-                batch_sampler = MegatronPretrainingBatchSampler(
+                batch_sampler = MegatronPretrainingSampler(
                     total_samples=len(dataset),
                     consumed_samples=consumed_samples,
                     micro_batch_size=self.cfg.micro_batch_size,
@@ -768,11 +658,10 @@
                     drop_last=self.cfg.get('drop_last', True),
                 )
             elif self.cfg.data.dataloader_type == 'cyclic':
-                batch_sampler = MegatronPretrainingRandomBatchSampler(
+                batch_sampler = MegatronPretrainingRandomSampler(
                     total_samples=len(dataset),
                     consumed_samples=consumed_samples,
                     micro_batch_size=self.cfg.micro_batch_size,
-                    global_batch_size=self.cfg.global_batch_size,
                     data_parallel_rank=parallel_state.get_data_parallel_rank(),
                     data_parallel_size=parallel_state.get_data_parallel_world_size(),
                     drop_last=self.cfg.get('drop_last', True),
@@ -903,8 +792,6 @@
                     param._disable_greedy_grad_copy = not self.megatron_amp_o2
                     param._disable_overlap_grad_sync = True
 
-<<<<<<< HEAD
-=======
             # Initialize parameter buckets for overlapped grad and param syncs
             # Note: Params with disabled overlapping are put in the
             # last param bucket
@@ -937,7 +824,6 @@
             buckets[-1].extend(p for p in self.parameters() if p not in used_params)
             self.distributed_adam_buckets = buckets
 
->>>>>>> ef6b8f0d
         return super().configure_optimizers()
 
     # Required for ONNX export
@@ -982,9 +868,6 @@
             for i in range(len(self.model)):
                 parallel_state.set_virtual_pipeline_model_parallel_rank(i)
                 self.model[i].module.load_state_dict(checkpoint[f'model{i}'], strict=True)
-<<<<<<< HEAD
-            parallel_state.set_virtual_pipeline_model_parallel_rank(0)
-=======
             parallel_state.set_virtual_pipeline_model_parallel_rank(0)
 
     def on_train_batch_end(self, outputs, dataloader_iter: Any, batch_idx: int, unused: Optional[int] = 0) -> None:
@@ -1023,5 +906,4 @@
 
                     # Reset the optimizer update skipped to `None` - this is to prevent scheduler no-ops during
                     # accumulated gradient updates.
-                    grad_scaler.optimizer_update_skipped = None
->>>>>>> ef6b8f0d
+                    grad_scaler.optimizer_update_skipped = None