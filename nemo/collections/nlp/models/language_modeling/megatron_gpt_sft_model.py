--- conflicted
+++ resolved
@@ -235,11 +235,7 @@
             num_train_samples_per_dataset = [[None]] * len(data_cfg.file_names)
 
         for file_path, num_samples in zip(data_cfg.file_names, num_train_samples_per_dataset):
-<<<<<<< HEAD
-            if self.cfg.data.get('chat', False):
-=======
             if self.cfg.data.get("chat", False):
->>>>>>> b81a3f10
                 dataset_cls = GPTSFTChatDataset
             else:
                 dataset_cls = GPTSFTDataset
