# Copyright (c) 2022, NVIDIA CORPORATION.  All rights reserved.
#
# Licensed under the Apache License, Version 2.0 (the "License");
# you may not use this file except in compliance with the License.
# You may obtain a copy of the License at
#
#     http://www.apache.org/licenses/LICENSE-2.0
#
# Unless required by applicable law or agreed to in writing, software
# distributed under the License is distributed on an "AS IS" BASIS,
# WITHOUT WARRANTIES OR CONDITIONS OF ANY KIND, either express or implied.
# See the License for the specific language governing permissions and
# limitations under the License.
import json

import torch
from omegaconf import DictConfig, ListConfig
from pytorch_lightning.trainer.trainer import Trainer

from nemo.collections.common.data import ConcatMapDataset
from nemo.collections.common.metrics import MetricStringToTorchMetric
from nemo.collections.common.metrics.classification_accuracy import ExactStringPerCategoryMatchMetric
from nemo.collections.nlp.data.common.sequence_to_sequence_dataset import SequenceToSequenceDataset
from nemo.collections.nlp.models.language_modeling.megatron_t5_model import MegatronT5Model, T5Sentinel
from nemo.collections.nlp.parts.nlp_overrides import GlobalBatchDataFetcher
from nemo.utils import AppState, logging

try:
    from apex.transformer import parallel_state
    from apex.transformer.pipeline_parallel.utils import _reconfigure_microbatch_calculator, get_num_microbatches

    HAVE_APEX = True
except (ImportError, ModuleNotFoundError):
    HAVE_APEX = False


__all__ = ['MegatronT5FinetuneModel']


class MegatronT5FinetuneModel(MegatronT5Model):
    """Finetune Model that Inherits from MegatronT5Model instead."""

    def __init__(self, cfg: DictConfig, trainer: Trainer):
        super().__init__(cfg, trainer=trainer)
        self.val_metric, self.val_metric_name = self.setup_metric(self.cfg.data.validation_ds)
        self.val_metric = torch.nn.ModuleList(self.val_metric)
        if hasattr(self.cfg.data, "test_ds"):
            self.test_metric, self.test_metric_name = self.setup_metric(self.cfg.data.test_ds)
            self.test_metric = torch.nn.ModuleList(self.test_metric)

    def setup_metric(self, data_cfg):
        # XNLI is a special case.
        metric_name = "exact_string_match"
        if hasattr(self.cfg, "eval_languages"):
            metric = [ExactStringPerCategoryMatchMetric(self.cfg.eval_languages)]
        else:
            if not hasattr(data_cfg, "metric"):
                metric = MetricStringToTorchMetric["exact_string_match"]
            else:
                if not hasattr(data_cfg.metric, "name"):
                    raise ValueError("Metric name is not provided in the metric config.")
                if data_cfg.metric.name not in MetricStringToTorchMetric:
                    raise KeyError(
                        f"{data_cfg.metric.name} is not supported. List of supported metrics: {MetricStringToTorchMetric.keys()}"
                    )
                if data_cfg.metric.name in self._metrics_require_string2category_map:
                    if data_cfg.metric.average is None:
                        raise ValueError(
                            f"{data_cfg.metric.name} requires specifying whether you want to compute a micro or macro average. Found None."
                        )
                if (
                    data_cfg.metric.get('labels_are_strings', False)
                    and data_cfg.metric.name in self._metrics_require_string2category_map
                ):
                    if data_cfg.metric.num_classes is None:
                        raise ValueError(
                            "Number of classes is not provided in the metric section within the data config. "
                            f"Please provide the number of classes in the data config to use the {data_cfg.metric.name} metric."
                        )
                    if data_cfg.metric.get('class_labels', None) is None or not isinstance(
                        data_cfg.metric.get('class_labels', None), ListConfig
                    ):
                        raise ValueError(
                            "Class labels are not provided properly in the metric section witnin the data config. "
                            f"Please provide the class labels as a list of strings in the data config to use the {data_cfg.metric.name} metric."
                        )
                    if len(data_cfg.metric.get('class_labels', None)) != data_cfg.metric.num_classes:
                        raise ValueError(
                            f"Number of class labels {len(data_cfg.metric.get('class_labels', None))} does not match `num_classes` : {data_cfg.metric.num_classes}"
                        )

            metric_name = data_cfg.metric.name
            metric = MetricStringToTorchMetric[metric_name]
            # GLUE will not have a "src_file_name" attribute and will always have only a single metric.
            if hasattr(data_cfg, "src_file_name") or hasattr(data_cfg, "file_names"):
                if hasattr(data_cfg, "src_file_name") and isinstance(data_cfg.src_file_name, ListConfig):
                    # We pass average and num_classes to the metric constructor via kwargs even if they don't exist for each metric.
                    metric = [
                        metric(average=data_cfg.metric.average, num_classes=data_cfg.metric.num_classes)
                        for _ in range(len(data_cfg.src_file_name))
                    ]
                elif hasattr(data_cfg, "file_names") and isinstance(data_cfg.file_names, ListConfig):
                    metric = [
                        metric(average=data_cfg.metric.average, num_classes=data_cfg.metric.num_classes)
                        for _ in range(len(data_cfg.file_names))
                    ]
                else:
                    metric = [metric(average=data_cfg.metric.average, num_classes=data_cfg.metric.num_classes)]
            else:
                metric = [metric()]  # GLUE does need to specify average or num_classes.

        return metric, metric_name

    @property
    def _metrics_require_string2category_map(self):
        return set(["f1", "accuracy", "average_precision"])

    def setup(self, stage=None):
        # This is just to keep the parent class happy since we override its setup() method.
        self.init_consumed_samples = 0
        self.init_global_step = 0
        if stage == 'predict':
            return

        # NOTE: PTL uses the same stage string "test" for both testing and validation.
        self.build_train_valid_test_datasets(stage=stage)
        if hasattr(self, '_validation_ds'):
            self.setup_validation_data()
        if hasattr(self, '_test_ds'):
            self.setup_test_data()
        if hasattr(self, '_train_ds'):
            self.setup_training_data()

    def _process_global_batch(self, global_batch):
        """Optionally processes a global batch."""
        # TODO: maybe remove this now that we've refactored data batch sizes.
        return global_batch

    def on_validation_epoch_start(self):
        app_state = AppState()
        _reconfigure_microbatch_calculator(
            rank=app_state.global_rank,
            rampup_batch_size=None,
            global_batch_size=self.cfg.data.validation_ds.global_batch_size,
            micro_batch_size=self.cfg.data.validation_ds.micro_batch_size,
            data_parallel_size=parallel_state.get_data_parallel_world_size(),
        )
        return super().on_validation_epoch_start()

    def on_test_epoch_start(self):
        app_state = AppState()
        _reconfigure_microbatch_calculator(
            rank=app_state.global_rank,
            rampup_batch_size=None,
            global_batch_size=self.cfg.data.test_ds.global_batch_size,
            micro_batch_size=self.cfg.data.test_ds.micro_batch_size,
            data_parallel_size=parallel_state.get_data_parallel_world_size(),
        )
        return super().on_test_epoch_start()

    def on_test_epoch_end(self):
        self.on_inference_epoch_end(self.cfg.data.test_ds)
        return super().on_test_epoch_end()

    def on_validation_epoch_end(self):
        self.on_inference_epoch_end(self.cfg.data.validation_ds)
        return super().on_validation_epoch_end()

    def on_inference_epoch_end(self, ds):
        app_state = AppState()
        if hasattr(self, "_train_ds"):
            _reconfigure_microbatch_calculator(
                rank=app_state.global_rank,
                rampup_batch_size=None,
                global_batch_size=self.cfg.data.train_ds.global_batch_size,
                micro_batch_size=self.cfg.data.train_ds.micro_batch_size,
                data_parallel_size=parallel_state.get_data_parallel_world_size(),
            )
        # When running `trainer.validate()`, the training dataset is not available.
        else:
            logging.warning('No training data found, reconfiguring microbatches based on validation batch sizes.')
            _reconfigure_microbatch_calculator(
                rank=app_state.global_rank,
                rampup_batch_size=None,
                global_batch_size=ds.global_batch_size,
                micro_batch_size=ds.micro_batch_size,
                data_parallel_size=parallel_state.get_data_parallel_world_size(),
            )

    def on_train_epoch_start(self) -> None:
        # Same logic as validation epoch end, but this may be need if there is no validation sanity check to trigger validation_epoch_end()
        self.on_validation_epoch_end()
        return super().on_train_epoch_start()

    def training_step(self, batch, batch_idx):
        global_batch_size_per_gpu = batch['text_enc'].size(0)
        # This should happen only on the last batch of the dataset.
        if (
            global_batch_size_per_gpu
            != self.cfg.data.train_ds.global_batch_size // parallel_state.get_data_parallel_world_size()
        ):
            # NOTE: This should never really be called since `drop_last=True` is required for training datasets.
            app_state = AppState()
            _reconfigure_microbatch_calculator(
                rank=app_state.global_rank,
                rampup_batch_size=None,
                global_batch_size=global_batch_size_per_gpu * parallel_state.get_data_parallel_world_size(),
                micro_batch_size=global_batch_size_per_gpu // get_num_microbatches(),
                data_parallel_size=parallel_state.get_data_parallel_world_size(),
            )
        batch = self._process_global_batch(batch)
        return super().training_step(batch, batch_idx)

    def cast_for_metric(self, pred, label, metric_name, class_labels=None, labels_are_strings=False):
        if metric_name == 'exact_string_match':
            return pred, label
        pred = pred.replace(' ', '')
        label = label.replace(' ', '')

        # Correlation metrics require casting to float.
        if metric_name in ['pearson_corr_coef', 'spearman_corr_coef']:
            # Text-to-text model predictions may not always be valid floating point numbers.
            try:
                pred = float(pred)
            except ValueError:
                pred = 0.0

            try:
                label = float(label)
            except ValueError:
                raise ValueError(f'Could not convert {label} to float.')

            pred = torch.FloatTensor([pred]).to(self.device)
            label = torch.FloatTensor([label]).to(self.device)

        # Other metrics require casting to integers.
        elif metric_name in self._metrics_require_string2category_map and not labels_are_strings:
            # Text-to-text model predictions may not always be valid integers.
            try:
                pred = int(pred)
            except ValueError:
                pred = 0

            try:
                label = int(label)
            except ValueError:
                raise ValueError(f'Could not convert {label} to int.')

            pred = torch.LongTensor([pred]).to(self.device)
            label = torch.LongTensor([label]).to(self.device)

        # If labels are strings, we need to convert them to indices for some metrics.
        elif metric_name in self._metrics_require_string2category_map and labels_are_strings:
            # Cast string labels to integers before computing the metric.
            if pred not in class_labels:
                pred = 0  # If the prediction is not in the class labels, use the first class label.
            else:
                pred = class_labels.index(pred)
            if label not in class_labels:
                raise ValueError(f"Ground truth labe; {label} is not in the class labels list : {class_labels}")
            label = class_labels.index(label)
            pred = torch.LongTensor([pred]).to(self.device)
            label = torch.LongTensor([label]).to(self.device)
        else:
            raise ValueError(f'Metric {metric_name} not supported.')

        return pred, label

    def _reconfigure_and_process_inference_batch(self, batch, ds_config):
        global_batch_size_per_gpu = batch['text_enc'].size(0)
        # This should happen only on the last batch of the dataset.
        if global_batch_size_per_gpu != ds_config.global_batch_size // parallel_state.get_data_parallel_world_size():
            # NOTE: This is reconfiguring to make sure there is no grad-acc for validation batches.
            app_state = AppState()
            _reconfigure_microbatch_calculator(
                rank=app_state.global_rank,
                rampup_batch_size=None,
                global_batch_size=global_batch_size_per_gpu * parallel_state.get_data_parallel_world_size(),
                micro_batch_size=global_batch_size_per_gpu,
                data_parallel_size=parallel_state.get_data_parallel_world_size(),
            )

        processed_batch = self._process_global_batch(batch)
        return processed_batch

    def inference_step(self, batch, batch_idx, mode, dataloader_idx=0):
        # Regular finetuning datasets will return a list of dicts for each microbatch. But T0 datasets will return a single dict for the global batch.
        batch_has_lang_information = isinstance(batch, list) and len(batch[0]) == 7
<<<<<<< HEAD

        processed_batch = self._reconfigure_and_process_inference_batch(
            batch, self.cfg.data.validation_ds if mode == 'validation' else self.cfg.data.test_ds
        )
=======
        data_cfg = self.cfg.data.validation_ds if mode == 'validation' else self.cfg.data.test_ds

        processed_batch = self._reconfigure_and_process_inference_batch(batch, data_cfg)
>>>>>>> ef6b8f0d

        # Call parent validation step to get the loss.
        # NOTE: There could be extra keys in the processed_batch dictionary such as "langs" for XNLI, this will be ignored in the parent class.
        loss = super().validation_step(processed_batch, batch_idx)

        predicted_token_ids, _ = self.decode(
            tokens_enc=processed_batch['text_enc'],
            enc_mask=processed_batch['enc_mask'],
            num_tokens_to_generate=30,
            bos_id=self.tokenizer.pad_id if data_cfg.replace_bos_with_pad else self.tokenizer.bos_id,
        )

        # Special ids to text function to handle stripping <eos> and special tokens with sentencepiece tokenizers.
        preds_text = MegatronT5FinetuneModel.ids_to_text(predicted_token_ids, self.tokenizer)
        labels_text = MegatronT5FinetuneModel.ids_to_text(processed_batch['labels'], self.tokenizer)
        input_text = MegatronT5FinetuneModel.ids_to_text(processed_batch['text_enc'], self.tokenizer)

        if not batch_has_lang_information:
            categories = [None] * len(preds_text)
        else:
            categories = processed_batch['lang']

        metric = self.val_metric[dataloader_idx] if mode == 'validation' else self.test_metric[dataloader_idx]
        assert len(categories) == len(preds_text) == len(labels_text)
        for _, (pred, label, category) in enumerate(zip(preds_text, labels_text, categories)):
            # To compute metrics like pearson or spearman correlation, we need to cast the predicted string and labels to floats.
            pred, label = self.cast_for_metric(
                pred=pred,
                label=label,
                metric_name=self.val_metric_name if mode == 'validation' else self.test_metric_name,
<<<<<<< HEAD
                class_labels=self.cfg.data.validation_ds.metric.get('class_labels', None)
                if mode == 'validation'
                else self.cfg.data.test_ds.metric.get('class_labels', None),
                labels_are_strings=self.cfg.data.validation_ds.metric.get('labels_are_strings', False)
                if mode == 'validation'
                else self.cfg.data.test_ds.metric.get('labels_are_strings', False),
=======
                class_labels=data_cfg.metric.get('class_labels', None),
                labels_are_strings=data_cfg.metric.get('labels_are_strings', False),
>>>>>>> ef6b8f0d
            )
            if batch_has_lang_information:
                _ = metric(pred, label, category)
            else:
                _ = metric(pred, label)

        return {
            'loss': loss,
            'preds': preds_text,
            'labels': labels_text,
            'categories': categories,
            'inputs': input_text,
        }

    @classmethod
    def ids_to_text(cls, batch_ids, tokenizer):
        batch_ids = batch_ids.cpu().numpy().tolist()
        texts = []
        for ids in batch_ids:
            if tokenizer.eos_id in ids:
                idx = ids.index(tokenizer.eos_id)
                ids = ids[:idx]

            if (
                len(tokenizer.text_to_ids(T5Sentinel.END.value)) == 1
                and tokenizer.text_to_ids(T5Sentinel.END.value)[0] in ids
            ):
                idx = ids.index(tokenizer.text_to_ids(T5Sentinel.END.value)[0])
                ids = ids[:idx]

            # Legacy sentencepiece detokenization still preserves special tokens which messes up exact string match.
            if hasattr(tokenizer, 'special_token_to_id'):
                ids = [id for id in ids if id not in tokenizer.special_token_to_id.values()]
            text = tokenizer.ids_to_text(ids)
            texts.append(text)

        return texts

    def _determine_log_key(self, data_config, dataloader_idx, metric_name, mode):
        # Function that determines whether to log based on the user provided name of the dataset or the dataloader index.
        base_key = f"{mode}_{metric_name}_" if metric_name is not None else f"{mode}_"
        # If the user provided names for each validation/test dataset, use those.
        if hasattr(data_config, "names") and data_config.names is not None:
            # With only a single validation/test dataset, the name is not a list.
            if not isinstance(data_config.names, ListConfig):
                name = data_config.names
            else:
                name = data_config.names[dataloader_idx]
            return base_key + name
        else:
            return base_key + f"dataloader{dataloader_idx}"

    def inference_epoch_end(self, outputs, mode, data_cfg):
        # Parent class will handle logging of the loss.
        if isinstance(outputs[0], dict):
            outputs = [outputs]

        averaged_loss = []
        averaged_metric = []
        metric_name = self.val_metric_name if mode == 'validation' else self.test_metric_name
        # Log metrics for each provided validation/test dataset.
        for dataloader_idx, output in enumerate(outputs):
            loss = super().validation_epoch_end([x['loss'] for x in output])
            # Determine the key used to log the loss based on the user provided name of the dataset or the dataloader index.
            loss_log_key = self._determine_log_key(data_cfg, dataloader_idx, "loss", mode)
            # Determine the key used to log the eval metric based on the user provided name of the dataset or the dataloader index.
            metric_log_key = self._determine_log_key(data_cfg, dataloader_idx, metric_name, mode)
            self.log(loss_log_key, loss)
            metric_object = (
                self.val_metric[dataloader_idx] if mode == 'validation' else self.test_metric[dataloader_idx]
            )
            metric = metric_object.compute()
            # Handle logging of GLUE/XNLI separately here. XNLI has a separate metric per language.
            if isinstance(metric, dict):
                # GLUE case:
                if len(metric) == 1 and 'acc' in metric:
                    metric = metric['acc']
                    self.log(metric_log_key, metric)
                    logging.info(f"{mode} {metric_name}: {metric}")
                # XNLI case where the metric dictionary contains the language and the computed metric as values.
                else:
                    for k, v in metric.items():
                        if k != 'acc' and 'total' not in k:
                            self.log(metric_log_key + f'_{k}', v)
                            logging.info(f"{mode} {metric_name} lang {k} : {v}")
                    metric = metric['acc']
            else:
                self.log(metric_log_key, metric)
                logging.info(f"{metric_log_key}: {metric}")
            metric_object.reset()

            averaged_loss.append(loss)
            averaged_metric.append(metric)

            # Write predictions, labels, and inputs to a file for each validation/test dataset.
            if data_cfg.get("write_predictions_to_file", False):

                # Check if the user provided a prefix path to the file(s) they want to write.
                if not hasattr(data_cfg, "output_file_path_prefix") or data_cfg.output_file_path_prefix is None:
                    raise ValueError(
                        f"Cannot write predictions to file when output_file_path_prefix is not set or present in the yaml config file."
                    )

                # Gather the outputs object from all data parallel ranks since we are using the DistributedSampler which splits data across DDP ranks.
                gathered_outputs = [None for _ in range(parallel_state.get_data_parallel_world_size())]
                torch.distributed.all_gather_object(
                    gathered_outputs,
                    [
                        {
                            'preds': x['preds'],
                            'labels': x['labels'],
                            'categories': x['categories'],
                            'inputs': x['inputs'],
                        }
                        for x in output
                    ],
                    group=parallel_state.get_data_parallel_group(),
                )

                # Figure out what the suffix of the file should be.
                filename_log_key = self._determine_log_key(data_cfg, dataloader_idx, None, mode)

                # Keep a set of ground truths and inputs to write deduplicated predictions. Distributed Sampler may duplicate examples.
                gt_inp_set = set()
                deduplicated_outputs = {
                    'preds': [],
                    'labels': [],
                    'categories': [],
                    'inputs': [],
                }

                # PTL models have a self.global_rank attribute and we want to write to disk only on global rank 0.
                if self.global_rank == 0:
                    for rank in range(0, parallel_state.get_data_parallel_world_size()):
                        for batch in gathered_outputs[rank]:
                            for pred, label, input, category in zip(
                                batch['preds'], batch['labels'], batch['inputs'], batch['categories']
                            ):
                                gt_inp_set.add(input + label)
                                deduplicated_outputs['preds'].append(pred)
                                deduplicated_outputs['labels'].append(label)
                                deduplicated_outputs['categories'].append(category)
                                deduplicated_outputs['inputs'].append(input)
                    self.write_predictions_to_file(
                        deduplicated_outputs, f"{data_cfg.output_file_path_prefix}_{filename_log_key}"
                    )
                torch.distributed.barrier()

        # Logging of the averaged metrics:
        averaged_loss = sum(averaged_loss) / len(averaged_loss)
        averaged_metric = sum(averaged_metric) / len(averaged_metric)

        # Handle case where metrics can be nan or inf. This can break checkpoint save/load.
        if torch.isinf(averaged_metric) or torch.isnan(averaged_metric):
            app_state = AppState()
            monitor_mode = app_state.checkpoint_callback_params.mode
            assert monitor_mode in ['min', 'max']
            averaged_metric = 0.0 if monitor_mode == 'max' else 1e5

        if mode == 'validation':
            self.log("validation_loss", averaged_loss)
            self.log(f"validation_{self.val_metric_name}", averaged_metric)
        elif mode == 'test':
            self.log("test_loss", averaged_loss)
            self.log(f"test_{self.test_metric_name}", averaged_metric)

        return averaged_loss, averaged_metric

    def write_predictions_to_file(self, outputs, output_file_path_prefix):
        with open(output_file_path_prefix + "_inputs_preds_labels.jsonl", "w") as f_json:
            assert len(outputs['inputs']) == len(outputs['preds']) == len(outputs['labels'])
            for i, p, l in zip(outputs['inputs'], outputs['preds'], outputs['labels']):
                f_json.write(json.dumps({'input': i, 'pred': p, 'label': l}) + '\n')

    def validation_step(self, batch, batch_idx, dataloader_idx=0):
        return self.inference_step(batch, batch_idx, 'validation', dataloader_idx)

    def validation_epoch_end(self, outputs):
        _ = self.inference_epoch_end(outputs, 'validation', self.cfg.data.validation_ds)

    def test_step(self, batch, batch_idx, dataloader_idx=0):
        return self.inference_step(batch, batch_idx, 'test', dataloader_idx)

    def test_epoch_end(self, outputs):
        _ = self.inference_epoch_end(outputs, 'test', self.cfg.data.test_ds)

    def build_data_loader(
        self, dataset, global_batch_size, shuffle, num_workers, pin_memory, drop_last,
    ):
        """Buld dataloader given an input dataset."""

        if dataset is None:
            return None

        rank = parallel_state.get_data_parallel_rank()
        world_size = parallel_state.get_data_parallel_world_size()
        sampler = torch.utils.data.distributed.DistributedSampler(
            dataset, num_replicas=world_size, rank=rank, shuffle=shuffle
        )
        if isinstance(dataset, ConcatMapDataset):
            collate_fn = dataset.datasets[0].collate_fn
        else:
            collate_fn = dataset.collate_fn
        # Data loader. Note that batch size is the per GPU batch size.
        return torch.utils.data.DataLoader(
            dataset,
            collate_fn=collate_fn,
            sampler=sampler,
            batch_size=global_batch_size // parallel_state.get_data_parallel_world_size(),
            num_workers=num_workers,
            pin_memory=pin_memory,
            drop_last=drop_last,
        )

    def setup_training_data(self):
        self._train_dl = self.build_data_loader(
            self._train_ds,
            global_batch_size=self.cfg.data.train_ds.global_batch_size,
            shuffle=self.cfg.data.train_ds.shuffle,
            num_workers=self.cfg.data.train_ds.num_workers,
            pin_memory=self.cfg.data.train_ds.pin_memory,
            drop_last=self.cfg.data.train_ds.drop_last,
        )

    def setup_eval_data(self, datasets, data_cfg):
        dataloaders = []
        for dataset in datasets:
            eval_dl = self.build_data_loader(
                dataset,
                global_batch_size=data_cfg.global_batch_size,
                shuffle=data_cfg.shuffle,
                num_workers=data_cfg.num_workers,
                pin_memory=data_cfg.pin_memory,
                drop_last=data_cfg.drop_last,
            )
            dataloaders.append(eval_dl)
        return dataloaders

    def setup_validation_data(self):
        self._validation_dl = self.setup_eval_data(self._validation_ds, self.cfg.data.validation_ds)

    def setup_test_data(self):
        self._test_dl = self.setup_eval_data(self._test_ds, self.cfg.data.test_ds)

    def _build_train_dataset(self, data_cfg):
        """Build the training dataset."""
        if (
            data_cfg.drop_last is False
            and data_cfg.global_batch_size > data_cfg.micro_batch_size * parallel_state.get_data_parallel_world_size()
        ):
            raise ValueError(
                f"Cannot use drop_last=False in your training data with gradient accumulation found grad acc of {data_cfg.global_batch_size // (data_cfg.micro_batch_size * parallel_state.get_data_parallel_world_size())} with global_batch_size {data_cfg.global_batch_size}, micro_batch_size {data_cfg.micro_batch_size}, data parallel size {parallel_state.get_data_parallel_world_size()}"
            )
        datasets = []
        # Determine if we are using a single dataset or a list of datasets.
        is_src_list_config = isinstance(data_cfg.src_file_name, ListConfig)
        is_tgt_list_config = isinstance(data_cfg.tgt_file_name, ListConfig)

        if (is_src_list_config and not is_tgt_list_config) or (is_tgt_list_config and not is_src_list_config):
            raise ValueError("src_list and tgt_list must both be either a ListConfig or a string. ")
        if is_src_list_config:
            if len(data_cfg.src_file_name) != len(data_cfg.tgt_file_name):
                raise ValueError("src_file_name and tgt_file_name must have the same number of elements. ")
        else:
            data_cfg.src_file_name = [data_cfg.src_file_name]
            data_cfg.tgt_file_name = [data_cfg.tgt_file_name]

        for src, tgt in zip(data_cfg.src_file_name, data_cfg.tgt_file_name):
            dataset = SequenceToSequenceDataset(
                src_file_name=src,
                tgt_file_name=tgt,
                src_tokenizer=self.tokenizer,
                tgt_tokenizer=self.tokenizer,
                max_src_seq_length=data_cfg.max_src_seq_length,
                max_tgt_seq_length=data_cfg.max_tgt_seq_length,
                add_bos_to_input=data_cfg.get('add_bos_to_input', True),
                add_eos_to_input=data_cfg.get('add_eos_to_input', True),
                replace_bos_with_pad=data_cfg.get('replace_bos_with_pad', False),
            )
            datasets.append(dataset)

        if len(datasets) > 1:
            dataset = ConcatMapDataset(
                datasets=datasets,
                sampling_technique=data_cfg.get('concat_sampling_technique', 'temperature'),
                sampling_temperature=data_cfg.get('concat_sampling_temperature', 5),
                sampling_probabilities=data_cfg.get(
                    'concat_sampling_probabilities', [1 / len(datasets)] * len(datasets)
                ),
            )
            return dataset
        else:
            return datasets[0]

    def _build_eval_dataset(self, data_cfg):
        """Build the evaluation dataset."""
        if data_cfg.global_batch_size > data_cfg.micro_batch_size * parallel_state.get_data_parallel_world_size():
            raise ValueError(
                f'You are trying to use "implicit gradient accumulation" of {data_cfg.global_batch_size // (data_cfg.micro_batch_size * parallel_state.get_data_parallel_world_size())} in your validation/test datasets. This is not supported. Please set global_batch_size equal to micro_batch_size * data_parallel_world_size.'
            )
        datasets = []
        # Determine if we are using a single dataset or a list of datasets.
        is_src_list_config = isinstance(data_cfg.src_file_name, ListConfig)
        is_tgt_list_config = isinstance(data_cfg.tgt_file_name, ListConfig)
        is_names_list_config = False
        if hasattr(data_cfg, "names"):
            if isinstance(data_cfg.names, ListConfig):
                is_names_list_config = True

        if (is_src_list_config and not is_tgt_list_config) or (is_tgt_list_config and not is_src_list_config):
            raise ValueError("src_list and tgt_list must both be either a ListConfig or a string. ")
        if is_src_list_config:
            if len(data_cfg.src_file_name) != len(data_cfg.tgt_file_name):
                raise ValueError("src_file_name and tgt_file_name must have the same number of elements. ")
            if is_names_list_config and len(data_cfg.names) != len(data_cfg.src_file_name):
                raise ValueError(
                    "If you are providing names for each src/tgt file, they must have the same number of elements."
                )
        else:
            data_cfg.src_file_name = [data_cfg.src_file_name]
            data_cfg.tgt_file_name = [data_cfg.tgt_file_name]

        for src, tgt in zip(data_cfg.src_file_name, data_cfg.tgt_file_name):
            dataset = SequenceToSequenceDataset(
                src_file_name=src,
                tgt_file_name=tgt,
                src_tokenizer=self.tokenizer,
                tgt_tokenizer=self.tokenizer,
                max_src_seq_length=data_cfg.max_src_seq_length,
                max_tgt_seq_length=data_cfg.max_tgt_seq_length,
                add_bos_to_input=data_cfg.get('add_bos_to_input', True),
                add_eos_to_input=data_cfg.get('add_eos_to_input', True),
                replace_bos_with_pad=data_cfg.get('replace_bos_with_pad', False),
            )
            datasets.append(dataset)

        return datasets

    def build_train_valid_test_datasets(self, stage):
        logging.info('Building datasets ...')
        if stage != 'test':
            self._validation_ds = self._build_eval_dataset(self.cfg.data.validation_ds)

        if stage != 'validate':
            if hasattr(self.cfg.data, 'test_ds'):
                self._test_ds = self._build_eval_dataset(self.cfg.data.test_ds)

        if stage == 'validate' or stage == 'test':
            return
        self._train_ds = self._build_train_dataset(self.cfg.data.train_ds)
        logging.info(f'Finished building datasets ...')<|MERGE_RESOLUTION|>--- conflicted
+++ resolved
@@ -286,16 +286,9 @@
     def inference_step(self, batch, batch_idx, mode, dataloader_idx=0):
         # Regular finetuning datasets will return a list of dicts for each microbatch. But T0 datasets will return a single dict for the global batch.
         batch_has_lang_information = isinstance(batch, list) and len(batch[0]) == 7
-<<<<<<< HEAD
-
-        processed_batch = self._reconfigure_and_process_inference_batch(
-            batch, self.cfg.data.validation_ds if mode == 'validation' else self.cfg.data.test_ds
-        )
-=======
         data_cfg = self.cfg.data.validation_ds if mode == 'validation' else self.cfg.data.test_ds
 
         processed_batch = self._reconfigure_and_process_inference_batch(batch, data_cfg)
->>>>>>> ef6b8f0d
 
         # Call parent validation step to get the loss.
         # NOTE: There could be extra keys in the processed_batch dictionary such as "langs" for XNLI, this will be ignored in the parent class.
@@ -326,17 +319,8 @@
                 pred=pred,
                 label=label,
                 metric_name=self.val_metric_name if mode == 'validation' else self.test_metric_name,
-<<<<<<< HEAD
-                class_labels=self.cfg.data.validation_ds.metric.get('class_labels', None)
-                if mode == 'validation'
-                else self.cfg.data.test_ds.metric.get('class_labels', None),
-                labels_are_strings=self.cfg.data.validation_ds.metric.get('labels_are_strings', False)
-                if mode == 'validation'
-                else self.cfg.data.test_ds.metric.get('labels_are_strings', False),
-=======
                 class_labels=data_cfg.metric.get('class_labels', None),
                 labels_are_strings=data_cfg.metric.get('labels_are_strings', False),
->>>>>>> ef6b8f0d
             )
             if batch_has_lang_information:
                 _ = metric(pred, label, category)
