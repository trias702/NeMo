--- conflicted
+++ resolved
@@ -900,11 +900,7 @@
         step: int,
         margin: int,
         dataloader_kwargs: Optional[Dict[str, Any]],
-<<<<<<< HEAD
-        audio_queries: Optional[Union[List[bytes],List[str]]] = None,
-=======
         audio_queries: Optional[Union[List[bytes], List[str]]] = None,
->>>>>>> ef6b8f0d
         target_sr: Optional[int] = None,
     ) -> torch.utils.data.DataLoader:
         """
@@ -1180,11 +1176,9 @@
                 enumerate(infer_datalayer), total=ceil(len(infer_datalayer.dataset) / batch_size), unit="batch"
             ):
                 inp_ids, inp_type_ids, inp_mask, subtokens_mask, start_word_ids, query_ids, is_first, is_last = batch
-                #print("inp_ids:\n", inp_ids, "inp_type_ids:\n", inp_type_ids, "inp_mask:\n", inp_mask)
                 punct_logits, capit_logits = self.forward(
                     input_ids=inp_ids.to(d), token_type_ids=inp_type_ids.to(d), attention_mask=inp_mask.to(d),
                 )
-                #print("punct_logits:\n", punct_logits, "capit_logits:\n", capit_logits)
                 _res = self._transform_logit_to_prob_and_remove_margins_and_extract_word_probs(
                     punct_logits, capit_logits, subtokens_mask, start_word_ids, margin, is_first, is_last
                 )
