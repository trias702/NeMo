# Copyright (c) 2021, NVIDIA CORPORATION.  All rights reserved.
#
# Licensed under the Apache License, Version 2.0 (the "License");
# you may not use this file except in compliance with the License.
# You may obtain a copy of the License at
#
#     http://www.apache.org/licenses/LICENSE-2.0
#
# Unless required by applicable law or agreed to in writing, software
# distributed under the License is distributed on an "AS IS" BASIS,
# WITHOUT WARRANTIES OR CONDITIONS OF ANY KIND, either express or implied.
# See the License for the specific language governing permissions and
# limitations under the License.

import json
import os
from collections import defaultdict
from math import ceil
from typing import Dict, List, Optional, Union

import torch
from omegaconf import DictConfig
from pytorch_lightning import Trainer
from transformers import AutoModelForSeq2SeqLM, AutoTokenizer, DataCollatorForSeq2Seq

import nemo.collections.nlp.data.text_normalization.constants as constants
from nemo.collections.common.tokenizers.moses_tokenizers import MosesProcessor
from nemo.collections.nlp.data.text_normalization import TextNormalizationTestDataset
from nemo.collections.nlp.data.text_normalization.decoder_dataset import (
    TarredTextNormalizationDecoderDataset,
    TextNormalizationDecoderDataset,
)
from nemo.collections.nlp.models.duplex_text_normalization.utils import get_formatted_string
from nemo.collections.nlp.models.nlp_model import NLPModel
from nemo.core.classes.common import PretrainedModelInfo, typecheck
from nemo.core.neural_types import ChannelType, LabelsType, LossType, MaskType, NeuralType
from nemo.utils import logging

try:
    from nemo_text_processing.text_normalization.normalize_with_audio import NormalizerWithAudio

    PYNINI_AVAILABLE = True
except (ImportError, ModuleNotFoundError):
    PYNINI_AVAILABLE = False


__all__ = ['DuplexDecoderModel']


class DuplexDecoderModel(NLPModel):
    """
    Transformer-based (duplex) decoder model for TN/ITN.
    """

    @property
    def input_types(self) -> Optional[Dict[str, NeuralType]]:
        return {
            "input_ids": NeuralType(('B', 'T'), ChannelType()),
            "decoder_input_ids": NeuralType(('B', 'T'), ChannelType()),
            "attention_mask": NeuralType(('B', 'T'), MaskType(), optional=True),
            "labels": NeuralType(('B', 'T'), LabelsType()),
        }

    @property
    def output_types(self) -> Optional[Dict[str, NeuralType]]:
        return {"loss": NeuralType((), LossType())}

    def __init__(self, cfg: DictConfig, trainer: Trainer = None):
        # Get global rank and total number of GPU workers for IterableDataset partitioning, if applicable
        # Global_rank and local_rank is set by LightningModule in Lightning 1.2.0
        self.world_size = 1
        if trainer is not None:
            self.world_size = trainer.num_nodes * trainer.num_devices

        self.tokenizer = AutoTokenizer.from_pretrained(cfg.tokenizer)

        super().__init__(cfg=cfg, trainer=trainer, no_lm_init=True)
        self.model = AutoModelForSeq2SeqLM.from_pretrained(cfg.transformer)
        self.max_sequence_len = cfg.get('max_sequence_len', self.tokenizer.model_max_length)
        self.mode = cfg.get('mode', 'joint')

        self.transformer_name = cfg.transformer

        # Language
        self.lang = cfg.get('lang', None)

        # Covering Grammars
        self.cg_normalizer = None  # Default
        # We only support integrating with English TN covering grammars at the moment
        self.use_cg = cfg.get('use_cg', False) and self.lang == constants.ENGLISH
        if self.use_cg:
            self.setup_cgs(cfg)

        # setup processor for detokenization
        self.processor = MosesProcessor(lang_id=self.lang)

    # Setup covering grammars (if enabled)
    def setup_cgs(self, cfg: DictConfig):
        """
        Setup covering grammars (if enabled).
        :param cfg: Configs of the decoder model.
        """
        self.use_cg = True
        self.neural_confidence_threshold = cfg.get('neural_confidence_threshold', 0.99)
        self.n_tagged = cfg.get('n_tagged', 1)
        input_case = 'cased'  # input_case is cased by default
        if hasattr(self.tokenizer, 'do_lower_case') and self.tokenizer.do_lower_case:
            input_case = 'lower_cased'

        if PYNINI_AVAILABLE:
            self.cg_normalizer = NormalizerWithAudio(input_case=input_case, lang=self.lang)
        else:
            self.cg_normalizer = None
<<<<<<< HEAD
            logging.warning("`pynini` not installed, please install via nemo_text_processing/pynini_install.sh")
=======
            logging.warning(
                "`nemo_text_processing` is not installed, see https://github.com/NVIDIA/NeMo-text-processing for details"
            )
>>>>>>> ef6b8f0d

    @typecheck()
    def forward(self, input_ids, decoder_input_ids, attention_mask, labels):
        outputs = self.model(
            input_ids=input_ids, decoder_input_ids=decoder_input_ids, attention_mask=attention_mask, labels=labels
        )
        return outputs.loss

    # Training
    def training_step(self, batch, batch_idx):
        """
        Lightning calls this inside the training loop with the data from the training dataloader
        passed in as `batch`.
        """
        # tarred dataset contains batches, and the first dimension of size 1 added by the DataLoader
        # (batch_size is set to 1) is redundant
        if batch['input_ids'].ndim == 3:
            batch = {k: v.squeeze(dim=0) for k, v in batch.items()}

        # Apply Transformer
        train_loss = self.forward(
            input_ids=batch['input_ids'],
            decoder_input_ids=batch['decoder_input_ids'],
            attention_mask=batch['attention_mask'],
            labels=batch['labels'],
        )

        lr = self._optimizer.param_groups[0]['lr']
        self.log('train_loss', train_loss)
        self.log('lr', lr, prog_bar=True)
        return {'loss': train_loss, 'lr': lr}

    # Validation and Testing
    def validation_step(self, batch, batch_idx, dataloader_idx=0, split="val"):
        """
        Lightning calls this inside the validation loop with the data from the validation dataloader
        passed in as `batch`.
        """
        # Apply Transformer
        val_loss = self.forward(
            input_ids=batch['input_ids'],
            decoder_input_ids=batch['decoder_input_ids'],
            attention_mask=batch['attention_mask'],
            labels=batch['labels'],
        )

        labels_str = self.tokenizer.batch_decode(
            torch.ones_like(batch['labels']) * ((batch['labels'] == -100) * 100) + batch['labels'],
            skip_special_tokens=True,
        )
        generated_texts, _, _ = self._generate_predictions(
            input_ids=batch['input_ids'], model_max_len=self.max_sequence_len
        )
        results = defaultdict(int)
        for idx, class_id in enumerate(batch['semiotic_class_id']):
            direction = constants.TASK_ID_TO_MODE[batch['direction'][idx][0].item()]
            class_name = self._val_id_to_class[dataloader_idx][class_id[0].item()]

            pred_result = TextNormalizationTestDataset.is_same(
                generated_texts[idx], labels_str[idx], constants.DIRECTIONS_TO_MODE[direction]
            )

            results[f"correct_{class_name}_{direction}"] += torch.tensor(pred_result, dtype=torch.int).to(self.device)
            results[f"total_{class_name}_{direction}"] += torch.tensor(1).to(self.device)

        results[f"{split}_loss"] = val_loss
        return dict(results)

    def multi_validation_epoch_end(self, outputs: List, dataloader_idx=0, split="val"):
        """
        Called at the end of validation to aggregate outputs.

        Args:
            outputs: list of individual outputs of each validation step.
        """
        avg_loss = torch.stack([x[f'{split}_loss'] for x in outputs]).mean()

        # create a dictionary to store all the results
        results = {}
        directions = [constants.TN_MODE, constants.ITN_MODE] if self.mode == constants.JOINT_MODE else [self.mode]
        for class_name in self._val_class_to_id[dataloader_idx]:
            for direction in directions:
                results[f"correct_{class_name}_{direction}"] = 0
                results[f"total_{class_name}_{direction}"] = 0

        for key in results:
            count = [x[key] for x in outputs if key in x]
            count = torch.stack(count).sum() if len(count) > 0 else torch.tensor(0).to(self.device)
            results[key] = count

        all_results = defaultdict(list)

        if torch.distributed.is_initialized():
            world_size = torch.distributed.get_world_size()
            for ind in range(world_size):
                for key, v in results.items():
                    all_results[key].append(torch.empty_like(v))
            for key, v in results.items():
                torch.distributed.all_gather(all_results[key], v)
        else:
            for key, v in results.items():
                all_results[key].append(v)

        if not torch.distributed.is_initialized() or torch.distributed.get_rank() == 0:
            if split == "test":
                val_name = self._test_names[dataloader_idx].upper()
            else:
                val_name = self._validation_names[dataloader_idx].upper()
            final_results = defaultdict(int)
            for key, v in all_results.items():
                for _v in v:
                    final_results[key] += _v.item()

            accuracies = defaultdict(dict)
            for key, value in final_results.items():
                if "total_" in key:
                    _, class_name, mode = key.split('_')
                    correct = final_results[f"correct_{class_name}_{mode}"]
                    if value == 0:
                        accuracies[mode][class_name] = (0, correct, value)
                    else:
                        acc = round(correct / value * 100, 3)
                        accuracies[mode][class_name] = (acc, correct, value)

            for mode, values in accuracies.items():
                report = f"Accuracy {mode.upper()} task {val_name}:\n"
                report += '\n'.join(
                    [
                        get_formatted_string((class_name, f'{v[0]}% ({v[1]}/{v[2]})'), str_max_len=24)
                        for class_name, v in values.items()
                    ]
                )
                # calculate average across all classes
                all_total = 0
                all_correct = 0
                for _, class_values in values.items():
                    _, correct, total = class_values
                    all_correct += correct
                    all_total += total
                all_acc = round((all_correct / all_total) * 100, 3) if all_total > 0 else 0
                report += '\n' + get_formatted_string(
                    ('AVG', f'{all_acc}% ({all_correct}/{all_total})'), str_max_len=24
                )
                logging.info(report)
                accuracies[mode]['AVG'] = [all_acc]

        self.log(f'{split}_loss', avg_loss)
        if self.trainer.is_global_zero:
            for mode in accuracies:
                for class_name, values in accuracies[mode].items():
                    self.log(f'{val_name}_{mode.upper()}_acc_{class_name.upper()}', values[0], rank_zero_only=True)
        return {
            f'{split}_loss': avg_loss,
        }

    def test_step(self, batch, batch_idx, dataloader_idx: int = 0):
        """
        Lightning calls this inside the test loop with the data from the test dataloader
        passed in as `batch`.
        """
        return self.validation_step(batch, batch_idx, dataloader_idx, split="test")

    def multi_test_epoch_end(self, outputs, dataloader_idx: int = 0):
        """
        Called at the end of test to aggregate outputs.
        outputs: list of individual outputs of each test step.
        """
        return self.multi_validation_epoch_end(outputs, dataloader_idx, split="test")

    @torch.no_grad()
    def _generate_predictions(self, input_ids: torch.Tensor, model_max_len: int = 512):
        """
        Generates predictions
        """
        outputs = self.model.generate(
            input_ids, output_scores=True, return_dict_in_generate=True, max_length=model_max_len
        )

        generated_ids, sequence_toks_scores = outputs['sequences'], outputs['scores']
        generated_texts = self.tokenizer.batch_decode(generated_ids, skip_special_tokens=True)

        return generated_texts, generated_ids, sequence_toks_scores

    # Functions for inference
    @torch.no_grad()
    def _infer(
        self,
        sents: List[List[str]],
        nb_spans: List[int],
        span_starts: List[List[int]],
        span_ends: List[List[int]],
        inst_directions: List[str],
    ):
        """ Main function for Inference
        Args:
            sents: A list of inputs tokenized by a basic tokenizer.
            nb_spans: A list of ints where each int indicates the number of semiotic spans in each input.
            span_starts: A list of lists where each list contains the starting locations of semiotic spans in an input.
            span_ends: A list of lists where each list contains the ending locations of semiotic spans in an input.
            inst_directions: A list of str where each str indicates the direction of the corresponding instance (i.e., INST_BACKWARD for ITN or INST_FORWARD for TN).

        Returns: A list of lists where each list contains the decoded spans for the corresponding input.
        """
        self.eval()

        if sum(nb_spans) == 0:
            return [[]] * len(sents)
        model, tokenizer = self.model, self.tokenizer
        ctx_size = constants.DECODE_CTX_SIZE
        extra_id_0 = constants.EXTRA_ID_0
        extra_id_1 = constants.EXTRA_ID_1

        """
        Build all_inputs - extracted spans to be transformed by the decoder model
        Inputs for TN direction have "0" prefix, while the backward, ITN direction, has prefix "1"
        "input_centers" - List[str] - ground-truth labels for the span
        """
        input_centers, input_dirs, all_inputs = [], [], []
        for ix, sent in enumerate(sents):
            cur_inputs = []
            for jx in range(nb_spans[ix]):
                cur_start = span_starts[ix][jx]
                cur_end = span_ends[ix][jx]
                ctx_left = sent[max(0, cur_start - ctx_size) : cur_start]
                ctx_right = sent[cur_end + 1 : cur_end + 1 + ctx_size]
                span_words = sent[cur_start : cur_end + 1]
                span_words_str = ' '.join(span_words)
                input_centers.append(span_words_str)
                input_dirs.append(inst_directions[ix])
                # Build cur_inputs
                if inst_directions[ix] == constants.INST_BACKWARD:
                    cur_inputs = [constants.ITN_PREFIX]
                if inst_directions[ix] == constants.INST_FORWARD:
                    cur_inputs = [constants.TN_PREFIX]
                cur_inputs += ctx_left
                cur_inputs += [extra_id_0] + span_words_str.split(' ') + [extra_id_1]
                cur_inputs += ctx_right
                all_inputs.append(' '.join(cur_inputs))

        # Apply the decoding model
        batch = tokenizer(all_inputs, padding=True, return_tensors='pt')
        input_ids = batch['input_ids'].to(self.device)

        generated_texts, generated_ids, sequence_toks_scores = self._generate_predictions(
            input_ids=input_ids, model_max_len=self.max_sequence_len
        )

        # Use covering grammars (if enabled)
        if self.use_cg:

            # Compute sequence probabilities
            sequence_probs = torch.ones(len(all_inputs)).to(self.device)
            for ix, cur_toks_scores in enumerate(sequence_toks_scores):
                cur_generated_ids = generated_ids[:, ix + 1].tolist()
                cur_toks_probs = torch.nn.functional.softmax(cur_toks_scores, dim=-1)
                # Compute selected_toks_probs
                selected_toks_probs = []
                for jx, _id in enumerate(cur_generated_ids):
                    if _id != self.tokenizer.pad_token_id:
                        selected_toks_probs.append(cur_toks_probs[jx, _id])
                    else:
                        selected_toks_probs.append(1)
                selected_toks_probs = torch.tensor(selected_toks_probs).to(self.device)
                sequence_probs *= selected_toks_probs

            # For TN cases where the neural model is not confident, use CGs
            neural_confidence_threshold = self.neural_confidence_threshold
            for ix, (_dir, _input, _prob) in enumerate(zip(input_dirs, input_centers, sequence_probs)):
                if _dir == constants.INST_FORWARD and _prob < neural_confidence_threshold:
                    try:
                        cg_outputs = self.cg_normalizer.normalize(text=_input, verbose=False, n_tagged=self.n_tagged)
                        generated_texts[ix] = list(cg_outputs)[0]
                    except:  # if there is any exception, fall back to the input
                        generated_texts[ix] = _input

        # Prepare final_texts
        final_texts, span_ctx = [], 0
        for nb_span in nb_spans:
            cur_texts = []
            for i in range(nb_span):
                cur_texts.append(generated_texts[span_ctx])
                span_ctx += 1
            final_texts.append(cur_texts)

        return final_texts

    # Functions for processing data
    def setup_training_data(self, train_data_config: Optional[DictConfig]):
        if not train_data_config or not train_data_config.data_path:
            logging.info(
                f"Dataloader config or file_path for the train is missing, so no data loader for train is created!"
            )
            self.train_dataset, self._train_dl = None, None
            return
        self.train_dataset, self._train_dl = self._setup_dataloader_from_config(
            cfg=train_data_config, data_split="train"
        )

        # Need to set this because if using an IterableDataset, the length of the dataloader is the total number
        # of samples rather than the number of batches, and this messes up the tqdm progress bar.
        # So we set the number of steps manually (to the correct number) to fix this.
        if 'use_tarred_dataset' in train_data_config and train_data_config['use_tarred_dataset']:
            # We also need to check if limit_train_batches is already set.
            # If it's an int, we assume that the user has set it to something sane, i.e. <= # training batches,
            # and don't change it. Otherwise, adjust batches accordingly if it's a float (including 1.0).
            if self._trainer is not None and isinstance(self._trainer.limit_train_batches, float):
                self._trainer.limit_train_batches = int(
                    self._trainer.limit_train_batches * ceil(len(self._train_dl.dataset) / self.world_size)
                )
            elif self._trainer is None:
                logging.warning(
                    "Model Trainer was not set before constructing the dataset, incorrect number of "
                    "training batches will be used. Please set the trainer and rebuild the dataset."
                )

    def setup_validation_data(self, val_data_config: Optional[DictConfig]):
        if not val_data_config or not val_data_config.data_path:
            logging.info(
                f"Dataloader config or file_path for the validation is missing, so no data loader for validation is created!"
            )
            self.validation_dataset, self._validation_dl = None, None
            return
        self.validation_dataset, self._validation_dl = self._setup_dataloader_from_config(
            cfg=val_data_config, data_split="val"
        )

        # Need to set this because if using an IterableDataset, the length of the dataloader is the total number
        # of samples rather than the number of batches, and this messes up the tqdm progress bar.
        # So we set the number of steps manually (to the correct number) to fix this.
        if 'use_tarred_dataset' in val_data_config and val_data_config['use_tarred_dataset']:
            # We also need to check if limit_val_batches is already set.
            # If it's an int, we assume that the user has set it to something sane, i.e. <= # validation batches,
            # and don't change it. Otherwise, adjust batches accordingly if it's a float (including 1.0).
            if self._trainer is not None and isinstance(self._trainer.limit_val_batches, float):
                self._trainer.limit_val_batches = int(
                    self._trainer.limit_val_batches * ceil(len(self._validation_dl.dataset) / self.world_size)
                )
            elif self._trainer is None:
                logging.warning(
                    "Model Trainer was not set before constructing the dataset, incorrect number of "
                    "validation batches will be used. Please set the trainer and rebuild the dataset."
                )

    def setup_multiple_validation_data(self, val_data_config: Union[DictConfig, Dict] = None):
        if val_data_config is None:
            val_data_config = self._cfg.validation_ds
        return super().setup_multiple_validation_data(val_data_config)

    def setup_multiple_test_data(self, test_data_config: Union[DictConfig, Dict] = None):
        if test_data_config is None:
            test_data_config = self._cfg.test_ds
        return super().setup_multiple_test_data(test_data_config)

    def setup_test_data(self, test_data_config: Optional[DictConfig]):
        if not test_data_config or test_data_config.data_path is None:
            logging.info(
                f"Dataloader config or file_path for the test is missing, so no data loader for test is created!"
            )
            self.test_dataset, self._test_dl = None, None
            return
        self.test_dataset, self._test_dl = self._setup_dataloader_from_config(cfg=test_data_config, data_split="test")

    def _setup_dataloader_from_config(self, cfg: DictConfig, data_split: str):
        logging.info(f"Creating {data_split} dataset")

        shuffle = cfg["shuffle"]

        if cfg.get("use_tarred_dataset", False):
            logging.info('Tarred dataset')
            metadata_file = cfg["tar_metadata_file"]
            if metadata_file is None or not os.path.exists(metadata_file):
                raise FileNotFoundError(f"Trying to use tarred dataset but could not find {metadata_file}.")

            with open(metadata_file, "r") as f:
                metadata = json.load(f)
                num_batches = metadata["num_batches"]
                tar_files = os.path.join(os.path.dirname(metadata_file), metadata["text_tar_filepaths"])
            logging.info(f"Loading {tar_files}")

            dataset = TarredTextNormalizationDecoderDataset(
                text_tar_filepaths=tar_files,
                num_batches=num_batches,
                shuffle_n=cfg.get("tar_shuffle_n", 4 * cfg['batch_size']) if shuffle else 0,
                shard_strategy=cfg.get("shard_strategy", "scatter"),
                global_rank=self.global_rank,
                world_size=self.world_size,
            )

            dl = torch.utils.data.DataLoader(
                dataset=dataset,
                batch_size=1,
                sampler=None,
                num_workers=cfg.get("num_workers", 2),
                pin_memory=cfg.get("pin_memory", False),
                drop_last=cfg.get("drop_last", False),
            )
        else:
            input_file = cfg.data_path
            if not os.path.exists(input_file):
                raise ValueError(f"{input_file} not found.")

            dataset = TextNormalizationDecoderDataset(
                input_file=input_file,
                tokenizer=self.tokenizer,
                tokenizer_name=self.transformer_name,
                mode=self.mode,
                max_len=self.max_sequence_len,
                decoder_data_augmentation=cfg.get('decoder_data_augmentation', False)
                if data_split == "train"
                else False,
                lang=self.lang,
                use_cache=cfg.get('use_cache', False),
                max_insts=cfg.get('max_insts', -1),
                do_tokenize=True,
            )

            # create and save class names to class_ids mapping for validation
            # (each validation set might have different classes)
            if data_split in ['val', 'test']:
                if not hasattr(self, "_val_class_to_id"):
                    self._val_class_to_id = []
                    self._val_id_to_class = []
                self._val_class_to_id.append(dataset.label_ids_semiotic)
                self._val_id_to_class.append({v: k for k, v in dataset.label_ids_semiotic.items()})

            data_collator = DataCollatorForSeq2Seq(
                self.tokenizer, model=self.model, label_pad_token_id=constants.LABEL_PAD_TOKEN_ID, padding=True
            )
            dl = torch.utils.data.DataLoader(
                dataset=dataset,
                batch_size=cfg.batch_size,
                shuffle=shuffle,
                collate_fn=data_collator,
                num_workers=cfg.get("num_workers", 3),
                pin_memory=cfg.get("pin_memory", False),
                drop_last=cfg.get("drop_last", False),
            )

        return dataset, dl

    @classmethod
    def list_available_models(cls) -> Optional[PretrainedModelInfo]:
        """
        This method returns a list of pre-trained model which can be instantiated directly from NVIDIA's NGC cloud.
        Returns:
            List of available pre-trained models.
        """
        result = []
        result.append(
            PretrainedModelInfo(
                pretrained_model_name="neural_text_normalization_t5",
                location="https://api.ngc.nvidia.com/v2/models/nvidia/nemo/neural_text_normalization_t5/versions/1.5.0/files/neural_text_normalization_t5_decoder.nemo",
                description="Text Normalization model's decoder model.",
            )
        )
        result.append(
            PretrainedModelInfo(
                pretrained_model_name="itn_en_t5",
                location="https://api.ngc.nvidia.com/v2/models/nvidia/nemo/itn_en_t5/versions/1.11.0/files/itn_en_t5_decoder.nemo",
                description="English Inverse Text Normalization model's decoder model.",
            )
        )
        return result<|MERGE_RESOLUTION|>--- conflicted
+++ resolved
@@ -111,13 +111,9 @@
             self.cg_normalizer = NormalizerWithAudio(input_case=input_case, lang=self.lang)
         else:
             self.cg_normalizer = None
-<<<<<<< HEAD
-            logging.warning("`pynini` not installed, please install via nemo_text_processing/pynini_install.sh")
-=======
             logging.warning(
                 "`nemo_text_processing` is not installed, see https://github.com/NVIDIA/NeMo-text-processing for details"
             )
->>>>>>> ef6b8f0d
 
     @typecheck()
     def forward(self, input_ids, decoder_input_ids, attention_mask, labels):
