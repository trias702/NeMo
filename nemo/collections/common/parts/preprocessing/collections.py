# Copyright (c) 2020, NVIDIA CORPORATION.  All rights reserved.
#
# Licensed under the Apache License, Version 2.0 (the "License");
# you may not use this file except in compliance with the License.
# You may obtain a copy of the License at
#
#     http://www.apache.org/licenses/LICENSE-2.0
#
# Unless required by applicable law or agreed to in writing, software
# distributed under the License is distributed on an "AS IS" BASIS,
# WITHOUT WARRANTIES OR CONDITIONS OF ANY KIND, either express or implied.
# See the License for the specific language governing permissions and
# limitations under the License.

import collections
import json
import os
from itertools import combinations
from typing import Any, Dict, Iterable, List, Optional, Union

import pandas as pd

from nemo.collections.common.parts.preprocessing import manifest, parsers
from nemo.utils import logging


class _Collection(collections.UserList):
    """List of parsed and preprocessed data."""

    OUTPUT_TYPE = None  # Single element output type.


class Text(_Collection):
    """Simple list of preprocessed text entries, result in list of tokens."""

    OUTPUT_TYPE = collections.namedtuple('TextEntity', 'tokens')

    def __init__(self, texts: List[str], parser: parsers.CharParser):
        """Instantiates text manifest and do the preprocessing step.

        Args:
            texts: List of raw texts strings.
            parser: Instance of `CharParser` to convert string to tokens.
        """

        data, output_type = [], self.OUTPUT_TYPE
        for text in texts:
            tokens = parser(text)

            if tokens is None:
                logging.warning("Fail to parse '%s' text line.", text)
                continue

            data.append(output_type(tokens))

        super().__init__(data)


class FromFileText(Text):
    """Another form of texts manifest with reading from file."""

    def __init__(self, file: str, parser: parsers.CharParser):
        """Instantiates text manifest and do the preprocessing step.

        Args:
            file: File path to read from.
            parser: Instance of `CharParser` to convert string to tokens.
        """

        texts = self.__parse_texts(file)

        super().__init__(texts, parser)

    @staticmethod
    def __parse_texts(file: str) -> List[str]:
        if not os.path.exists(file):
            raise ValueError('Provided texts file does not exists!')

        _, ext = os.path.splitext(file)
        if ext == '.csv':
            texts = pd.read_csv(file)['transcript'].tolist()
        elif ext == '.json':  # Not really a correct json.
            texts = list(item['text'] for item in manifest.item_iter(file))
        else:
            with open(file, 'r') as f:
                texts = f.readlines()

        return texts


class AudioText(_Collection):
    """List of audio-transcript text correspondence with preprocessing."""

    OUTPUT_TYPE = collections.namedtuple(
        typename='AudioTextEntity',
        field_names='id audio_file duration text_tokens offset text_raw speaker orig_sr lang',
    )

    def __init__(
        self,
        ids: List[int],
        audio_files: List[str],
        durations: List[float],
        texts: List[str],
        offsets: List[str],
        speakers: List[Optional[int]],
        orig_sampling_rates: List[Optional[int]],
        token_labels: List[Optional[int]],
        langs: List[Optional[str]],
        parser: parsers.CharParser,
        min_duration: Optional[float] = None,
        max_duration: Optional[float] = None,
        max_number: Optional[int] = None,
        do_sort_by_duration: bool = False,
        index_by_file_id: bool = False,
    ):
        """Instantiates audio-text manifest with filters and preprocessing.

        Args:
            ids: List of examples positions.
            audio_files: List of audio files.
            durations: List of float durations.
            texts: List of raw text transcripts.
            offsets: List of duration offsets or None.
            speakers: List of optional speakers ids.
            orig_sampling_rates: List of original sampling rates of audio files.
            langs: List of language ids, one for eadh sample, or None.
            parser: Instance of `CharParser` to convert string to tokens.
            min_duration: Minimum duration to keep entry with (default: None).
            max_duration: Maximum duration to keep entry with (default: None).
            max_number: Maximum number of samples to collect.
            do_sort_by_duration: True if sort samples list by duration. Not compatible with index_by_file_id.
            index_by_file_id: If True, saves a mapping from filename base (ID) to index in data.
        """

        output_type = self.OUTPUT_TYPE
        data, duration_filtered, num_filtered, total_duration = [], 0.0, 0, 0.0
        if index_by_file_id:
            self.mapping = {}

        for id_, audio_file, duration, offset, text, speaker, orig_sr, token_labels, lang in zip(
            ids, audio_files, durations, offsets, texts, speakers, orig_sampling_rates, token_labels, langs
        ):
            # Duration filters.
            if min_duration is not None and duration < min_duration:
                duration_filtered += duration
                num_filtered += 1
                continue

            if max_duration is not None and duration > max_duration:
                duration_filtered += duration
                num_filtered += 1
                continue

            if token_labels is not None:
                text_tokens = token_labels
            else:
                if text != '':
                    if hasattr(parser, "is_aggregate") and parser.is_aggregate and isinstance(text, str):
                        if lang is not None:
                            text_tokens = parser(text, lang)
                        else:
                            raise ValueError("lang required in manifest when using aggregate tokenizers")
                    else:
                        text_tokens = parser(text)
                else:
                    text_tokens = []

                if text_tokens is None:
                    duration_filtered += duration
                    num_filtered += 1
                    continue

            total_duration += duration

            data.append(output_type(id_, audio_file, duration, text_tokens, offset, text, speaker, orig_sr, lang))
            if index_by_file_id:
                file_id, _ = os.path.splitext(os.path.basename(audio_file))
                if file_id not in self.mapping:
                    self.mapping[file_id] = []
                self.mapping[file_id].append(len(data) - 1)

            # Max number of entities filter.
            if len(data) == max_number:
                break

        if do_sort_by_duration:
            if index_by_file_id:
                logging.warning("Tried to sort dataset by duration, but cannot since index_by_file_id is set.")
            else:
                data.sort(key=lambda entity: entity.duration)

        logging.info("Dataset loaded with %d files totalling %.2f hours", len(data), total_duration / 3600)
        logging.info("%d files were filtered totalling %.2f hours", num_filtered, duration_filtered / 3600)

        super().__init__(data)


class ASRAudioText(AudioText):
    """`AudioText` collector from asr structured json files."""

    def __init__(self, manifests_files: Union[str, List[str]], *args, **kwargs):
        """Parse lists of audio files, durations and transcripts texts.

        Args:
            manifests_files: Either single string file or list of such -
                manifests to yield items from.
            *args: Args to pass to `AudioText` constructor.
            **kwargs: Kwargs to pass to `AudioText` constructor.
        """

        ids, audio_files, durations, texts, offsets, = (
            [],
            [],
            [],
            [],
            [],
        )
        speakers, orig_srs, token_labels, langs = [], [], [], []
        for item in manifest.item_iter(manifests_files):
            ids.append(item['id'])
            audio_files.append(item['audio_file'])
            durations.append(item['duration'])
            texts.append(item['text'])
            offsets.append(item['offset'])
            speakers.append(item['speaker'])
            orig_srs.append(item['orig_sr'])
            token_labels.append(item['token_labels'])
            langs.append(item['lang'])
        super().__init__(
            ids, audio_files, durations, texts, offsets, speakers, orig_srs, token_labels, langs, *args, **kwargs
        )


class SpeechLabel(_Collection):
    """List of audio-label correspondence with preprocessing."""

    OUTPUT_TYPE = collections.namedtuple(typename='SpeechLabelEntity', field_names='audio_file duration label offset',)

    def __init__(
        self,
        audio_files: List[str],
        durations: List[float],
        labels: List[Union[int, str]],
        offsets: List[Optional[float]],
        min_duration: Optional[float] = None,
        max_duration: Optional[float] = None,
        max_number: Optional[int] = None,
        do_sort_by_duration: bool = False,
        index_by_file_id: bool = False,
    ):
        """Instantiates audio-label manifest with filters and preprocessing.

        Args:
            audio_files: List of audio files.
            durations: List of float durations.
            labels: List of labels.
            offsets: List of offsets or None.
            min_duration: Minimum duration to keep entry with (default: None).
            max_duration: Maximum duration to keep entry with (default: None).
            max_number: Maximum number of samples to collect.
            do_sort_by_duration: True if sort samples list by duration.
            index_by_file_id: If True, saves a mapping from filename base (ID) to index in data.
        """

        if index_by_file_id:
            self.mapping = {}
        output_type = self.OUTPUT_TYPE
        data, duration_filtered = [], 0.0
        total_duration = 0.0
        for audio_file, duration, command, offset in zip(audio_files, durations, labels, offsets):
            # Duration filters.
            if min_duration is not None and duration < min_duration:
                duration_filtered += duration
                continue

            if max_duration is not None and duration > max_duration:
                duration_filtered += duration
                continue

            data.append(output_type(audio_file, duration, command, offset))
            total_duration += duration

            if index_by_file_id:
                file_id, _ = os.path.splitext(os.path.basename(audio_file))
                self.mapping[file_id] = len(data) - 1

            # Max number of entities filter.
            if len(data) == max_number:
                break

        if do_sort_by_duration:
            if index_by_file_id:
                logging.warning("Tried to sort dataset by duration, but cannot since index_by_file_id is set.")
            else:
                data.sort(key=lambda entity: entity.duration)

        logging.info(
            "Filtered duration for loading collection is %f.", duration_filtered,
        )
        logging.info(f"Dataset loaded with {len(data)} items, total duration of {total_duration / 3600: .2f} hours.")
        self.uniq_labels = sorted(set(map(lambda x: x.label, data)))
        logging.info("# {} files loaded accounting to # {} labels".format(len(data), len(self.uniq_labels)))

        super().__init__(data)


class ASRSpeechLabel(SpeechLabel):
    """`SpeechLabel` collector from structured json files."""

    def __init__(
        self,
        manifests_files: Union[str, List[str]],
        is_regression_task=False,
        cal_labels_occurrence=False,
        *args,
        **kwargs,
    ):
        """Parse lists of audio files, durations and transcripts texts.

        Args:
            manifests_files: Either single string file or list of such -
                manifests to yield items from.
            is_regression_task: It's a regression task.
            cal_labels_occurrence: whether to calculate occurence of labels.
            *args: Args to pass to `SpeechLabel` constructor.
            **kwargs: Kwargs to pass to `SpeechLabel` constructor.
        """
        audio_files, durations, labels, offsets = [], [], [], []

        for item in manifest.item_iter(manifests_files, parse_func=self.__parse_item):
            audio_files.append(item['audio_file'])
            durations.append(item['duration'])
            if not is_regression_task:
                label = item['label']
            else:
                label = float(item['label'])

            labels.append(label)
            offsets.append(item['offset'])

        if cal_labels_occurrence:
            self.labels_occurrence = collections.Counter(labels)

        super().__init__(audio_files, durations, labels, offsets, *args, **kwargs)

    def __parse_item(self, line: str, manifest_file: str) -> Dict[str, Any]:
        item = json.loads(line)

        # Audio file
        if 'audio_filename' in item:
            item['audio_file'] = item.pop('audio_filename')
        elif 'audio_filepath' in item:
            item['audio_file'] = item.pop('audio_filepath')
        else:
            raise ValueError(f"Manifest file has invalid json line structure: {line} without proper audio file key.")
        item['audio_file'] = manifest.get_full_path(audio_file=item['audio_file'], manifest_file=manifest_file)

        # Duration.
        if 'duration' not in item:
            raise ValueError(f"Manifest file has invalid json line structure: {line} without proper duration key.")

        # Label.
        if 'command' in item:
            item['label'] = item.pop('command')
        elif 'target' in item:
            item['label'] = item.pop('target')
        elif 'label' in item:
            pass
        else:
            raise ValueError(f"Manifest file has invalid json line structure: {line} without proper label key.")

        item = dict(
            audio_file=item['audio_file'],
            duration=item['duration'],
            label=item['label'],
            offset=item.get('offset', None),
        )

        return item


class FeatureSequenceLabel(_Collection):
    """List of feature sequence of label correspondence with preprocessing."""

    OUTPUT_TYPE = collections.namedtuple(typename='FeatureSequenceLabelEntity', field_names='feature_file seq_label',)

    def __init__(
        self,
        feature_files: List[str],
        seq_labels: List[str],
        max_number: Optional[int] = None,
        index_by_file_id: bool = False,
    ):
        """Instantiates feature-SequenceLabel manifest with filters and preprocessing.

        Args:
            feature_files: List of feature files.
            seq_labels: List of sequences of labels.
            max_number: Maximum number of samples to collect.
            index_by_file_id: If True, saves a mapping from filename base (ID) to index in data.
        """

        output_type = self.OUTPUT_TYPE
        data, num_filtered = (
            [],
            0.0,
        )
        self.uniq_labels = set()

        if index_by_file_id:
            self.mapping = {}

        for feature_file, seq_label in zip(feature_files, seq_labels):

            label_tokens, uniq_labels_in_seq = self.relative_speaker_parser(seq_label)

            data.append(output_type(feature_file, label_tokens))
            self.uniq_labels |= uniq_labels_in_seq

            if label_tokens is None:
                num_filtered += 1
                continue

            if index_by_file_id:
                file_id, _ = os.path.splitext(os.path.basename(feature_file))
                self.mapping[feature_file] = len(data) - 1

            # Max number of entities filter.
            if len(data) == max_number:
                break

        logging.info("# {} files loaded including # {} unique labels".format(len(data), len(self.uniq_labels)))
        super().__init__(data)

    def relative_speaker_parser(self, seq_label):
        """Convert sequence of speaker labels to relative labels.
        Convert sequence of absolute speaker to sequence of relative speaker [E A C A E E C] -> [0 1 2 1 0 0 2]
        In this seq of label , if label do not appear before, assign new relative labels len(pos); else reuse previous assigned relative labels.
        Args:
            seq_label (str): A string of a sequence of labels.

        Return:
            relative_seq_label (List) : A list of relative sequence of labels
            unique_labels_in_seq (Set): A set of unique labels in the sequence
        """
        seq = seq_label.split()
        conversion_dict = dict()
        relative_seq_label = []

        for seg in seq:
            if seg in conversion_dict:
                converted = conversion_dict[seg]
            else:
                converted = len(conversion_dict)
                conversion_dict[seg] = converted

            relative_seq_label.append(converted)

        unique_labels_in_seq = set(conversion_dict.keys())
        return relative_seq_label, unique_labels_in_seq


class ASRFeatureSequenceLabel(FeatureSequenceLabel):
    """`FeatureSequenceLabel` collector from asr structured json files."""

    def __init__(
        self, manifests_files: Union[str, List[str]], max_number: Optional[int] = None, index_by_file_id: bool = False,
    ):

        """Parse lists of feature files and sequences of labels.

        Args:
            manifests_files: Either single string file or list of such -
                manifests to yield items from.
            max_number:  Maximum number of samples to collect; pass to `FeatureSequenceLabel` constructor.
            index_by_file_id: If True, saves a mapping from filename base (ID) to index in data; pass to `FeatureSequenceLabel` constructor.
        """

        feature_files, seq_labels = [], []
        for item in manifest.item_iter(manifests_files, parse_func=self._parse_item):
            feature_files.append(item['feature_file'])
            seq_labels.append(item['seq_label'])

        super().__init__(feature_files, seq_labels, max_number, index_by_file_id)

    def _parse_item(self, line: str, manifest_file: str) -> Dict[str, Any]:
        item = json.loads(line)

        # Feature file
        if 'feature_filename' in item:
            item['feature_file'] = item.pop('feature_filename')
        elif 'feature_filepath' in item:
            item['feature_file'] = item.pop('feature_filepath')
        else:
            raise ValueError(
                f"Manifest file has invalid json line " f"structure: {line} without proper feature file key."
            )
        item['feature_file'] = os.path.expanduser(item['feature_file'])

        # Seq of Label.
        if 'seq_label' in item:
            item['seq_label'] = item.pop('seq_label')
        else:
            raise ValueError(
                f"Manifest file has invalid json line " f"structure: {line} without proper seq_label key."
            )

        item = dict(feature_file=item['feature_file'], seq_label=item['seq_label'],)

        return item


class DiarizationLabel(_Collection):
    """List of diarization audio-label correspondence with preprocessing."""

    OUTPUT_TYPE = collections.namedtuple(
        typename='DiarizationLabelEntity',
        field_names='audio_file duration rttm_file offset target_spks sess_spk_dict clus_spk_digits rttm_spk_digits',
    )

    def __init__(
        self,
        audio_files: List[str],
        durations: List[float],
        rttm_files: List[str],
        offsets: List[float],
        target_spks_list: List[tuple],
        sess_spk_dicts: List[Dict],
        clus_spk_list: List[tuple],
        rttm_spk_list: List[tuple],
        max_number: Optional[int] = None,
        do_sort_by_duration: bool = False,
        index_by_file_id: bool = False,
    ):
        """Instantiates audio-label manifest with filters and preprocessing.

        Args:
            audio_files:
                List of audio file paths.
            durations:
                List of float durations.
            rttm_files:
                List of RTTM files (Groundtruth diarization annotation file).
            offsets:
                List of offsets or None.
            target_spks (tuple):
                List of tuples containing the two indices of targeted speakers for evaluation.
                Example: [[(0, 1), (0, 2), (0, 3), (1, 2), (1, 3), (2, 3)], [(0, 1), (1, 2), (0, 2)], ...]
            sess_spk_dict (Dict):
                List of Mapping dictionaries between RTTM speakers and speaker labels in the clustering result.
            clus_spk_digits (tuple):
                List of Tuple containing all the speaker indices from the clustering result.
                Example: [(0, 1, 2, 3), (0, 1, 2), ...]
            rttm_spkr_digits (tuple):
                List of tuple containing all the speaker indices in the RTTM file.
                Example: (0, 1, 2), (0, 1), ...]
            max_number: Maximum number of samples to collect
            do_sort_by_duration: True if sort samples list by duration
            index_by_file_id: If True, saves a mapping from filename base (ID) to index in data.
        """

        if index_by_file_id:
            self.mapping = {}
        output_type = self.OUTPUT_TYPE
        data, duration_filtered = [], 0.0

        zipped_items = zip(
            audio_files, durations, rttm_files, offsets, target_spks_list, sess_spk_dicts, clus_spk_list, rttm_spk_list
        )
        for (
            audio_file,
            duration,
            rttm_file,
            offset,
            target_spks,
            sess_spk_dict,
            clus_spk_digits,
            rttm_spk_digits,
        ) in zipped_items:

            if duration is None:
                duration = 0

            data.append(
                output_type(
                    audio_file,
                    duration,
                    rttm_file,
                    offset,
                    target_spks,
                    sess_spk_dict,
                    clus_spk_digits,
                    rttm_spk_digits,
                )
            )

            if index_by_file_id:
                file_id, _ = os.path.splitext(os.path.basename(audio_file))
                self.mapping[file_id] = len(data) - 1

            # Max number of entities filter.
            if len(data) == max_number:
                break

        if do_sort_by_duration:
            if index_by_file_id:
                logging.warning("Tried to sort dataset by duration, but cannot since index_by_file_id is set.")
            else:
                data.sort(key=lambda entity: entity.duration)

        logging.info(
            "Filtered duration for loading collection is %f.", duration_filtered,
        )
        logging.info(f"Total {len(data)} session files loaded accounting to # {len(audio_files)} audio clips")

        super().__init__(data)


class DiarizationSpeechLabel(DiarizationLabel):
    """`DiarizationLabel` diarization data sample collector from structured json files."""

    def __init__(
        self,
        manifests_files: Union[str, List[str]],
        emb_dict: Dict,
        clus_label_dict: Dict,
        round_digit=2,
        seq_eval_mode=False,
        pairwise_infer=False,
        *args,
        **kwargs,
    ):
        """
        Parse lists of audio files, durations, RTTM (Diarization annotation) files. Since diarization model infers only
        two speakers, speaker pairs are generated from the total number of speakers in the session.

        Args:
            manifest_filepath (str):
                Path to input manifest json files.
            emb_dict (Dict):
                Dictionary containing cluster-average embeddings and speaker mapping information.
            clus_label_dict (Dict):
                Segment-level speaker labels from clustering results.
            round_digit (int):
                Number of digits to be rounded.
            seq_eval_mode (bool):
                If True, F1 score will be calculated for each speaker pair during inference mode.
            pairwise_infer (bool):
                If True, this dataset class operates in inference mode. In inference mode, a set of speakers in the input audio
                is split into multiple pairs of speakers and speaker tuples (e.g. 3 speakers: [(0,1), (1,2), (0,2)]) and then
                fed into the diarization system to merge the individual results.
            *args: Args to pass to `SpeechLabel` constructor.
            **kwargs: Kwargs to pass to `SpeechLabel` constructor.
        """
        self.round_digit = round_digit
        self.emb_dict = emb_dict
        self.clus_label_dict = clus_label_dict
        self.seq_eval_mode = seq_eval_mode
        self.pairwise_infer = pairwise_infer
        audio_files, durations, rttm_files, offsets, target_spks_list, sess_spk_dicts, clus_spk_list, rttm_spk_list = (
            [],
            [],
            [],
            [],
            [],
            [],
            [],
            [],
        )

        for item in manifest.item_iter(manifests_files, parse_func=self.__parse_item_rttm):
            # Inference mode
            if self.pairwise_infer:
                clus_speaker_digits = sorted(list(set([x[2] for x in clus_label_dict[item['uniq_id']]])))
                if item['rttm_file']:
                    base_scale_index = max(self.emb_dict.keys())
                    _sess_spk_dict = self.emb_dict[base_scale_index][item['uniq_id']]['mapping']
                    sess_spk_dict = {int(v.split('_')[-1]): k for k, v in _sess_spk_dict.items()}
                    rttm_speaker_digits = [int(v.split('_')[1]) for k, v in _sess_spk_dict.items()]
                    if self.seq_eval_mode:
                        clus_speaker_digits = rttm_speaker_digits
                else:
                    sess_spk_dict = None
                    rttm_speaker_digits = None

            # Training mode
            else:
                rttm_labels = []
                with open(item['rttm_file'], 'r') as f:
                    for line in f.readlines():
                        start, end, speaker = self.split_rttm_line(line, decimals=3)
                        rttm_labels.append('{} {} {}'.format(start, end, speaker))
                speaker_set = set()
                for rttm_line in rttm_labels:
                    spk_str = rttm_line.split()[-1]
                    speaker_set.add(spk_str)
                speaker_list = sorted(list(speaker_set))
                sess_spk_dict = {key: val for key, val in enumerate(speaker_list)}
                target_spks = tuple(sess_spk_dict.keys())
                clus_speaker_digits = target_spks
                rttm_speaker_digits = target_spks

            if len(clus_speaker_digits) <= 2:
                spk_comb_list = [(0, 1)]
            else:
                spk_comb_list = [x for x in combinations(clus_speaker_digits, 2)]

            for target_spks in spk_comb_list:
                audio_files.append(item['audio_file'])
                durations.append(item['duration'])
                rttm_files.append(item['rttm_file'])
                offsets.append(item['offset'])
                target_spks_list.append(target_spks)
                sess_spk_dicts.append(sess_spk_dict)
                clus_spk_list.append(clus_speaker_digits)
                rttm_spk_list.append(rttm_speaker_digits)

        super().__init__(
            audio_files,
            durations,
            rttm_files,
            offsets,
            target_spks_list,
            sess_spk_dicts,
            clus_spk_list,
            rttm_spk_list,
            *args,
            **kwargs,
        )

    def split_rttm_line(self, rttm_line: str, decimals: int = 3):
        """
        Convert a line in RTTM file to speaker label, start and end timestamps.

        An example line of `rttm_line`:
            SPEAKER abc_dev_0123 1 146.903 1.860 <NA> <NA> speaker543 <NA> <NA>

        The above example RTTM line contains the following information:
            session name: abc_dev_0123
            segment start time: 146.903
            segment duration: 1.860
            speaker label: speaker543

        Args:
            rttm_line (str):
                A line in RTTM formatted file containing offset and duration of each segment.
            decimals (int):
                Number of digits to be rounded.

        Returns:
            start (float):
                Start timestamp in floating point number.
            end (float):
                End timestamp in floating point number.
            speaker (str):
                speaker string in RTTM lines.
        """
        rttm = rttm_line.strip().split()
        start = round(float(rttm[3]), decimals)
        end = round(float(rttm[4]), decimals) + round(float(rttm[3]), decimals)
        speaker = rttm[7]
        return start, end, speaker

    def __parse_item_rttm(self, line: str, manifest_file: str) -> Dict[str, Any]:
        """Parse each rttm file and save it to in Dict format"""
        item = json.loads(line)
        if 'audio_filename' in item:
            item['audio_file'] = item.pop('audio_filename')
        elif 'audio_filepath' in item:
            item['audio_file'] = item.pop('audio_filepath')
        else:
            raise ValueError(
                f"Manifest file has invalid json line " f"structure: {line} without proper audio file key."
            )
        item['audio_file'] = os.path.expanduser(item['audio_file'])
        item['uniq_id'] = os.path.splitext(os.path.basename(item['audio_file']))[0]
        if 'duration' not in item:
            raise ValueError(f"Manifest file has invalid json line " f"structure: {line} without proper duration key.")
        item = dict(
            audio_file=item['audio_file'],
            uniq_id=item['uniq_id'],
            duration=item['duration'],
            rttm_file=item['rttm_filepath'],
            offset=item.get('offset', None),
        )
        return item


class Audio(_Collection):
    """Prepare a list of all audio items, filtered by duration.
    """

    OUTPUT_TYPE = collections.namedtuple(typename='Audio', field_names='audio_files duration offset text')

    def __init__(
        self,
        audio_files_list: List[Dict[str, str]],
        duration_list: List[float],
        offset_list: List[float],
        text_list: List[str],
        min_duration: Optional[float] = None,
        max_duration: Optional[float] = None,
        max_number: Optional[int] = None,
        do_sort_by_duration: bool = False,
    ):
        """Instantiantes an list of audio files.

        Args:
            audio_files_list: list of dictionaries with mapping from audio_key to audio_filepath
            duration_list: list of durations of input files
            offset_list: list of offsets
            text_list: list of texts
            min_duration: Minimum duration to keep entry with (default: None).
            max_duration: Maximum duration to keep entry with (default: None).
            max_number: Maximum number of samples to collect.
            do_sort_by_duration: True if sort samples list by duration.
        """

        output_type = self.OUTPUT_TYPE
        data, total_duration = [], 0.0
        num_filtered, duration_filtered = 0, 0.0

        for audio_files, duration, offset, text in zip(audio_files_list, duration_list, offset_list, text_list):
            # Duration filters
            if min_duration is not None and duration < min_duration:
                duration_filtered += duration
                num_filtered += 1
                continue

            if max_duration is not None and duration > max_duration:
                duration_filtered += duration
                num_filtered += 1
                continue

            total_duration += duration
            data.append(output_type(audio_files, duration, offset, text))

            # Max number of entities filter
            if len(data) == max_number:
                break

        if do_sort_by_duration:
            data.sort(key=lambda entity: entity.duration)

        logging.info("Dataset loaded with %d files totalling %.2f hours", len(data), total_duration / 3600)
        logging.info("%d files were filtered totalling %.2f hours", num_filtered, duration_filtered / 3600)

        super().__init__(data)


class AudioCollection(Audio):
<<<<<<< HEAD
    """List of audio files from a manifest file. 
=======
    """List of audio files from a manifest file.
>>>>>>> ef6b8f0d
    """

    def __init__(
        self, manifest_files: Union[str, List[str]], audio_to_manifest_key: Dict[str, str], *args, **kwargs,
    ):
        """Instantiates a list of audio files loaded from a manifest file.

        Args:
            manifest_files: path to a single manifest file or a list of paths
            audio_to_manifest_key: dictionary mapping audio signals to keys of the manifest
        """
        # Support for comma-separated manifests
        if type(manifest_files) == str:
            manifest_files = manifest_files.split(',')

        for audio_key, manifest_key in audio_to_manifest_key.items():
            # Support for comma-separated keys
            if type(manifest_key) == str and ',' in manifest_key:
                audio_to_manifest_key[audio_key] = manifest_key.split(',')

        # Keys from manifest which contain audio
        self.audio_to_manifest_key = audio_to_manifest_key

        # Initialize data
        audio_files_list, duration_list, offset_list, text_list = [], [], [], []

        # Parse manifest files
        for item in manifest.item_iter(manifest_files, parse_func=self.__parse_item):
            audio_files_list.append(item['audio_files'])
            duration_list.append(item['duration'])
            offset_list.append(item['offset'])
            text_list.append(item['text'])

        super().__init__(audio_files_list, duration_list, offset_list, text_list, *args, **kwargs)

    def __parse_item(self, line: str, manifest_file: str) -> Dict[str, Any]:
        """Parse a single line from a manifest file.

        Args:
            line: a string representing a line from a manifest file in JSON format
            manifest_file: path to the manifest file. Used to resolve relative paths.

        Returns:
            Dictionary with audio_files, duration, and offset.
        """
        # Local utility function
        def get_audio_file(item: Dict, manifest_key: Union[str, List[str]]):
            """Get item[key] if key is string, or a list
            of strings by combining item[key[0]], item[key[1]], etc.
            """
            # Prepare audio file(s)
            if manifest_key is None:
                # Support for inference, when a target key is None
                audio_file = None
            elif isinstance(manifest_key, str):
                # Load files from a single manifest key
                audio_file = item[manifest_key]
            elif isinstance(manifest_key, Iterable):
                # Load files from multiple manifest keys
                audio_file = []
                for key in manifest_key:
                    item_key = item[key]
                    if isinstance(item_key, str):
                        audio_file.append(item_key)
                    elif isinstance(item_key, list):
                        audio_file += item_key
                    else:
                        raise ValueError(f'Unexpected type {type(item_key)} of item for key {key}: {item_key}')
            else:
                raise ValueError(f'Unexpected type {type(manifest_key)} of manifest_key: {manifest_key}')

            return audio_file

        # Convert JSON line to a dictionary
        item = json.loads(line)

        # Handle all audio files
        audio_files = {}
        for audio_key, manifest_key in self.audio_to_manifest_key.items():

            audio_file = get_audio_file(item, manifest_key)

            # Get full path to audio file(s)
            if isinstance(audio_file, str):
                # This dictionary entry points to a single file
                audio_files[audio_key] = manifest.get_full_path(audio_file, manifest_file)
            elif isinstance(audio_file, Iterable):
                # This dictionary entry points to multiple files
                # Get the files and keep the list structure for this key
                audio_files[audio_key] = [manifest.get_full_path(f, manifest_file) for f in audio_file]
            elif audio_file is None and audio_key.startswith('target'):
                # For inference, we don't need the target
                audio_files[audio_key] = None
            else:
                raise ValueError(f'Unexpected type {type(audio_file)} of audio_file: {audio_file}')
        item['audio_files'] = audio_files

        # Handle duration
        if 'duration' not in item:
            raise ValueError(f'Duration not available in line: {line}. Manifest file: {manifest_file}')

        # Handle offset
        if 'offset' not in item:
            item['offset'] = 0.0

        # Handle text
        if 'text' not in item:
            item['text'] = None

        return dict(
            audio_files=item['audio_files'], duration=item['duration'], offset=item['offset'], text=item['text']
        )


class FeatureLabel(_Collection):
    """List of feature sequence and their label correspondence with preprocessing."""

    OUTPUT_TYPE = collections.namedtuple(typename='FeatureLabelEntity', field_names='feature_file label',)

    def __init__(
        self,
        feature_files: List[str],
        labels: List[str],
        max_number: Optional[int] = None,
        index_by_file_id: bool = False,
    ):
        """Instantiates feature-SequenceLabel manifest with filters and preprocessing.

        Args:
            feature_files: List of feature files.
            labels: List of labels.
            max_number: Maximum number of samples to collect.
            index_by_file_id: If True, saves a mapping from filename base (ID) to index in data.
        """

        output_type = self.OUTPUT_TYPE
        data = []

        self.uniq_labels = set()

        if index_by_file_id:
            self.mapping = {}

        for feature_file, label in zip(feature_files, labels):

            data.append(output_type(feature_file, label))
            self.uniq_labels |= set(label)

            if index_by_file_id:
                file_id, _ = os.path.splitext(os.path.basename(feature_file))
                self.mapping[file_id] = len(data) - 1

            # Max number of entities filter.
            if len(data) == max_number:
                break

        logging.info("# {} files loaded including # {} unique labels".format(len(data), len(self.uniq_labels)))
        super().__init__(data)


class ASRFeatureLabel(FeatureLabel):
    """`FeatureLabel` collector from asr structured json files."""

    def __init__(
        self, manifests_files: Union[str, List[str]], max_number: Optional[int] = None, index_by_file_id: bool = False,
    ):

        """Parse lists of feature files and sequences of labels.

        Args:
            manifests_files: Either single string file or list of such -
                manifests to yield items from.
            max_number:  Maximum number of samples to collect; pass to `FeatureSequenceLabel` constructor.
            index_by_file_id: If True, saves a mapping from filename base (ID) to index in data; pass to `FeatureSequenceLabel` constructor.
        """

        feature_files, labels = [], []
        for item in manifest.item_iter(manifests_files, parse_func=self._parse_item):
            feature_files.append(item['feature_file'])
            labels.append(item['label'])

        super().__init__(feature_files, labels, max_number, index_by_file_id)

    def _parse_item(self, line: str, manifest_file: str) -> Dict[str, Any]:
        item = json.loads(line)

        # Feature file
        if 'feature_filename' in item:
            item['feature_file'] = item.pop('feature_filename')
        elif 'feature_filepath' in item:
            item['feature_file'] = item.pop('feature_filepath')
        elif 'feature_file' not in item:
            raise ValueError(
                f"Manifest file has invalid json line " f"structure: {line} without proper 'feature_file' key."
            )
        item['feature_file'] = os.path.expanduser(item['feature_file'])

        # Label.
        if 'label' in item:
            item['label'] = item.pop('label')
        else:
            raise ValueError(f"Manifest file has invalid json line structure: {line} without proper 'label' key.")

        item = dict(feature_file=item['feature_file'], label=item['label'],)

        return item


class FeatureText(_Collection):
    """List of audio-transcript text correspondence with preprocessing."""

    OUTPUT_TYPE = collections.namedtuple(
        typename='FeatureTextEntity',
        field_names='id feature_file rttm_file duration text_tokens offset text_raw speaker orig_sr lang',
    )

    def __init__(
        self,
        ids: List[int],
        feature_files: List[str],
        rttm_files: List[str],
        durations: List[float],
        texts: List[str],
        offsets: List[str],
        speakers: List[Optional[int]],
        orig_sampling_rates: List[Optional[int]],
        token_labels: List[Optional[int]],
        langs: List[Optional[str]],
        parser: parsers.CharParser,
        min_duration: Optional[float] = None,
        max_duration: Optional[float] = None,
        max_number: Optional[int] = None,
        do_sort_by_duration: bool = False,
        index_by_file_id: bool = False,
    ):
        """Instantiates feature-text manifest with filters and preprocessing.

        Args:
            ids: List of examples positions.
            feature_files: List of audio feature files.
            rttm_files: List of audio rttm files.
            durations: List of float durations.
            texts: List of raw text transcripts.
            offsets: List of duration offsets or None.
            speakers: List of optional speakers ids.
            orig_sampling_rates: List of original sampling rates of audio files.
            langs: List of language ids, one for eadh sample, or None.
            parser: Instance of `CharParser` to convert string to tokens.
            min_duration: Minimum duration to keep entry with (default: None).
            max_duration: Maximum duration to keep entry with (default: None).
            max_number: Maximum number of samples to collect.
            do_sort_by_duration: True if sort samples list by duration. Not compatible with index_by_file_id.
            index_by_file_id: If True, saves a mapping from filename base (ID) to index in data.
        """

        output_type = self.OUTPUT_TYPE
        data, duration_filtered, num_filtered, total_duration = [], 0.0, 0, 0.0
        if index_by_file_id:
            self.mapping = {}

        for id_, feat_file, rttm_file, duration, offset, text, speaker, orig_sr, token_labels, lang in zip(
            ids,
            feature_files,
            rttm_files,
            durations,
            offsets,
            texts,
            speakers,
            orig_sampling_rates,
            token_labels,
            langs,
        ):
            # Duration filters.
            if min_duration is not None and duration < min_duration:
                duration_filtered += duration
                num_filtered += 1
                continue

            if max_duration is not None and duration > max_duration:
                duration_filtered += duration
                num_filtered += 1
                continue

            if token_labels is not None:
                text_tokens = token_labels
            else:
                if text != '':
                    if hasattr(parser, "is_aggregate") and parser.is_aggregate and isinstance(text, str):
                        if lang is not None:
                            text_tokens = parser(text, lang)
                        else:
                            raise ValueError("lang required in manifest when using aggregate tokenizers")
                    else:
                        text_tokens = parser(text)
                else:
                    text_tokens = []

                if text_tokens is None:
                    duration_filtered += duration
                    num_filtered += 1
                    continue

            total_duration += duration

            data.append(
                output_type(id_, feat_file, rttm_file, duration, text_tokens, offset, text, speaker, orig_sr, lang)
            )
            if index_by_file_id:
                file_id, _ = os.path.splitext(os.path.basename(feat_file))
                if file_id not in self.mapping:
                    self.mapping[file_id] = []
                self.mapping[file_id].append(len(data) - 1)

            # Max number of entities filter.
            if len(data) == max_number:
                break

        if do_sort_by_duration:
            if index_by_file_id:
                logging.warning("Tried to sort dataset by duration, but cannot since index_by_file_id is set.")
            else:
                data.sort(key=lambda entity: entity.duration)

        logging.info("Dataset loaded with %d files totalling %.2f hours", len(data), total_duration / 3600)
        logging.info("%d files were filtered totalling %.2f hours", num_filtered, duration_filtered / 3600)

        super().__init__(data)


class ASRFeatureText(FeatureText):
    """`FeatureText` collector from asr structured json files."""

    def __init__(self, manifests_files: Union[str, List[str]], *args, **kwargs):
        """Parse lists of audio files, durations and transcripts texts.

        Args:
            manifests_files: Either single string file or list of such -
                manifests to yield items from.
            *args: Args to pass to `AudioText` constructor.
            **kwargs: Kwargs to pass to `AudioText` constructor.
        """

        ids, feature_files, rttm_files, durations, texts, offsets, = (
            [],
            [],
            [],
            [],
            [],
            [],
        )
        speakers, orig_srs, token_labels, langs = [], [], [], []
        for item in manifest.item_iter(manifests_files):
            ids.append(item['id'])
            feature_files.append(item['feature_file'])
            rttm_files.append(item['rttm_file'])
            durations.append(item['duration'])
            texts.append(item['text'])
            offsets.append(item['offset'])
            speakers.append(item['speaker'])
            orig_srs.append(item['orig_sr'])
            token_labels.append(item['token_labels'])
            langs.append(item['lang'])

        super().__init__(
            ids,
            feature_files,
            rttm_files,
            durations,
            texts,
            offsets,
            speakers,
            orig_srs,
            token_labels,
            langs,
            *args,
            **kwargs,
        )<|MERGE_RESOLUTION|>--- conflicted
+++ resolved
@@ -850,11 +850,7 @@
 
 
 class AudioCollection(Audio):
-<<<<<<< HEAD
-    """List of audio files from a manifest file. 
-=======
     """List of audio files from a manifest file.
->>>>>>> ef6b8f0d
     """
 
     def __init__(
