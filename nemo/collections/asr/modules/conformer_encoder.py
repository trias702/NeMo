--- conflicted
+++ resolved
@@ -561,9 +561,6 @@
 
         for lth, (drop_prob, layer) in enumerate(zip(self.layer_drop_probs, self.layers)):
             original_signal = audio_signal
-<<<<<<< HEAD
-            audio_signal, _ = layer(
-=======
             if cache_last_channel is not None:
                 cache_last_channel_cur = cache_last_channel[lth]
                 cache_last_time_cur = cache_last_time[lth]
@@ -571,7 +568,6 @@
                 cache_last_channel_cur = None
                 cache_last_time_cur = None
             audio_signal = layer(
->>>>>>> 47e782a7
                 x=audio_signal,
                 att_mask=att_mask,
                 pos_emb=pos_emb,
