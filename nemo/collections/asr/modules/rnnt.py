# Copyright (c) 2020, NVIDIA CORPORATION.  All rights reserved.
#
# Licensed under the Apache License, Version 2.0 (the "License");
# you may not use this file except in compliance with the License.
# You may obtain a copy of the License at
#
#     http://www.apache.org/licenses/LICENSE-2.0
#
# Unless required by applicable law or agreed to in writing, software
# distributed under the License is distributed on an "AS IS" BASIS,
# WITHOUT WARRANTIES OR CONDITIONS OF ANY KIND, either express or implied.
# See the License for the specific language governing permissions and
# limitations under the License.

# Copyright 2017 Johns Hopkins University (Shinji Watanabe)
#
# Licensed under the Apache License, Version 2.0 (the "License");
# you may not use this file except in compliance with the License.
# You may obtain a copy of the License at
#
#    http://www.apache.org/licenses/LICENSE-2.0
#
# Unless required by applicable law or agreed to in writing, software
# distributed under the License is distributed on an "AS IS" BASIS,
# WITHOUT WARRANTIES OR CONDITIONS OF ANY KIND, either express or implied.
# See the License for the specific language governing permissions and
# limitations under the License.

from typing import Any, Dict, List, Optional, Tuple, Union

import torch
from omegaconf import DictConfig, OmegaConf

from nemo.collections.asr.modules import rnnt_abstract
from nemo.collections.asr.parts.submodules import stateless_net
from nemo.collections.asr.parts.utils import adapter_utils, rnnt_utils
from nemo.collections.common.parts import rnn
from nemo.core.classes import adapter_mixins, typecheck
from nemo.core.classes.exportable import Exportable
from nemo.core.classes.mixins import AdapterModuleMixin
from nemo.core.neural_types import (
    AcousticEncodedRepresentation,
    ElementType,
    EmbeddedTextType,
    LabelsType,
    LengthsType,
    LogprobsType,
    LossType,
    NeuralType,
    SpectrogramType,
)
from nemo.utils import logging


class StatelessTransducerDecoder(rnnt_abstract.AbstractRNNTDecoder, Exportable):
    """A Stateless Neural Network Transducer Decoder / Prediction Network.
    An RNN-T Decoder/Prediction stateless network that simply takes concatenation of embeddings of the history tokens as the output.

    Args:
        prednet: A dict-like object which contains the following key-value pairs.
            pred_hidden: int specifying the hidden dimension of the prediction net.

            dropout: float, set to 0.0 by default. Optional dropout applied at the end of the final LSTM RNN layer.

        vocab_size: int, specifying the vocabulary size of the embedding layer of the Prediction network,
            excluding the RNNT blank token.

        context_size: int, specifying the size of the history context used for this decoder.

        normalization_mode: Can be either None, 'layer'. By default, is set to None.
            Defines the type of normalization applied to the RNN layer.

    """

    @property
    def input_types(self):
        """Returns definitions of module input ports.
        """
        return {
            "targets": NeuralType(('B', 'T'), LabelsType()),
            "target_length": NeuralType(tuple('B'), LengthsType()),
            "states": [NeuralType(('B', 'T'), LabelsType(), optional=True)],
        }

    @property
    def output_types(self):
        """Returns definitions of module output ports.
        """
        return {
            "outputs": NeuralType(('B', 'D', 'T'), EmbeddedTextType()),
            "prednet_lengths": NeuralType(tuple('B'), LengthsType()),
            "states": [NeuralType(('B', 'T'), LabelsType(), optional=True)],
        }

    def input_example(self, max_batch=1, max_dim=1):
        """
        Generates input examples for tracing etc.
        Returns:
            A tuple of input examples.
        """
        length = max_dim
        targets = torch.full(fill_value=self.blank_idx, size=(max_batch, length), dtype=torch.int32).to(
            next(self.parameters()).device
        )
        target_length = torch.randint(0, length, size=(max_batch,), dtype=torch.int32).to(
            next(self.parameters()).device
        )
        states = tuple(self.initialize_state(targets.float()))
        return (targets, target_length, states)

    def _prepare_for_export(self, **kwargs):
        self._rnnt_export = True
        super()._prepare_for_export(**kwargs)

    def __init__(
        self,
        prednet: Dict[str, Any],
        vocab_size: int,
        context_size: int = 1,
        normalization_mode: Optional[str] = None,
    ):
        # Required arguments
        self.pred_hidden = prednet['pred_hidden']
        self.blank_idx = vocab_size
        self.context_size = context_size

        # Initialize the model (blank token increases vocab size by 1)
        super().__init__(vocab_size=vocab_size, blank_idx=self.blank_idx, blank_as_pad=True)

        # Optional arguments
        dropout = prednet.get('dropout', 0.0)

        self.prediction = self._predict_modules(
            **{
                "context_size": context_size,
                "vocab_size": vocab_size,
                "emb_dim": self.pred_hidden,
                "blank_idx": self.blank_idx,
                "normalization_mode": normalization_mode,
                "dropout": dropout,
            }
        )
        self._rnnt_export = False

    @typecheck()
    def forward(self, targets, target_length, states=None):
        # y: (B, U)
        y = rnn.label_collate(targets)

        # state maintenance is unnecessary during training forward call
        # to get state, use .predict() method.
        if self._rnnt_export:
            add_sos = False
        else:
            add_sos = True

        g, state = self.predict(y, state=states, add_sos=add_sos)  # (B, U, D)
        g = g.transpose(1, 2)  # (B, D, U)

        return g, target_length, state

    def predict(
        self,
        y: Optional[torch.Tensor] = None,
        state: Optional[torch.Tensor] = None,
        add_sos: bool = True,
        batch_size: Optional[int] = None,
    ) -> Tuple[torch.Tensor, List[torch.Tensor]]:
        """
        Stateful prediction of scores and state for a tokenset.

        Here:
        B - batch size
        U - label length
        C - context size for stateless decoder
        D - total embedding size

        Args:
            y: Optional torch tensor of shape [B, U] of dtype long which will be passed to the Embedding.
                If None, creates a zero tensor of shape [B, 1, D] which mimics output of pad-token on Embedding.

            state: An optional one-element list of one tensor. The tensor is used to store previous context labels.
                The tensor uses type long and is of shape [B, C].

            add_sos: bool flag, whether a zero vector describing a "start of signal" token should be
                prepended to the above "y" tensor. When set, output size is (B, U + 1, D).

            batch_size: An optional int, specifying the batch size of the `y` tensor.
                Can be infered if `y` and `state` is None. But if both are None, then batch_size cannot be None.

        Returns:
            A tuple  (g, state) such that -

            If add_sos is False:
                g: (B, U, D)
                state: [(B, C)] storing the history context including the new words in y.

            If add_sos is True:
                g: (B, U + 1, D)
                state: [(B, C)] storing the history context including the new words in y.

        """
        # Get device and dtype of current module
        _p = next(self.parameters())
        device = _p.device
        dtype = _p.dtype

        # If y is not None, it is of shape [B, U] with dtype long.
        if y is not None:
            if y.device != device:
                y = y.to(device)

            y, state = self.prediction(y, state)

        else:
            # Y is not provided, assume zero tensor with shape [B, 1, D] is required
            # Emulates output of embedding of pad token.
            if batch_size is None:
                B = 1 if state is None else state[0].size(1)
            else:
                B = batch_size

            y = torch.zeros((B, 1, self.pred_hidden), device=device, dtype=dtype)

        # Prepend blank "start of sequence" symbol (zero tensor)
        if add_sos:
            B, U, D = y.shape
            start = torch.zeros((B, 1, D), device=y.device, dtype=y.dtype)
            y = torch.cat([start, y], dim=1).contiguous()  # (B, U + 1, D)
        else:
            start = None  # makes del call later easier

        del start
        return y, state

    def _predict_modules(self, **kwargs):
        """
        Prepare the trainable parameters of the Prediction Network.

        Args:
            vocab_size: Vocab size (excluding the blank token).
            pred_n_hidden: Hidden size of the RNNs.
            norm: Type of normalization to perform in RNN.
            dropout: Whether to apply dropout to RNN.
        """

        net = stateless_net.StatelessNet(**kwargs)
        return net

    def score_hypothesis(
        self, hypothesis: rnnt_utils.Hypothesis, cache: Dict[Tuple[int], Any]
    ) -> Tuple[torch.Tensor, List[torch.Tensor], torch.Tensor]:
        """
        Similar to the predict() method, instead this method scores a Hypothesis during beam search.
        Hypothesis is a dataclass representing one hypothesis in a Beam Search.

        Args:
            hypothesis: Refer to rnnt_utils.Hypothesis.
            cache: Dict which contains a cache to avoid duplicate computations.

        Returns:
            Returns a tuple (y, states, lm_token) such that:
            y is a torch.Tensor of shape [1, 1, H] representing the score of the last token in the Hypothesis.
            state is a list of RNN states, each of shape [L, 1, H].
            lm_token is the final integer token of the hypothesis.
        """
        if hypothesis.dec_state is not None:
            device = hypothesis.dec_state[0].device
        else:
            _p = next(self.parameters())
            device = _p.device

        # parse "blank" tokens in hypothesis
        if len(hypothesis.y_sequence) > 0 and hypothesis.y_sequence[-1] == self.blank_idx:
            blank_state = True
        else:
            blank_state = False

        # Convert last token of hypothesis to torch.Tensor
        target = torch.full([1, 1], fill_value=hypothesis.y_sequence[-1], device=device, dtype=torch.long)
        lm_token = target[:, -1]  # [1]

        # Convert current hypothesis into a tuple to preserve in cache
        sequence = tuple(hypothesis.y_sequence)

        if sequence in cache:
            y, new_state = cache[sequence]
        else:
            # Obtain score for target token and new states
            if blank_state:
                y, new_state = self.predict(None, state=None, add_sos=False, batch_size=1)  # [1, 1, H]

            else:
                y, new_state = self.predict(
                    target, state=hypothesis.dec_state, add_sos=False, batch_size=1
                )  # [1, 1, H]

            y = y[:, -1:, :]  # Extract just last state : [1, 1, H]
            cache[sequence] = (y, new_state)

        return y, new_state, lm_token

    def initialize_state(self, y: torch.Tensor) -> List[torch.Tensor]:
        batch = y.size(0)
<<<<<<< HEAD
        state = [torch.ones([batch, self.context_size], dtype=y.dtype, device=y.device) * self.blank_idx]
=======
        state = [torch.ones([batch, self.context_size], dtype=torch.long, device=y.device) * self.blank_idx]
>>>>>>> ef6b8f0d
        return state

    def batch_initialize_states(self, batch_states: List[torch.Tensor], decoder_states: List[List[torch.Tensor]]):
        """
        Create batch of decoder states.

       Args:
           batch_states (list): batch of decoder states
              ([(B, H)])

           decoder_states (list of list): list of decoder states
               [B x ([(1, C)]]

       Returns:
           batch_states (tuple): batch of decoder states
               ([(B, C)])
       """
        new_state = torch.stack([s[0] for s in decoder_states])

        return [new_state]

    def batch_select_state(self, batch_states: List[torch.Tensor], idx: int) -> List[List[torch.Tensor]]:
        """Get decoder state from batch of states, for given id.

        Args:
            batch_states (list): batch of decoder states
                [(B, C)]

            idx (int): index to extract state from batch of states

        Returns:
            (tuple): decoder states for given id
                [(C)]
        """
        if batch_states is not None:
            states = batch_states[0][idx]
            states = (
                states.long()
            )  # beam search code assumes the batch_states tensor is always of float type, so need conversion
            return [states]
        else:
            return None

    def batch_concat_states(self, batch_states: List[List[torch.Tensor]]) -> List[torch.Tensor]:
        """Concatenate a batch of decoder state to a packed state.

        Args:
            batch_states (list): batch of decoder states
                B x ([(C)]

        Returns:
            (tuple): decoder states
                [(B x C)]
        """
        state_list = []
        batch_list = []
        for sample_id in range(len(batch_states)):
            tensor = torch.stack(batch_states[sample_id])  # [1, H]
            batch_list.append(tensor)

        state_tensor = torch.cat(batch_list, 0)  # [B, H]
        state_list.append(state_tensor)

        return state_list

    def batch_copy_states(
        self,
        old_states: List[torch.Tensor],
        new_states: List[torch.Tensor],
        ids: List[int],
        value: Optional[float] = None,
    ) -> List[torch.Tensor]:
        """Copy states from new state to old state at certain indices.

        Args:
            old_states: packed decoder states
                single element list of (B x C)

            new_states: packed decoder states
                single element list of (B x C)

            ids (list): List of indices to copy states at.

            value (optional float): If a value should be copied instead of a state slice, a float should be provided

        Returns:
            batch of decoder states with partial copy at ids (or a specific value).
                (B x C)
        """

        if value is None:
            old_states[0][ids, :] = new_states[0][ids, :]

        return old_states

    def batch_score_hypothesis(
        self, hypotheses: List[rnnt_utils.Hypothesis], cache: Dict[Tuple[int], Any], batch_states: List[torch.Tensor]
    ) -> Tuple[torch.Tensor, List[torch.Tensor], torch.Tensor]:
        """
        Used for batched beam search algorithms. Similar to score_hypothesis method.

        Args:
            hypothesis: List of Hypotheses. Refer to rnnt_utils.Hypothesis.
            cache: Dict which contains a cache to avoid duplicate computations.
            batch_states: List of torch.Tensor which represent the states of the RNN for this batch.
                Each state is of shape [L, B, H]

        Returns:
            Returns a tuple (b_y, b_states, lm_tokens) such that:
            b_y is a torch.Tensor of shape [B, 1, H] representing the scores of the last tokens in the Hypotheses.
            b_state is a list of list of RNN states, each of shape [L, B, H].
                Represented as B x List[states].
            lm_token is a list of the final integer tokens of the hypotheses in the batch.
        """
        final_batch = len(hypotheses)
        if final_batch == 0:
            raise ValueError("No hypotheses was provided for the batch!")

        _p = next(self.parameters())
        device = _p.device
        dtype = _p.dtype

        tokens = []
        process = []
        done = [None for _ in range(final_batch)]

        # For each hypothesis, cache the last token of the sequence and the current states
        for i, hyp in enumerate(hypotheses):
            sequence = tuple(hyp.y_sequence)

            if sequence in cache:
                done[i] = cache[sequence]
            else:
                tokens.append(hyp.y_sequence[-1])
                process.append((sequence, hyp.dec_state))

        if process:
            batch = len(process)

            # convert list of tokens to torch.Tensor, then reshape.
            tokens = torch.tensor(tokens, device=device, dtype=torch.long).view(batch, -1)
            dec_states = self.initialize_state(tokens)  # [B, C]
            dec_states = self.batch_initialize_states(dec_states, [d_state for seq, d_state in process])

            y, dec_states = self.predict(
                tokens, state=dec_states, add_sos=False, batch_size=batch
            )  # [B, 1, H], List([L, 1, H])

            dec_states = tuple(state.to(dtype=dtype) for state in dec_states)

        # Update done states and cache shared by entire batch.
        j = 0
        for i in range(final_batch):
            if done[i] is None:
                # Select sample's state from the batch state list
                new_state = self.batch_select_state(dec_states, j)

                # Cache [1, H] scores of the current y_j, and its corresponding state
                done[i] = (y[j], new_state)
                cache[process[j][0]] = (y[j], new_state)

                j += 1

        # Set the incoming batch states with the new states obtained from `done`.
        batch_states = self.batch_initialize_states(batch_states, [d_state for y_j, d_state in done])

        # Create batch of all output scores
        # List[1, 1, H] -> [B, 1, H]
        batch_y = torch.stack([y_j for y_j, d_state in done])

        # Extract the last tokens from all hypotheses and convert to a tensor
        lm_tokens = torch.tensor([h.y_sequence[-1] for h in hypotheses], device=device, dtype=torch.long).view(
            final_batch
        )

        return batch_y, batch_states, lm_tokens


class RNNTDecoder(rnnt_abstract.AbstractRNNTDecoder, Exportable, AdapterModuleMixin):
    """A Recurrent Neural Network Transducer Decoder / Prediction Network (RNN-T Prediction Network).
    An RNN-T Decoder/Prediction network, comprised of a stateful LSTM model.

    Args:
        prednet: A dict-like object which contains the following key-value pairs.
            pred_hidden: int specifying the hidden dimension of the prediction net.
            pred_rnn_layers: int specifying the number of rnn layers.

            Optionally, it may also contain the following:
            forget_gate_bias: float, set by default to 1.0, which constructs a forget gate
                initialized to 1.0.
                Reference:
                [An Empirical Exploration of Recurrent Network Architectures](http://proceedings.mlr.press/v37/jozefowicz15.pdf)
            t_max: int value, set to None by default. If an int is specified, performs Chrono Initialization
                of the LSTM network, based on the maximum number of timesteps `t_max` expected during the course
                of training.
                Reference:
                [Can recurrent neural networks warp time?](https://openreview.net/forum?id=SJcKhk-Ab)
            weights_init_scale: Float scale of the weights after initialization. Setting to lower than one
                sometimes helps reduce variance between runs.
            hidden_hidden_bias_scale: Float scale for the hidden-to-hidden bias scale. Set to 0.0 for
                the default behaviour.
            dropout: float, set to 0.0 by default. Optional dropout applied at the end of the final LSTM RNN layer.

        vocab_size: int, specifying the vocabulary size of the embedding layer of the Prediction network,
            excluding the RNNT blank token.

        normalization_mode: Can be either None, 'batch' or 'layer'. By default, is set to None.
            Defines the type of normalization applied to the RNN layer.

        random_state_sampling: bool, set to False by default. When set, provides normal-distribution
            sampled state tensors instead of zero tensors during training.
            Reference:
            [Recognizing long-form speech using streaming end-to-end models](https://arxiv.org/abs/1910.11455)

        blank_as_pad: bool, set to True by default. When set, will add a token to the Embedding layer of this
            prediction network, and will treat this token as a pad token. In essence, the RNNT pad token will
            be treated as a pad token, and the embedding layer will return a zero tensor for this token.

            It is set by default as it enables various batch optimizations required for batched beam search.
            Therefore, it is not recommended to disable this flag.
    """

    @property
    def input_types(self):
        """Returns definitions of module input ports.
        """
        return {
            "targets": NeuralType(('B', 'T'), LabelsType()),
            "target_length": NeuralType(tuple('B'), LengthsType()),
            "states": [NeuralType(('D', 'B', 'D'), ElementType(), optional=True)],  # must always be last
        }

    @property
    def output_types(self):
        """Returns definitions of module output ports.
        """
        return {
            "outputs": NeuralType(('B', 'D', 'T'), EmbeddedTextType()),
            "prednet_lengths": NeuralType(tuple('B'), LengthsType()),
            "states": [NeuralType((('D', 'B', 'D')), ElementType(), optional=True)],  # must always be last
        }

    def input_example(self, max_batch=1, max_dim=1):
        """
        Generates input examples for tracing etc.
        Returns:
            A tuple of input examples.
        """
        length = max_dim
        targets = torch.full(fill_value=self.blank_idx, size=(max_batch, length), dtype=torch.int32).to(
            next(self.parameters()).device
        )
        target_length = torch.randint(0, length, size=(max_batch,), dtype=torch.int32).to(
            next(self.parameters()).device
        )
        states = tuple(self.initialize_state(targets.float()))
        return (targets, target_length, states)

    def _prepare_for_export(self, **kwargs):
        self._rnnt_export = True
        super()._prepare_for_export(**kwargs)

    def __init__(
        self,
        prednet: Dict[str, Any],
        vocab_size: int,
        normalization_mode: Optional[str] = None,
        random_state_sampling: bool = False,
        blank_as_pad: bool = True,
    ):
        # Required arguments
        self.pred_hidden = prednet['pred_hidden']
        self.pred_rnn_layers = prednet["pred_rnn_layers"]
        self.blank_idx = vocab_size

        # Initialize the model (blank token increases vocab size by 1)
        super().__init__(vocab_size=vocab_size, blank_idx=self.blank_idx, blank_as_pad=blank_as_pad)

        # Optional arguments
        forget_gate_bias = prednet.get('forget_gate_bias', 1.0)
        t_max = prednet.get('t_max', None)
        weights_init_scale = prednet.get('weights_init_scale', 1.0)
        hidden_hidden_bias_scale = prednet.get('hidden_hidden_bias_scale', 0.0)
        dropout = prednet.get('dropout', 0.0)
        self.random_state_sampling = random_state_sampling

        self.prediction = self._predict_modules(
            vocab_size=vocab_size,  # add 1 for blank symbol
            pred_n_hidden=self.pred_hidden,
            pred_rnn_layers=self.pred_rnn_layers,
            forget_gate_bias=forget_gate_bias,
            t_max=t_max,
            norm=normalization_mode,
            weights_init_scale=weights_init_scale,
            hidden_hidden_bias_scale=hidden_hidden_bias_scale,
            dropout=dropout,
            rnn_hidden_size=prednet.get("rnn_hidden_size", -1),
        )
        self._rnnt_export = False

    @typecheck()
    def forward(self, targets, target_length, states=None):
        # y: (B, U)
        y = rnn.label_collate(targets)

        # state maintenance is unnecessary during training forward call
        # to get state, use .predict() method.
        if self._rnnt_export:
            add_sos = False
        else:
            add_sos = True

        g, states = self.predict(y, state=states, add_sos=add_sos)  # (B, U, D)
        g = g.transpose(1, 2)  # (B, D, U)

        return g, target_length, states

    def predict(
        self,
        y: Optional[torch.Tensor] = None,
        state: Optional[List[torch.Tensor]] = None,
        add_sos: bool = True,
        batch_size: Optional[int] = None,
    ) -> Tuple[torch.Tensor, List[torch.Tensor]]:
        """
        Stateful prediction of scores and state for a (possibly null) tokenset.
        This method takes various cases into consideration :
        - No token, no state - used for priming the RNN
        - No token, state provided - used for blank token scoring
        - Given token, states - used for scores + new states

        Here:
        B - batch size
        U - label length
        H - Hidden dimension size of RNN
        L - Number of RNN layers

        Args:
            y: Optional torch tensor of shape [B, U] of dtype long which will be passed to the Embedding.
                If None, creates a zero tensor of shape [B, 1, H] which mimics output of pad-token on EmbeddiNg.

            state: An optional list of states for the RNN. Eg: For LSTM, it is the state list length is 2.
                Each state must be a tensor of shape [L, B, H].
                If None, and during training mode and `random_state_sampling` is set, will sample a
                normal distribution tensor of the above shape. Otherwise, None will be passed to the RNN.

            add_sos: bool flag, whether a zero vector describing a "start of signal" token should be
                prepended to the above "y" tensor. When set, output size is (B, U + 1, H).

            batch_size: An optional int, specifying the batch size of the `y` tensor.
                Can be infered if `y` and `state` is None. But if both are None, then batch_size cannot be None.

        Returns:
            A tuple  (g, hid) such that -

            If add_sos is False:
                g: (B, U, H)
                hid: (h, c) where h is the final sequence hidden state and c is the final cell state:
                    h (tensor), shape (L, B, H)
                    c (tensor), shape (L, B, H)

            If add_sos is True:
                g: (B, U + 1, H)
                hid: (h, c) where h is the final sequence hidden state and c is the final cell state:
                    h (tensor), shape (L, B, H)
                    c (tensor), shape (L, B, H)

        """
        # Get device and dtype of current module
        _p = next(self.parameters())
        device = _p.device
        dtype = _p.dtype

        # If y is not None, it is of shape [B, U] with dtype long.
        if y is not None:
            if y.device != device:
                y = y.to(device)

            # (B, U) -> (B, U, H)
            y = self.prediction["embed"](y)
        else:
            # Y is not provided, assume zero tensor with shape [B, 1, H] is required
            # Emulates output of embedding of pad token.
            if batch_size is None:
                B = 1 if state is None else state[0].size(1)
            else:
                B = batch_size

            y = torch.zeros((B, 1, self.pred_hidden), device=device, dtype=dtype)

        # Prepend blank "start of sequence" symbol (zero tensor)
        if add_sos:
            B, U, H = y.shape
            start = torch.zeros((B, 1, H), device=y.device, dtype=y.dtype)
            y = torch.cat([start, y], dim=1).contiguous()  # (B, U + 1, H)
        else:
            start = None  # makes del call later easier

        # If in training mode, and random_state_sampling is set,
        # initialize state to random normal distribution tensor.
        if state is None:
            if self.random_state_sampling and self.training:
                state = self.initialize_state(y)

        # Forward step through RNN
        y = y.transpose(0, 1)  # (U + 1, B, H)
        g, hid = self.prediction["dec_rnn"](y, state)
        g = g.transpose(0, 1)  # (B, U + 1, H)

        del y, start, state

        # Adapter module forward step
        if self.is_adapter_available():
            g = self.forward_enabled_adapters(g)

        return g, hid

    def _predict_modules(
        self,
        vocab_size,
        pred_n_hidden,
        pred_rnn_layers,
        forget_gate_bias,
        t_max,
        norm,
        weights_init_scale,
        hidden_hidden_bias_scale,
        dropout,
        rnn_hidden_size,
    ):
        """
        Prepare the trainable parameters of the Prediction Network.

        Args:
            vocab_size: Vocab size (excluding the blank token).
            pred_n_hidden: Hidden size of the RNNs.
            pred_rnn_layers: Number of RNN layers.
            forget_gate_bias: Whether to perform unit forget gate bias.
            t_max: Whether to perform Chrono LSTM init.
            norm: Type of normalization to perform in RNN.
            weights_init_scale: Float scale of the weights after initialization. Setting to lower than one
                sometimes helps reduce variance between runs.
            hidden_hidden_bias_scale: Float scale for the hidden-to-hidden bias scale. Set to 0.0 for
                the default behaviour.
            dropout: Whether to apply dropout to RNN.
            rnn_hidden_size: the hidden size of the RNN, if not specified, pred_n_hidden would be used
        """
        if self.blank_as_pad:
            embed = torch.nn.Embedding(vocab_size + 1, pred_n_hidden, padding_idx=self.blank_idx)
        else:
            embed = torch.nn.Embedding(vocab_size, pred_n_hidden)

        layers = torch.nn.ModuleDict(
            {
                "embed": embed,
                "dec_rnn": rnn.rnn(
                    input_size=pred_n_hidden,
                    hidden_size=rnn_hidden_size if rnn_hidden_size > 0 else pred_n_hidden,
                    num_layers=pred_rnn_layers,
                    norm=norm,
                    forget_gate_bias=forget_gate_bias,
                    t_max=t_max,
                    dropout=dropout,
                    weights_init_scale=weights_init_scale,
                    hidden_hidden_bias_scale=hidden_hidden_bias_scale,
                    proj_size=pred_n_hidden if pred_n_hidden < rnn_hidden_size else 0,
                ),
            }
        )
        return layers

    def initialize_state(self, y: torch.Tensor) -> List[torch.Tensor]:
        """
        Initialize the state of the RNN layers, with same dtype and device as input `y`.

        Args:
            y: A torch.Tensor whose device the generated states will be placed on.

        Returns:
            List of torch.Tensor, each of shape [L, B, H], where
                L = Number of RNN layers
                B = Batch size
                H = Hidden size of RNN.
        """
        batch = y.size(0)
        if self.random_state_sampling and self.training:
            state = [
                torch.randn(self.pred_rnn_layers, batch, self.pred_hidden, dtype=y.dtype, device=y.device),
                torch.randn(self.pred_rnn_layers, batch, self.pred_hidden, dtype=y.dtype, device=y.device),
            ]

        else:
            state = [
                torch.zeros(self.pred_rnn_layers, batch, self.pred_hidden, dtype=y.dtype, device=y.device),
                torch.zeros(self.pred_rnn_layers, batch, self.pred_hidden, dtype=y.dtype, device=y.device),
            ]
        return state

    def score_hypothesis(
        self, hypothesis: rnnt_utils.Hypothesis, cache: Dict[Tuple[int], Any]
    ) -> Tuple[torch.Tensor, List[torch.Tensor], torch.Tensor]:
        """
        Similar to the predict() method, instead this method scores a Hypothesis during beam search.
        Hypothesis is a dataclass representing one hypothesis in a Beam Search.

        Args:
            hypothesis: Refer to rnnt_utils.Hypothesis.
            cache: Dict which contains a cache to avoid duplicate computations.

        Returns:
            Returns a tuple (y, states, lm_token) such that:
            y is a torch.Tensor of shape [1, 1, H] representing the score of the last token in the Hypothesis.
            state is a list of RNN states, each of shape [L, 1, H].
            lm_token is the final integer token of the hypothesis.
        """
        if hypothesis.dec_state is not None:
            device = hypothesis.dec_state[0].device
        else:
            _p = next(self.parameters())
            device = _p.device

        # parse "blank" tokens in hypothesis
        if len(hypothesis.y_sequence) > 0 and hypothesis.y_sequence[-1] == self.blank_idx:
            blank_state = True
        else:
            blank_state = False

        # Convert last token of hypothesis to torch.Tensor
        target = torch.full([1, 1], fill_value=hypothesis.y_sequence[-1], device=device, dtype=torch.long)
        lm_token = target[:, -1]  # [1]

        # Convert current hypothesis into a tuple to preserve in cache
        sequence = tuple(hypothesis.y_sequence)

        if sequence in cache:
            y, new_state = cache[sequence]
        else:
            # Obtain score for target token and new states
            if blank_state:
                y, new_state = self.predict(None, state=None, add_sos=False, batch_size=1)  # [1, 1, H]

            else:
                y, new_state = self.predict(
                    target, state=hypothesis.dec_state, add_sos=False, batch_size=1
                )  # [1, 1, H]

            y = y[:, -1:, :]  # Extract just last state : [1, 1, H]
            cache[sequence] = (y, new_state)

        return y, new_state, lm_token

    def batch_score_hypothesis(
        self, hypotheses: List[rnnt_utils.Hypothesis], cache: Dict[Tuple[int], Any], batch_states: List[torch.Tensor]
    ) -> Tuple[torch.Tensor, List[torch.Tensor], torch.Tensor]:
        """
        Used for batched beam search algorithms. Similar to score_hypothesis method.

        Args:
            hypothesis: List of Hypotheses. Refer to rnnt_utils.Hypothesis.
            cache: Dict which contains a cache to avoid duplicate computations.
            batch_states: List of torch.Tensor which represent the states of the RNN for this batch.
                Each state is of shape [L, B, H]

        Returns:
            Returns a tuple (b_y, b_states, lm_tokens) such that:
            b_y is a torch.Tensor of shape [B, 1, H] representing the scores of the last tokens in the Hypotheses.
            b_state is a list of list of RNN states, each of shape [L, B, H].
                Represented as B x List[states].
            lm_token is a list of the final integer tokens of the hypotheses in the batch.
        """
        final_batch = len(hypotheses)

        if final_batch == 0:
            raise ValueError("No hypotheses was provided for the batch!")

        _p = next(self.parameters())
        device = _p.device
        dtype = _p.dtype

        tokens = []
        process = []
        done = [None for _ in range(final_batch)]

        # For each hypothesis, cache the last token of the sequence and the current states
        for i, hyp in enumerate(hypotheses):
            sequence = tuple(hyp.y_sequence)

            if sequence in cache:
                done[i] = cache[sequence]
            else:
                tokens.append(hyp.y_sequence[-1])
                process.append((sequence, hyp.dec_state))

        if process:
            batch = len(process)

            # convert list of tokens to torch.Tensor, then reshape.
            tokens = torch.tensor(tokens, device=device, dtype=torch.long).view(batch, -1)
            dec_states = self.initialize_state(tokens.to(dtype=dtype))  # [L, B, H]
            dec_states = self.batch_initialize_states(dec_states, [d_state for seq, d_state in process])

            y, dec_states = self.predict(
                tokens, state=dec_states, add_sos=False, batch_size=batch
            )  # [B, 1, H], List([L, 1, H])

            dec_states = tuple(state.to(dtype=dtype) for state in dec_states)

        # Update done states and cache shared by entire batch.
        j = 0
        for i in range(final_batch):
            if done[i] is None:
                # Select sample's state from the batch state list
                new_state = self.batch_select_state(dec_states, j)

                # Cache [1, H] scores of the current y_j, and its corresponding state
                done[i] = (y[j], new_state)
                cache[process[j][0]] = (y[j], new_state)

                j += 1

        # Set the incoming batch states with the new states obtained from `done`.
        batch_states = self.batch_initialize_states(batch_states, [d_state for y_j, d_state in done])

        # Create batch of all output scores
        # List[1, 1, H] -> [B, 1, H]
        batch_y = torch.stack([y_j for y_j, d_state in done])

        # Extract the last tokens from all hypotheses and convert to a tensor
        lm_tokens = torch.tensor([h.y_sequence[-1] for h in hypotheses], device=device, dtype=torch.long).view(
            final_batch
        )

        return batch_y, batch_states, lm_tokens

    def batch_initialize_states(self, batch_states: List[torch.Tensor], decoder_states: List[List[torch.Tensor]]):
        """
        Create batch of decoder states.

       Args:
           batch_states (list): batch of decoder states
              ([L x (B, H)], [L x (B, H)])

           decoder_states (list of list): list of decoder states
               [B x ([L x (1, H)], [L x (1, H)])]

       Returns:
           batch_states (tuple): batch of decoder states
               ([L x (B, H)], [L x (B, H)])
       """
        # LSTM has 2 states
        new_states = [[] for _ in range(len(decoder_states[0]))]
        for layer in range(self.pred_rnn_layers):
            for state_id in range(len(decoder_states[0])):
                # batch_states[state_id][layer] = torch.stack([s[state_id][layer] for s in decoder_states])
                new_state_for_layer = torch.stack([s[state_id][layer] for s in decoder_states])
                new_states[state_id].append(new_state_for_layer)

        for state_id in range(len(decoder_states[0])):
            new_states[state_id] = torch.stack([state for state in new_states[state_id]])

        return new_states

    def batch_select_state(self, batch_states: List[torch.Tensor], idx: int) -> List[List[torch.Tensor]]:
        """Get decoder state from batch of states, for given id.

        Args:
            batch_states (list): batch of decoder states
                ([L x (B, H)], [L x (B, H)])

            idx (int): index to extract state from batch of states

        Returns:
            (tuple): decoder states for given id
                ([L x (1, H)], [L x (1, H)])
        """
        if batch_states is not None:
            state_list = []
            for state_id in range(len(batch_states)):
                states = [batch_states[state_id][layer][idx] for layer in range(self.pred_rnn_layers)]
                state_list.append(states)

            return state_list
        else:
            return None

    def batch_concat_states(self, batch_states: List[List[torch.Tensor]]) -> List[torch.Tensor]:
        """Concatenate a batch of decoder state to a packed state.

        Args:
            batch_states (list): batch of decoder states
                B x ([L x (H)], [L x (H)])

        Returns:
            (tuple): decoder states
                (L x B x H, L x B x H)
        """
        state_list = []

        for state_id in range(len(batch_states[0])):
            batch_list = []
            for sample_id in range(len(batch_states)):
                tensor = torch.stack(batch_states[sample_id][state_id])  # [L, H]
                tensor = tensor.unsqueeze(0)  # [1, L, H]
                batch_list.append(tensor)

            state_tensor = torch.cat(batch_list, 0)  # [B, L, H]
            state_tensor = state_tensor.transpose(1, 0)  # [L, B, H]
            state_list.append(state_tensor)

        return state_list

    def batch_copy_states(
        self,
        old_states: List[torch.Tensor],
        new_states: List[torch.Tensor],
        ids: List[int],
        value: Optional[float] = None,
    ) -> List[torch.Tensor]:
        """Copy states from new state to old state at certain indices.

        Args:
            old_states(list): packed decoder states
                (L x B x H, L x B x H)

            new_states: packed decoder states
                (L x B x H, L x B x H)

            ids (list): List of indices to copy states at.

            value (optional float): If a value should be copied instead of a state slice, a float should be provided

        Returns:
            batch of decoder states with partial copy at ids (or a specific value).
                (L x B x H, L x B x H)
        """
        for state_id in range(len(old_states)):
            if value is None:
                old_states[state_id][:, ids, :] = new_states[state_id][:, ids, :]
            else:
                old_states[state_id][:, ids, :] *= 0.0
                old_states[state_id][:, ids, :] += value

        return old_states

    # Adapter method overrides
    def add_adapter(self, name: str, cfg: DictConfig):
        # Update the config with correct input dim
        cfg = self._update_adapter_cfg_input_dim(cfg)
        # Add the adapter
        super().add_adapter(name=name, cfg=cfg)

    def _update_adapter_cfg_input_dim(self, cfg: DictConfig):
        cfg = adapter_utils.update_adapter_cfg_input_dim(self, cfg, module_dim=self.pred_hidden)
        return cfg


class RNNTJoint(rnnt_abstract.AbstractRNNTJoint, Exportable, AdapterModuleMixin):
    """A Recurrent Neural Network Transducer Joint Network (RNN-T Joint Network).
    An RNN-T Joint network, comprised of a feedforward model.

    Args:
        jointnet: A dict-like object which contains the following key-value pairs.
            encoder_hidden: int specifying the hidden dimension of the encoder net.
            pred_hidden: int specifying the hidden dimension of the prediction net.
            joint_hidden: int specifying the hidden dimension of the joint net
            activation: Activation function used in the joint step. Can be one of
                ['relu', 'tanh', 'sigmoid'].

            Optionally, it may also contain the following:
            dropout: float, set to 0.0 by default. Optional dropout applied at the end of the joint net.

        num_classes: int, specifying the vocabulary size that the joint network must predict,
            excluding the RNNT blank token.

        vocabulary: Optional list of strings/tokens that comprise the vocabulary of the joint network.
            Unused and kept only for easy access for character based encoding RNNT models.

        log_softmax: Optional bool, set to None by default. If set as None, will compute the log_softmax()
            based on the value provided.

        preserve_memory: Optional bool, set to False by default. If the model crashes due to the memory
            intensive joint step, one might try this flag to empty the tensor cache in pytorch.

            Warning: This will make the forward-backward pass much slower than normal.
            It also might not fix the OOM if the GPU simply does not have enough memory to compute the joint.

        fuse_loss_wer: Optional bool, set to False by default.

            Fuses the joint forward, loss forward and
            wer forward steps. In doing so, it trades of speed for memory conservation by creating sub-batches
            of the provided batch of inputs, and performs Joint forward, loss forward and wer forward (optional),
            all on sub-batches, then collates results to be exactly equal to results from the entire batch.

            When this flag is set, prior to calling forward, the fields `loss` and `wer` (either one) *must*
            be set using the `RNNTJoint.set_loss()` or `RNNTJoint.set_wer()` methods.

            Further, when this flag is set, the following argument `fused_batch_size` *must* be provided
            as a non negative integer. This value refers to the size of the sub-batch.

            When the flag is set, the input and output signature of `forward()` of this method changes.
            Input - in addition to `encoder_outputs` (mandatory argument), the following arguments can be provided.
                - decoder_outputs (optional). Required if loss computation is required.
                - encoder_lengths (required)
                - transcripts (optional). Required for wer calculation.
                - transcript_lengths (optional). Required for wer calculation.
                - compute_wer (bool, default false). Whether to compute WER or not for the fused batch.

            Output - instead of the usual `joint` log prob tensor, the following results can be returned.
                - loss (optional). Returned if decoder_outputs, transcripts and transript_lengths are not None.
                - wer_numerator + wer_denominator (optional). Returned if transcripts, transcripts_lengths are provided
                    and compute_wer is set.

        fused_batch_size: Optional int, required if `fuse_loss_wer` flag is set. Determines the size of the
            sub-batches. Should be any value below the actual batch size per GPU.
    """

    @property
    def input_types(self):
        """Returns definitions of module input ports.
        """
        return {
            "encoder_outputs": NeuralType(('B', 'D', 'T'), AcousticEncodedRepresentation()),
            "decoder_outputs": NeuralType(('B', 'D', 'T'), EmbeddedTextType()),
            "encoder_lengths": NeuralType(tuple('B'), LengthsType(), optional=True),
            "transcripts": NeuralType(('B', 'T'), LabelsType(), optional=True),
            "transcript_lengths": NeuralType(tuple('B'), LengthsType(), optional=True),
            "compute_wer": NeuralType(optional=True),
        }

    @property
    def output_types(self):
        """Returns definitions of module output ports.
        """
        if not self._fuse_loss_wer:
            return {
                "outputs": NeuralType(('B', 'T', 'T', 'D'), LogprobsType()),
            }

        else:
            return {
                "loss": NeuralType(elements_type=LossType(), optional=True),
                "wer": NeuralType(elements_type=ElementType(), optional=True),
                "wer_numer": NeuralType(elements_type=ElementType(), optional=True),
                "wer_denom": NeuralType(elements_type=ElementType(), optional=True),
            }

    def _prepare_for_export(self, **kwargs):
        self._fuse_loss_wer = False
        self.log_softmax = False
        super()._prepare_for_export(**kwargs)

    def input_example(self, max_batch=1, max_dim=8192):
        """
        Generates input examples for tracing etc.
        Returns:
            A tuple of input examples.
        """
        B, T, U = max_batch, max_dim, max_batch
        encoder_outputs = torch.randn(B, self.encoder_hidden, T).to(next(self.parameters()).device)
        decoder_outputs = torch.randn(B, self.pred_hidden, U).to(next(self.parameters()).device)
        return (encoder_outputs, decoder_outputs)

    @property
    def disabled_deployment_input_names(self):
        """Implement this method to return a set of input names disabled for export"""
        return set(["encoder_lengths", "transcripts", "transcript_lengths", "compute_wer"])

    def __init__(
        self,
        jointnet: Dict[str, Any],
        num_classes: int,
        num_extra_outputs: int = 0,
        vocabulary: Optional[List] = None,
        log_softmax: Optional[bool] = None,
        preserve_memory: bool = False,
        fuse_loss_wer: bool = False,
        fused_batch_size: Optional[int] = None,
        experimental_fuse_loss_wer: Any = None,
    ):
        super().__init__()

        self.vocabulary = vocabulary

        self._vocab_size = num_classes
        self._num_extra_outputs = num_extra_outputs
        self._num_classes = num_classes + 1 + num_extra_outputs  # 1 is for blank

        if experimental_fuse_loss_wer is not None:
            # Override fuse_loss_wer from deprecated argument
            fuse_loss_wer = experimental_fuse_loss_wer

        self._fuse_loss_wer = fuse_loss_wer
        self._fused_batch_size = fused_batch_size

        if fuse_loss_wer and (fused_batch_size is None):
            raise ValueError("If `fuse_loss_wer` is set, then `fused_batch_size` cannot be None!")

        self._loss = None
        self._wer = None

        # Log softmax should be applied explicitly only for CPU
        self.log_softmax = log_softmax
        self.preserve_memory = preserve_memory

        if preserve_memory:
            logging.warning(
                "`preserve_memory` was set for the Joint Model. Please be aware this will severely impact "
                "the forward-backward step time. It also might not solve OOM issues if the GPU simply "
                "does not have enough memory to compute the joint."
            )

        # Required arguments
        self.encoder_hidden = jointnet['encoder_hidden']
        self.pred_hidden = jointnet['pred_hidden']
        self.joint_hidden = jointnet['joint_hidden']
        self.activation = jointnet['activation']

        # Optional arguments
        dropout = jointnet.get('dropout', 0.0)

        self.pred, self.enc, self.joint_net = self._joint_net_modules(
            num_classes=self._num_classes,  # add 1 for blank symbol
            pred_n_hidden=self.pred_hidden,
            enc_n_hidden=self.encoder_hidden,
            joint_n_hidden=self.joint_hidden,
            activation=self.activation,
            dropout=dropout,
        )

        # Flag needed for RNNT export support
        self._rnnt_export = False

    @typecheck()
    def forward(
        self,
        encoder_outputs: torch.Tensor,
        decoder_outputs: Optional[torch.Tensor],
        encoder_lengths: Optional[torch.Tensor] = None,
        transcripts: Optional[torch.Tensor] = None,
        transcript_lengths: Optional[torch.Tensor] = None,
        compute_wer: bool = False,
    ) -> Union[torch.Tensor, List[Optional[torch.Tensor]]]:
        # encoder = (B, D, T)
        # decoder = (B, D, U) if passed, else None
        encoder_outputs = encoder_outputs.transpose(1, 2)  # (B, T, D)

        if decoder_outputs is not None:
            decoder_outputs = decoder_outputs.transpose(1, 2)  # (B, U, D)

        if not self._fuse_loss_wer:
            if decoder_outputs is None:
                raise ValueError(
                    "decoder_outputs passed is None, and `fuse_loss_wer` is not set. "
                    "decoder_outputs can only be None for fused step!"
                )

            out = self.joint(encoder_outputs, decoder_outputs)  # [B, T, U, V + 1]
            return out

        else:
            # At least the loss module must be supplied during fused joint
            if self._loss is None or self._wer is None:
                raise ValueError("`fuse_loss_wer` flag is set, but `loss` and `wer` modules were not provided! ")

            # If fused joint step is required, fused batch size is required as well
            if self._fused_batch_size is None:
                raise ValueError("If `fuse_loss_wer` is set, then `fused_batch_size` cannot be None!")

            # When using fused joint step, both encoder and transcript lengths must be provided
            if (encoder_lengths is None) or (transcript_lengths is None):
                raise ValueError(
                    "`fuse_loss_wer` is set, therefore encoder and target lengths " "must be provided as well!"
                )

            losses = []
            target_lengths = []
            batch_size = int(encoder_outputs.size(0))  # actual batch size

            # Iterate over batch using fused_batch_size steps
            for batch_idx in range(0, batch_size, self._fused_batch_size):
                begin = batch_idx
                end = min(begin + self._fused_batch_size, batch_size)

                # Extract the sub batch inputs
                # sub_enc = encoder_outputs[begin:end, ...]
                # sub_transcripts = transcripts[begin:end, ...]
                sub_enc = encoder_outputs.narrow(dim=0, start=begin, length=end - begin)
                sub_transcripts = transcripts.narrow(dim=0, start=begin, length=end - begin)

                sub_enc_lens = encoder_lengths[begin:end]
                sub_transcript_lens = transcript_lengths[begin:end]

                # Sub transcripts does not need the full padding of the entire batch
                # Therefore reduce the decoder time steps to match
                max_sub_enc_length = sub_enc_lens.max()
                max_sub_transcript_length = sub_transcript_lens.max()

                if decoder_outputs is not None:
                    # Reduce encoder length to preserve computation
                    # Encoder: [sub-batch, T, D] -> [sub-batch, T', D]; T' < T
                    if sub_enc.shape[1] != max_sub_enc_length:
                        sub_enc = sub_enc.narrow(dim=1, start=0, length=max_sub_enc_length)

                    # sub_dec = decoder_outputs[begin:end, ...]  # [sub-batch, U, D]
                    sub_dec = decoder_outputs.narrow(dim=0, start=begin, length=end - begin)  # [sub-batch, U, D]

                    # Reduce decoder length to preserve computation
                    # Decoder: [sub-batch, U, D] -> [sub-batch, U', D]; U' < U
                    if sub_dec.shape[1] != max_sub_transcript_length + 1:
                        sub_dec = sub_dec.narrow(dim=1, start=0, length=max_sub_transcript_length + 1)

                    # Perform joint => [sub-batch, T', U', V + 1]
                    sub_joint = self.joint(sub_enc, sub_dec)

                    del sub_dec

                    # Reduce transcript length to correct alignment
                    # Transcript: [sub-batch, L] -> [sub-batch, L']; L' <= L
                    if sub_transcripts.shape[1] != max_sub_transcript_length:
                        sub_transcripts = sub_transcripts.narrow(dim=1, start=0, length=max_sub_transcript_length)

                    # Compute sub batch loss
                    # preserve loss reduction type
                    loss_reduction = self.loss.reduction

                    # override loss reduction to sum
                    self.loss.reduction = None

                    # compute and preserve loss
                    loss_batch = self.loss(
                        log_probs=sub_joint,
                        targets=sub_transcripts,
                        input_lengths=sub_enc_lens,
                        target_lengths=sub_transcript_lens,
                    )
                    losses.append(loss_batch)
                    target_lengths.append(sub_transcript_lens)

                    # reset loss reduction type
                    self.loss.reduction = loss_reduction

                else:
                    losses = None

                # Update WER for sub batch
                if compute_wer:
                    sub_enc = sub_enc.transpose(1, 2)  # [B, T, D] -> [B, D, T]
                    sub_enc = sub_enc.detach()
                    sub_transcripts = sub_transcripts.detach()

                    # Update WER on each process without syncing
                    self.wer.update(sub_enc, sub_enc_lens, sub_transcripts, sub_transcript_lens)

                del sub_enc, sub_transcripts, sub_enc_lens, sub_transcript_lens

            # Reduce over sub batches
            if losses is not None:
                losses = self.loss.reduce(losses, target_lengths)

            # Collect sub batch wer results
            if compute_wer:
                # Sync and all_reduce on all processes, compute global WER
                wer, wer_num, wer_denom = self.wer.compute()
                self.wer.reset()
            else:
                wer = None
                wer_num = None
                wer_denom = None

            return losses, wer, wer_num, wer_denom

    def joint(self, f: torch.Tensor, g: torch.Tensor) -> torch.Tensor:
        """
        Compute the joint step of the network.

        Here,
        B = Batch size
        T = Acoustic model timesteps
        U = Target sequence length
        H1, H2 = Hidden dimensions of the Encoder / Decoder respectively
        H = Hidden dimension of the Joint hidden step.
        V = Vocabulary size of the Decoder (excluding the RNNT blank token).

        NOTE:
            The implementation of this model is slightly modified from the original paper.
            The original paper proposes the following steps :
            (enc, dec) -> Expand + Concat + Sum [B, T, U, H1+H2] -> Forward through joint hidden [B, T, U, H] -- *1
            *1 -> Forward through joint final [B, T, U, V + 1].

            We instead split the joint hidden into joint_hidden_enc and joint_hidden_dec and act as follows:
            enc -> Forward through joint_hidden_enc -> Expand [B, T, 1, H] -- *1
            dec -> Forward through joint_hidden_dec -> Expand [B, 1, U, H] -- *2
            (*1, *2) -> Sum [B, T, U, H] -> Forward through joint final [B, T, U, V + 1].

        Args:
            f: Output of the Encoder model. A torch.Tensor of shape [B, T, H1]
            g: Output of the Decoder model. A torch.Tensor of shape [B, U, H2]

        Returns:
            Logits / log softmaxed tensor of shape (B, T, U, V + 1).
        """
        # f = [B, T, H1]
        f = self.enc(f)
        f.unsqueeze_(dim=2)  # (B, T, 1, H)

        # g = [B, U, H2]
        g = self.pred(g)
        g.unsqueeze_(dim=1)  # (B, 1, U, H)

        inp = f + g  # [B, T, U, H]

        del f, g

        # Forward adapter modules on joint hidden
        if self.is_adapter_available():
            inp = self.forward_enabled_adapters(inp)

        res = self.joint_net(inp)  # [B, T, U, V + 1]

        del inp

        if self.preserve_memory:
            torch.cuda.empty_cache()

        # If log_softmax is automatic
        if self.log_softmax is None:
            if not res.is_cuda:  # Use log softmax only if on CPU
                res = res.log_softmax(dim=-1)
        else:
            if self.log_softmax:
                res = res.log_softmax(dim=-1)

        return res

    def _joint_net_modules(self, num_classes, pred_n_hidden, enc_n_hidden, joint_n_hidden, activation, dropout):
        """
        Prepare the trainable modules of the Joint Network

        Args:
            num_classes: Number of output classes (vocab size) excluding the RNNT blank token.
            pred_n_hidden: Hidden size of the prediction network.
            enc_n_hidden: Hidden size of the encoder network.
            joint_n_hidden: Hidden size of the joint network.
            activation: Activation of the joint. Can be one of [relu, tanh, sigmoid]
            dropout: Dropout value to apply to joint.
        """
        pred = torch.nn.Linear(pred_n_hidden, joint_n_hidden)
        enc = torch.nn.Linear(enc_n_hidden, joint_n_hidden)

        if activation not in ['relu', 'sigmoid', 'tanh']:
            raise ValueError("Unsupported activation for joint step - please pass one of " "[relu, sigmoid, tanh]")

        activation = activation.lower()

        if activation == 'relu':
            activation = torch.nn.ReLU(inplace=True)
        elif activation == 'sigmoid':
            activation = torch.nn.Sigmoid()
        elif activation == 'tanh':
            activation = torch.nn.Tanh()

        layers = (
            [activation]
            + ([torch.nn.Dropout(p=dropout)] if dropout else [])
            + [torch.nn.Linear(joint_n_hidden, num_classes)]
        )
        return pred, enc, torch.nn.Sequential(*layers)

    # Adapter method overrides
    def add_adapter(self, name: str, cfg: DictConfig):
        # Update the config with correct input dim
        cfg = self._update_adapter_cfg_input_dim(cfg)
        # Add the adapter
        super().add_adapter(name=name, cfg=cfg)

    def _update_adapter_cfg_input_dim(self, cfg: DictConfig):
        cfg = adapter_utils.update_adapter_cfg_input_dim(self, cfg, module_dim=self.joint_hidden)
        return cfg

    @property
    def num_classes_with_blank(self):
        return self._num_classes

    @property
    def num_extra_outputs(self):
        return self._num_extra_outputs

    @property
    def loss(self):
        return self._loss

    def set_loss(self, loss):
        if not self._fuse_loss_wer:
            raise ValueError("Attempting to set loss module even though `fuse_loss_wer` is not set!")

        self._loss = loss

    @property
    def wer(self):
        return self._wer

    def set_wer(self, wer):
        if not self._fuse_loss_wer:
            raise ValueError("Attempting to set WER module even though `fuse_loss_wer` is not set!")

        self._wer = wer

    @property
    def fuse_loss_wer(self):
        return self._fuse_loss_wer

    def set_fuse_loss_wer(self, fuse_loss_wer, loss=None, metric=None):
        self._fuse_loss_wer = fuse_loss_wer

        self._loss = loss
        self._wer = metric

    @property
    def fused_batch_size(self):
        return self._fuse_loss_wer

    def set_fused_batch_size(self, fused_batch_size):
        self._fused_batch_size = fused_batch_size


class RNNTDecoderJoint(torch.nn.Module, Exportable):
    """
    Utility class to export Decoder+Joint as a single module
    """

    def __init__(self, decoder, joint):
        super().__init__()
        self.decoder = decoder
        self.joint = joint

    @property
    def input_types(self):
        state_type = NeuralType(('D', 'B', 'D'), ElementType())
        mytypes = {
            'encoder_outputs': NeuralType(('B', 'D', 'T'), AcousticEncodedRepresentation()),
            "targets": NeuralType(('B', 'T'), LabelsType()),
            "target_length": NeuralType(tuple('B'), LengthsType()),
            'input_states_1': state_type,
            'input_states_2': state_type,
        }

        return mytypes

    def input_example(self, max_batch=1, max_dim=1):
        decoder_example = self.decoder.input_example(max_batch=max_batch, max_dim=max_dim)
        state1, state2 = decoder_example[-1]
        return tuple([self.joint.input_example()[0]]) + decoder_example[:2] + (state1, state2)

    @property
    def output_types(self):
        return {
            "outputs": NeuralType(('B', 'T', 'T', 'D'), LogprobsType()),
            "prednet_lengths": NeuralType(tuple('B'), LengthsType()),
            "output_states_1": NeuralType((('D', 'B', 'D')), ElementType()),
            "output_states_2": NeuralType((('D', 'B', 'D')), ElementType()),
        }

    def forward(self, encoder_outputs, targets, target_length, input_states_1, input_states_2):
        decoder_outputs = self.decoder(targets, target_length, (input_states_1, input_states_2))
        decoder_output = decoder_outputs[0]
        decoder_length = decoder_outputs[1]
        input_states_1, input_states_2 = decoder_outputs[2][0], decoder_outputs[2][1]
        joint_output = self.joint(encoder_outputs, decoder_output)
        return (joint_output, decoder_length, input_states_1, input_states_2)


class RNNTDecoderJointSSL(torch.nn.Module):
    def __init__(self, decoder, joint):
        super().__init__()
        self.decoder = decoder
        self.joint = joint

    @property
    def needs_labels(self):
        return True

    @property
    def input_types(self):
        return {
            "encoder_output": NeuralType(('B', 'D', 'T'), AcousticEncodedRepresentation()),
            "targets": NeuralType(('B', 'T'), LabelsType()),
            "target_lengths": NeuralType(tuple('B'), LengthsType()),
        }

    @property
    def output_types(self):
        return {"log_probs": NeuralType(('B', 'T', 'D'), SpectrogramType())}

    def forward(self, encoder_output, targets, target_lengths):

        decoder, target_length, states = self.decoder(targets=targets, target_length=target_lengths)
        log_probs = self.joint(encoder_outputs=encoder_output, decoder_outputs=decoder)

        return log_probs


class SampledRNNTJoint(RNNTJoint):
    """A Sampled Recurrent Neural Network Transducer Joint Network (RNN-T Joint Network).
    An RNN-T Joint network, comprised of a feedforward model, where the vocab size will be sampled instead
    of computing the full vocabulary joint.

    Args:
        jointnet: A dict-like object which contains the following key-value pairs.
            encoder_hidden: int specifying the hidden dimension of the encoder net.
            pred_hidden: int specifying the hidden dimension of the prediction net.
            joint_hidden: int specifying the hidden dimension of the joint net
            activation: Activation function used in the joint step. Can be one of
                ['relu', 'tanh', 'sigmoid'].

            Optionally, it may also contain the following:
            dropout: float, set to 0.0 by default. Optional dropout applied at the end of the joint net.

        num_classes: int, specifying the vocabulary size that the joint network must predict,
            excluding the RNNT blank token.

        n_samples: int, specifies the number of tokens to sample from the vocabulary space,
            excluding the RNNT blank token. If a given value is larger than the entire vocabulary size,
            then the full vocabulary will be used.

        vocabulary: Optional list of strings/tokens that comprise the vocabulary of the joint network.
            Unused and kept only for easy access for character based encoding RNNT models.

        log_softmax: Optional bool, set to None by default. If set as None, will compute the log_softmax()
            based on the value provided.

        preserve_memory: Optional bool, set to False by default. If the model crashes due to the memory
            intensive joint step, one might try this flag to empty the tensor cache in pytorch.

            Warning: This will make the forward-backward pass much slower than normal.
            It also might not fix the OOM if the GPU simply does not have enough memory to compute the joint.

        fuse_loss_wer: Optional bool, set to False by default.

            Fuses the joint forward, loss forward and
            wer forward steps. In doing so, it trades of speed for memory conservation by creating sub-batches
            of the provided batch of inputs, and performs Joint forward, loss forward and wer forward (optional),
            all on sub-batches, then collates results to be exactly equal to results from the entire batch.

            When this flag is set, prior to calling forward, the fields `loss` and `wer` (either one) *must*
            be set using the `RNNTJoint.set_loss()` or `RNNTJoint.set_wer()` methods.

            Further, when this flag is set, the following argument `fused_batch_size` *must* be provided
            as a non negative integer. This value refers to the size of the sub-batch.

            When the flag is set, the input and output signature of `forward()` of this method changes.
            Input - in addition to `encoder_outputs` (mandatory argument), the following arguments can be provided.
                - decoder_outputs (optional). Required if loss computation is required.
                - encoder_lengths (required)
                - transcripts (optional). Required for wer calculation.
                - transcript_lengths (optional). Required for wer calculation.
                - compute_wer (bool, default false). Whether to compute WER or not for the fused batch.

            Output - instead of the usual `joint` log prob tensor, the following results can be returned.
                - loss (optional). Returned if decoder_outputs, transcripts and transript_lengths are not None.
                - wer_numerator + wer_denominator (optional). Returned if transcripts, transcripts_lengths are provided
                    and compute_wer is set.

        fused_batch_size: Optional int, required if `fuse_loss_wer` flag is set. Determines the size of the
            sub-batches. Should be any value below the actual batch size per GPU.
    """

    def __init__(
        self,
        jointnet: Dict[str, Any],
        num_classes: int,
        n_samples: int,
        vocabulary: Optional[List] = None,
        log_softmax: Optional[bool] = None,
        preserve_memory: bool = False,
        fuse_loss_wer: bool = False,
        fused_batch_size: Optional[int] = None,
    ):
        super().__init__(
            jointnet=jointnet,
            num_classes=num_classes,
            vocabulary=vocabulary,
            log_softmax=log_softmax,
            preserve_memory=preserve_memory,
            fuse_loss_wer=fuse_loss_wer,
            fused_batch_size=fused_batch_size,
        )
        self.n_samples = n_samples
        self.register_buffer('blank_id', torch.tensor([self.num_classes_with_blank - 1]), persistent=False)

    @typecheck()
    def forward(
        self,
        encoder_outputs: torch.Tensor,
        decoder_outputs: Optional[torch.Tensor],
        encoder_lengths: Optional[torch.Tensor] = None,
        transcripts: Optional[torch.Tensor] = None,
        transcript_lengths: Optional[torch.Tensor] = None,
        compute_wer: bool = False,
    ) -> Union[torch.Tensor, List[Optional[torch.Tensor]]]:
        # If in inference mode, revert to basic RNNT Joint behaviour.
        # Sampled RNNT is only used for training.
        if not torch.is_grad_enabled() or torch.is_inference_mode_enabled():
            # Simply call full tensor joint
            return super().forward(
                encoder_outputs=encoder_outputs,
                decoder_outputs=decoder_outputs,
                encoder_lengths=encoder_lengths,
                transcripts=transcripts,
                transcript_lengths=transcript_lengths,
                compute_wer=compute_wer,
            )

        if transcripts is None or transcript_lengths is None:
            logging.warning(
                "Sampled RNNT Joint currently only works with `fuse_loss_wer` set to True, "
                "and when `fused_batch_size` is a positive integer."
            )
            raise ValueError(
                "Sampled RNNT loss only works when the transcripts are provided during training."
                "Please ensure that you correctly pass the `transcripts` and `transcript_lengths`."
            )

        # encoder = (B, D, T)
        # decoder = (B, D, U) if passed, else None
        encoder_outputs = encoder_outputs.transpose(1, 2)  # (B, T, D)

        if decoder_outputs is not None:
            decoder_outputs = decoder_outputs.transpose(1, 2)  # (B, U, D)

        # At least the loss module must be supplied during fused joint
        if self._loss is None or self._wer is None:
            raise ValueError("`fuse_loss_wer` flag is set, but `loss` and `wer` modules were not provided! ")

        # If fused joint step is required, fused batch size is required as well
        if self._fused_batch_size is None:
            raise ValueError("If `fuse_loss_wer` is set, then `fused_batch_size` cannot be None!")

        # When using fused joint step, both encoder and transcript lengths must be provided
        if (encoder_lengths is None) or (transcript_lengths is None):
            raise ValueError(
                "`fuse_loss_wer` is set, therefore encoder and target lengths " "must be provided as well!"
            )

        losses = []
        target_lengths = []
        batch_size = int(encoder_outputs.size(0))  # actual batch size

        # Iterate over batch using fused_batch_size steps
        for batch_idx in range(0, batch_size, self._fused_batch_size):
            begin = batch_idx
            end = min(begin + self._fused_batch_size, batch_size)

            # Extract the sub batch inputs
            # sub_enc = encoder_outputs[begin:end, ...]
            # sub_transcripts = transcripts[begin:end, ...]
            sub_enc = encoder_outputs.narrow(dim=0, start=begin, length=end - begin)
            sub_transcripts = transcripts.narrow(dim=0, start=begin, length=end - begin)

            sub_enc_lens = encoder_lengths[begin:end]
            sub_transcript_lens = transcript_lengths[begin:end]

            # Sub transcripts does not need the full padding of the entire batch
            # Therefore reduce the decoder time steps to match
            max_sub_enc_length = sub_enc_lens.max()
            max_sub_transcript_length = sub_transcript_lens.max()

            if decoder_outputs is not None:
                # Reduce encoder length to preserve computation
                # Encoder: [sub-batch, T, D] -> [sub-batch, T', D]; T' < T
                if sub_enc.shape[1] != max_sub_enc_length:
                    sub_enc = sub_enc.narrow(dim=1, start=0, length=max_sub_enc_length)

                # sub_dec = decoder_outputs[begin:end, ...]  # [sub-batch, U, D]
                sub_dec = decoder_outputs.narrow(dim=0, start=begin, length=end - begin)  # [sub-batch, U, D]

                # Reduce decoder length to preserve computation
                # Decoder: [sub-batch, U, D] -> [sub-batch, U', D]; U' < U
                if sub_dec.shape[1] != max_sub_transcript_length + 1:
                    sub_dec = sub_dec.narrow(dim=1, start=0, length=max_sub_transcript_length + 1)

                # Reduce transcript length to correct alignment
                # Transcript: [sub-batch, L] -> [sub-batch, L']; L' <= L
                if sub_transcripts.shape[1] != max_sub_transcript_length:
                    sub_transcripts = sub_transcripts.narrow(dim=1, start=0, length=max_sub_transcript_length)

                # Perform sampled joint => [sub-batch, T', U', {V' < V} + 1}]
                sub_joint, sub_transcripts_remapped = self.sampled_joint(
                    sub_enc, sub_dec, transcript=sub_transcripts, transcript_lengths=sub_transcript_lens
                )

                del sub_dec

                # Compute sub batch loss
                # preserve loss reduction type
                loss_reduction = self.loss.reduction

                # override loss reduction to sum
                self.loss.reduction = None

                # override blank idx in order to map to new vocabulary space
                # in the new vocabulary space, we set the mapping of the RNNT Blank from index V+1 to 0
                # So the loss here needs to be updated accordingly.
                # TODO: See if we can have some formal API for rnnt loss to update inner blank index.
                cached_blank_id = self.loss._loss.blank
                self.loss._loss.blank = 0

                # compute and preserve loss
                loss_batch = self.loss(
                    log_probs=sub_joint,
                    targets=sub_transcripts_remapped,  # Note: We have to use remapped transcripts here !
                    input_lengths=sub_enc_lens,
                    target_lengths=sub_transcript_lens,  # Note: Even after remap, the transcript lengths remain intact.
                )
                losses.append(loss_batch)
                target_lengths.append(sub_transcript_lens)

                # reset loss reduction type and blank id
                self.loss.reduction = loss_reduction
                self.loss._loss.blank = cached_blank_id

            else:
                losses = None

            # Update WER for sub batch
            if compute_wer:
                sub_enc = sub_enc.transpose(1, 2)  # [B, T, D] -> [B, D, T]
                sub_enc = sub_enc.detach()
                sub_transcripts = sub_transcripts.detach()

                # Update WER on each process without syncing
                self.wer.update(sub_enc, sub_enc_lens, sub_transcripts, sub_transcript_lens)

            del sub_enc, sub_transcripts, sub_enc_lens, sub_transcript_lens

        # Reduce over sub batches
        if losses is not None:
            losses = self.loss.reduce(losses, target_lengths)

        # Collect sub batch wer results
        if compute_wer:
            # Sync and all_reduce on all processes, compute global WER
            wer, wer_num, wer_denom = self.wer.compute()
            self.wer.reset()
        else:
            wer = None
            wer_num = None
            wer_denom = None

        return losses, wer, wer_num, wer_denom

    def sampled_joint(
        self, f: torch.Tensor, g: torch.Tensor, transcript: torch.Tensor, transcript_lengths: torch.Tensor,
    ) -> torch.Tensor:
        """
        Compute the sampled joint step of the network.

        # Reference
        - [Memory-Efficient Training of RNN-Transducer with Sampled Softmax](https://arxiv.org/abs/2203.16868)

        Here,
        B = Batch size
        T = Acoustic model timesteps
        U = Target sequence length
        H1, H2 = Hidden dimensions of the Encoder / Decoder respectively
        H = Hidden dimension of the Joint hidden step.
        V = Vocabulary size of the Decoder (excluding the RNNT blank token).
        S = Sample size of vocabulary.

        NOTE:
            The implementation of this joint model is slightly modified from the original paper.
            The original paper proposes the following steps :
            (enc, dec) -> Expand + Concat + Sum [B, T, U, H1+H2] -> Forward through joint hidden [B, T, U, H] -- *1
            *1 -> Forward through joint final [B, T, U, V + 1].

            We instead split the joint hidden into joint_hidden_enc and joint_hidden_dec and act as follows:
            enc -> Forward through joint_hidden_enc -> Expand [B, T, 1, H] -- *1
            dec -> Forward through joint_hidden_dec -> Expand [B, 1, U, H] -- *2
            (*1, *2) -> Sum [B, T, U, H] -> Sample Vocab V_Pos (for target tokens) and V_Neg ->
            (V_Neg is sampled not uniformly by as a rand permutation of all vocab tokens, then eliminate
            all Intersection(V_Pos, V_Neg) common tokens to avoid duplication of loss) ->
            Concat new Vocab V_Sampled = Union(V_Pos, V_Neg)
            -> Forward partially through the joint final to create [B, T, U, V_Sampled]

        Args:
            f: Output of the Encoder model. A torch.Tensor of shape [B, T, H1]
            g: Output of the Decoder model. A torch.Tensor of shape [B, U, H2]
            transcript: Batch of transcripts. A torch.Tensor of shape [B, U]
            transcript_lengths: Batch of lengths of the transcripts. A torch.Tensor of shape [B]

        Returns:
            Logits / log softmaxed tensor of shape (B, T, U, V + 1).
        """
        # If under inference mode, ignore sampled joint and compute full joint.
        if self.training is False or torch.is_grad_enabled() is False or torch.is_inference_mode_enabled():
            # Simply call full tensor joint
            return super().joint(f=f, g=g)

        # Compute sampled softmax
        # f = [B, T, H1]
        f = self.enc(f)
        f.unsqueeze_(dim=2)  # (B, T, 1, H)

        # g = [B, U, H2]
        g = self.pred(g)
        g.unsqueeze_(dim=1)  # (B, 1, U, H)

        inp = f + g  # [B, T, U, H]

        del f, g

        # Forward adapter modules on joint hidden
        if self.is_adapter_available():
            inp = self.forward_enabled_adapters(inp)

        # Do partial forward of joint net (skipping the final linear)
        for module in self.joint_net[:-1]:
            inp = module(inp)  # [B, T, U, H]

        # Begin compute of sampled RNNT joint
        with torch.no_grad():
            # gather true labels
            transcript_vocab_ids = torch.unique(transcript)

            # augment with blank token id
            transcript_vocab_ids = torch.cat([self.blank_id, transcript_vocab_ids])

            # Remap the transcript label ids to new positions of label ids (in the transcript_vocab_ids)
            # This is necessary cause the RNNT loss doesnt care about the value, only the position of the ids
            # of the transcript tokens. We can skip this step for noise samples cause those are only used for softmax
            # estimation, not for computing actual label.
            # From `https://stackoverflow.com/a/68969697` - bucketize algo.
            t_ids = torch.arange(transcript_vocab_ids.size(0), device='cpu')
            mapping = {k: v for k, v in zip(transcript_vocab_ids.to('cpu'), t_ids)}

            # From `https://stackoverflow.com/questions/13572448`.
            palette, key = zip(*mapping.items())

            t_device = transcript.device
            key = torch.tensor(key, device=t_device)
            palette = torch.tensor(palette, device=t_device)

            # This step maps old token id to new token id in broadcasted manner.
            # For example, if original transcript tokens were [2, 1, 4, 5, 4, 1]
            # But after computing the unique token set of above we get
            # transcript_vocab_ids = [1, 2, 4, 5]  # note: pytorch returns sorted unique values thankfully
            # Then we get the index map of the new vocab ids as:
            # {0: 1, 1: 2, 2: 4, 3: 5}
            # Now we need to map the original transcript tokens to new vocab id space
            # So we construct the inverted map as follow :
            # {1: 0, 2: 1, 4: 2, 5: 3}
            # Then remap the original transcript tokens to new token ids
            # new_transcript = [1, 0, 2, 3, 2, 0]
            index = torch.bucketize(transcript.ravel(), palette)
            transcript = key[index].reshape(transcript.shape)
            transcript = transcript.to(t_device)

        # Extract out partial weight tensor and bias tensor of just the V_Pos vocabulary from the full joint.
        true_weights = self.joint_net[-1].weight[transcript_vocab_ids, :]
        true_bias = self.joint_net[-1].bias[transcript_vocab_ids]

        # Compute the transcript joint scores (only of vocab V_Pos)
        transcript_scores = torch.matmul(inp, true_weights.transpose(0, 1)) + true_bias

        # Construct acceptance criteria in vocab space, reject all tokens in Intersection(V_Pos, V_Neg)
        with torch.no_grad():
            # Instead of uniform sample, first we create arange V (ignoring blank), then randomly shuffle
            # this range of ids, then subset `n_samples` amount of vocab tokens out of the permuted tensor.
            # This is good because it guarentees that no token will ever be repeated in V_Neg;
            # which dramatically complicates loss calculation.
            # Further more, with this strategy, given a `n_samples` > V + 1; we are guarenteed to get the
            # V_Samples = V (i.e., full vocabulary will be used in such a case).
            # Useful to debug cases where you expect sampled vocab to get exact same training curve as
            # full vocab.
            sample_ids = torch.randperm(n=self.num_classes_with_blank - 1, device=transcript_scores.device)[
                : self.n_samples
            ]

            # We need to compute the intersection(V_Pos, V_Neg), then eliminate the intersection arguments
            # from inside V_Neg.

            # First, compute the pairwise commonality to find index inside `sample_ids` which match the token id
            # inside transcript_vocab_ids.
            # Note: It is important to ignore the hardcoded RNNT Blank token injected at id 0 of the transcript
            # vocab ids, otherwise the blank may occur twice, once for RNNT blank and once as negative sample,
            # doubling the gradient of the RNNT blank token.
            reject_samples = torch.where(transcript_vocab_ids[1:, None] == sample_ids[None, :])

            # Let accept samples be a set of ids which is a subset of sample_ids
            # such that intersection(V_Pos, accept_samples) is a null set.
            accept_samples = sample_ids.clone()

            # In order to construct such an accept_samples tensor, first we construct a bool map
            # and fill all the indices where there is a match inside of sample_ids.
            # reject_samples is a tuple (transcript_vocab_position, sample_position) which gives a
            # many to many map between N values of transript and M values of sample_ids.
            # We dont care about transcript side matches, only the ids inside of sample_ids that matched.
            sample_mask = torch.ones_like(accept_samples, dtype=torch.bool)
            sample_mask[reject_samples[1]] = False

            # Finally, compute the subset of tokens by selecting only those sample_ids which had no matches
            accept_samples = accept_samples[sample_mask]

        # Extract out partial weight tensor and bias tensor of just the V_Neg vocabulary from the full joint.
        sample_weights = self.joint_net[-1].weight[accept_samples, :]
        sample_bias = self.joint_net[-1].bias[accept_samples]

        # Compute the noise joint scores (only of vocab V_Neg) to be used for softmax
        # The quality of this sample determines the quality of the softmax gradient.
        # We use naive algo broadcasted over batch, but it is more efficient than sample level computation.
        # One can increase `n_samples` for better estimation of rejection samples and its gradient.
        noise_scores = torch.matmul(inp, sample_weights.transpose(0, 1)) + sample_bias

        # Finally, construct the sampled joint as the V_Sampled = Union(V_Pos, V_Neg)
        # Here, we simply concatenate the two tensors to construct the joint with V_Sampled vocab
        # because before we have properly asserted that Intersection(V_Pos, V_Neg) is a null set.
        res = torch.cat([transcript_scores, noise_scores], dim=-1)

        del inp

        if self.preserve_memory:
            torch.cuda.empty_cache()

        # If log_softmax is automatic
        if self.log_softmax is None:
            if not res.is_cuda:  # Use log softmax only if on CPU
                res = res.log_softmax(dim=-1)
        else:
            if self.log_softmax:
                res = res.log_softmax(dim=-1)

        return res, transcript


# Add the adapter compatible modules to the registry
for cls in [RNNTDecoder, RNNTJoint, SampledRNNTJoint]:
    if adapter_mixins.get_registered_adapter(cls) is None:
        adapter_mixins.register_adapter(cls, cls)  # base class is adapter compatible itself<|MERGE_RESOLUTION|>--- conflicted
+++ resolved
@@ -302,11 +302,7 @@
 
     def initialize_state(self, y: torch.Tensor) -> List[torch.Tensor]:
         batch = y.size(0)
-<<<<<<< HEAD
-        state = [torch.ones([batch, self.context_size], dtype=y.dtype, device=y.device) * self.blank_idx]
-=======
         state = [torch.ones([batch, self.context_size], dtype=torch.long, device=y.device) * self.blank_idx]
->>>>>>> ef6b8f0d
         return state
 
     def batch_initialize_states(self, batch_states: List[torch.Tensor], decoder_states: List[List[torch.Tensor]]):
