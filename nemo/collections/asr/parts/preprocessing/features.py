--- conflicted
+++ resolved
@@ -93,8 +93,6 @@
         )
     else:
         return x, x_mean, x_std
-<<<<<<< HEAD
-=======
 
 
 def clean_spectrogram_batch(spectrogram: torch.Tensor, spectrogram_len: torch.Tensor, fill_value=0.0) -> torch.Tensor:
@@ -114,7 +112,6 @@
     mask = torch.arange(max_len, device=device)[None, :] >= spectrogram_len[:, None]
     mask = mask.unsqueeze(1).expand_as(spectrogram)
     return spectrogram.masked_fill(mask, fill_value)
->>>>>>> ef6b8f0d
 
 
 def splice_frames(x, frame_splicing):
@@ -479,60 +476,6 @@
     See `AudioToMelSpectrogramPreprocessor` for args.
 
     """
-<<<<<<< HEAD
-
-    def __init__(
-        self,
-        sample_rate: int = 16000,
-        n_window_size: int = 320,
-        n_window_stride: int = 160,
-        normalize: Optional[str] = "per_feature",
-        nfilt: int = 64,
-        n_fft: Optional[int] = None,
-        preemph: float = 0.97,
-        lowfreq: float = 0,
-        highfreq: Optional[float] = None,
-        log: bool = True,
-        log_zero_guard_type: str = "add",
-        log_zero_guard_value: Union[float, str] = 2 ** -24,
-        dither: float = 1e-5,
-        window: str = "hann",
-        pad_to: int = 0,
-        pad_value: float = 0.0,
-        # Seems like no one uses these options anymore. Don't convolute the code by supporting thm.
-        use_grads: bool = False,  # Deprecated arguments; kept for config compatibility
-        max_duration: float = 16.7,  # Deprecated arguments; kept for config compatibility
-        frame_splicing: int = 1,  # Deprecated arguments; kept for config compatibility
-        exact_pad: bool = False,  # Deprecated arguments; kept for config compatibility
-        nb_augmentation_prob: float = 0.0,  # Deprecated arguments; kept for config compatibility
-        nb_max_freq: int = 4000,  # Deprecated arguments; kept for config compatibility
-        mag_power: float = 2.0,  # Deprecated arguments; kept for config compatibility
-        rng: Optional[random.Random] = None,  # Deprecated arguments; kept for config compatibility
-        stft_exact_pad: bool = False,  # Deprecated arguments; kept for config compatibility
-        stft_conv: bool = False,  # Deprecated arguments; kept for config compatibility
-    ):
-        super().__init__()
-        if not HAVE_TORCHAUDIO:
-            raise ValueError(f"Need to install torchaudio to instantiate a {self.__class__.__name__}")
-
-        # Make sure log zero guard is supported, if given as a string
-        supported_log_zero_guard_strings = {"eps", "tiny"}
-        if isinstance(log_zero_guard_value, str) and log_zero_guard_value not in supported_log_zero_guard_strings:
-            raise ValueError(
-                f"Log zero guard value must either be a float or a member of {supported_log_zero_guard_strings}"
-            )
-
-        # Copied from `AudioPreprocessor` due to the ad-hoc structuring of the Mel Spec extractor class
-        self.torch_windows = {
-            'hann': torch.hann_window,
-            'hamming': torch.hamming_window,
-            'blackman': torch.blackman_window,
-            'bartlett': torch.bartlett_window,
-            'ones': torch.ones,
-            None: torch.ones,
-        }
-
-=======
 
     def __init__(
         self,
@@ -586,38 +529,16 @@
             None: torch.ones,
         }
 
->>>>>>> ef6b8f0d
         # Ensure we can look up the window function
         if window not in self.torch_windows:
             raise ValueError(f"Got window value '{window}' but expected a member of {self.torch_windows.keys()}")
 
-<<<<<<< HEAD
-        self._win_length = n_window_size
-        self._hop_length = n_window_stride
-=======
         self.win_length = n_window_size
         self.hop_length = n_window_stride
->>>>>>> ef6b8f0d
         self._sample_rate = sample_rate
         self._normalize_strategy = normalize
         self._use_log = log
         self._preemphasis_value = preemph
-<<<<<<< HEAD
-        self._log_zero_guard_type = log_zero_guard_type
-        self._log_zero_guard_value: Union[str, float] = log_zero_guard_value
-        self._dither_value = dither
-        self._pad_to = pad_to
-        self._pad_value = pad_value
-        self._num_fft = n_fft
-        self._mel_spec_extractor: torchaudio.transforms.MelSpectrogram = torchaudio.transforms.MelSpectrogram(
-            sample_rate=self._sample_rate,
-            win_length=self._win_length,
-            hop_length=self._hop_length,
-            n_mels=nfilt,
-            window_fn=self.torch_windows[window],
-            mel_scale="slaney",
-            norm="slaney",
-=======
         self.log_zero_guard_type = log_zero_guard_type
         self.log_zero_guard_value: Union[str, float] = log_zero_guard_value
         self.dither = dither
@@ -632,7 +553,6 @@
             window_fn=self.torch_windows[window],
             mel_scale="slaney",
             norm=mel_norm,
->>>>>>> ef6b8f0d
             n_fft=n_fft,
             f_max=highfreq,
             f_min=lowfreq,
@@ -645,15 +565,6 @@
         return self._mel_spec_extractor.mel_scale.fb
 
     def _resolve_log_zero_guard_value(self, dtype: torch.dtype) -> float:
-<<<<<<< HEAD
-        if isinstance(self._log_zero_guard_value, float):
-            return self._log_zero_guard_value
-        return getattr(torch.finfo(dtype), self._log_zero_guard_value)
-
-    def _apply_dithering(self, signals: torch.Tensor) -> torch.Tensor:
-        if self.training and self._dither_value > 0.0:
-            noise = torch.randn_like(signals) * self._dither_value
-=======
         if isinstance(self.log_zero_guard_value, float):
             return self.log_zero_guard_value
         return getattr(torch.finfo(dtype), self.log_zero_guard_value)
@@ -661,7 +572,6 @@
     def _apply_dithering(self, signals: torch.Tensor) -> torch.Tensor:
         if self.training and self.dither > 0.0:
             noise = torch.randn_like(signals) * self.dither
->>>>>>> ef6b8f0d
             signals = signals + noise
         return signals
 
@@ -672,45 +582,25 @@
         return signals
 
     def _compute_output_lengths(self, input_lengths: torch.Tensor) -> torch.Tensor:
-<<<<<<< HEAD
-        out_lengths = input_lengths.div(self._hop_length, rounding_mode="floor").add(1).long()
-=======
         out_lengths = input_lengths.div(self.hop_length, rounding_mode="floor").add(1).long()
->>>>>>> ef6b8f0d
         return out_lengths
 
     def _apply_pad_to(self, features: torch.Tensor) -> torch.Tensor:
         # Only apply during training; else need to capture dynamic shape for exported models
-<<<<<<< HEAD
-        if not self.training or self._pad_to == 0 or features.shape[-1] % self._pad_to == 0:
-            return features
-        pad_length = self._pad_to - (features.shape[-1] % self._pad_to)
-        return torch.nn.functional.pad(features, pad=(0, pad_length), value=self._pad_value)
-=======
         if not self.training or self.pad_to == 0 or features.shape[-1] % self.pad_to == 0:
             return features
         pad_length = self.pad_to - (features.shape[-1] % self.pad_to)
         return torch.nn.functional.pad(features, pad=(0, pad_length), value=self.pad_value)
->>>>>>> ef6b8f0d
 
     def _apply_log(self, features: torch.Tensor) -> torch.Tensor:
         if self._use_log:
             zero_guard = self._resolve_log_zero_guard_value(features.dtype)
-<<<<<<< HEAD
-            if self._log_zero_guard_type == "add":
-                features = features + zero_guard
-            elif self._log_zero_guard_type == "clamp":
-                features = features.clamp(min=zero_guard)
-            else:
-                raise ValueError(f"Unsupported log zero guard type: '{self._log_zero_guard_type}'")
-=======
             if self.log_zero_guard_type == "add":
                 features = features + zero_guard
             elif self.log_zero_guard_type == "clamp":
                 features = features.clamp(min=zero_guard)
             else:
                 raise ValueError(f"Unsupported log zero guard type: '{self.log_zero_guard_type}'")
->>>>>>> ef6b8f0d
             features = features.log()
         return features
 
