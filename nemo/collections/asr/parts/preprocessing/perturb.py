# Copyright (c) 2020, NVIDIA CORPORATION.  All rights reserved.
#
# Licensed under the Apache License, Version 2.0 (the "License");
# you may not use this file except in compliance with the License.
# You may obtain a copy of the License at
#
#     http://www.apache.org/licenses/LICENSE-2.0
#
# Unless required by applicable law or agreed to in writing, software
# distributed under the License is distributed on an "AS IS" BASIS,
# WITHOUT WARRANTIES OR CONDITIONS OF ANY KIND, either express or implied.
# See the License for the specific language governing permissions and
# limitations under the License.
#
# Copyright (c) 2018 Ryan Leary
#
# Permission is hereby granted, free of charge, to any person obtaining a copy
# of this software and associated documentation files (the "Software"), to deal
# in the Software without restriction, including without limitation the rights
# to use, copy, modify, merge, publish, distribute, sublicense, and/or sell
# copies of the Software, and to permit persons to whom the Software is
# furnished to do so, subject to the following conditions:
#
# The above copyright notice and this permission notice shall be included in all
# copies or substantial portions of the Software.
#
# THE SOFTWARE IS PROVIDED "AS IS", WITHOUT WARRANTY OF ANY KIND, EXPRESS OR
# IMPLIED, INCLUDING BUT NOT LIMITED TO THE WARRANTIES OF MERCHANTABILITY,
# FITNESS FOR A PARTICULAR PURPOSE AND NONINFRINGEMENT. IN NO EVENT SHALL THE
# AUTHORS OR COPYRIGHT HOLDERS BE LIABLE FOR ANY CLAIM, DAMAGES OR OTHER
# LIABILITY, WHETHER IN AN ACTION OF CONTRACT, TORT OR OTHERWISE, ARISING FROM,
# OUT OF OR IN CONNECTION WITH THE SOFTWARE OR THE USE OR OTHER DEALINGS IN THE
# SOFTWARE.
# This file contains code artifacts adapted from https://github.com/ryanleary/patter
import copy
import inspect
import io
import os
import random
import subprocess
from tempfile import NamedTemporaryFile
from typing import Any, List, Optional, Union

import librosa
import numpy as np
import soundfile as sf
from scipy import signal
<<<<<<< HEAD
#from torch.utils.data import IterableDataset
from nemo.core.classes import IterableDataset
=======
>>>>>>> 47e782a7

from nemo.collections.asr.parts.preprocessing.segment import AudioSegment
from nemo.collections.common.parts.preprocessing import collections, parsers
from nemo.core.classes import IterableDataset
from nemo.utils import logging

# TODO @blisc: Perhaps refactor instead of import guarding
HAVE_OMEGACONG_WEBDATASET = True
try:
    import webdataset as wd
    from omegaconf import DictConfig, OmegaConf
except ModuleNotFoundError:
    from nemo.utils.exceptions import LightningNotInstalledException

    HAVE_OMEGACONG_WEBDATASET = False


try:
    from nemo.collections.asr.parts.utils import numba_utils

    HAVE_NUMBA = True
except (ImportError, ModuleNotFoundError):
    HAVE_NUMBA = False


<<<<<<< HEAD
def read_one_audiosegment(manifest, target_sr, rng=None, tarred_audio=False, audio_dataset=None):

    #random.seed(rng) if rng else None

=======
def read_one_audiosegment(manifest, target_sr, tarred_audio=False, audio_dataset=None):
>>>>>>> 47e782a7
    if tarred_audio:
        if audio_dataset is None:
            raise TypeError("Expected augmentation dataset but got None")
        audio_file, file_id, manifest_entry = next(audio_dataset)
<<<<<<< HEAD
        #manifest_idx = manifest.mapping[file_id]
        #if isinstance(manifest_idx, list):
        #    manifest_idx = manifest_idx[0]
        #manifest_entry = manifest[manifest_idx]
=======
>>>>>>> 47e782a7

        offset = 0 if manifest_entry.offset is None else manifest_entry.offset
        duration = 0 if manifest_entry.duration is None else manifest_entry.duration

    else:
        audio_record = random.sample(manifest.data, 1)[0]
        audio_file = audio_record.audio_file
        offset = 0 if audio_record.offset is None else audio_record.offset
        duration = 0 if audio_record.duration is None else audio_record.duration

    return AudioSegment.from_file(audio_file, target_sr=target_sr, offset=offset, duration=duration)


class Perturbation(object):
    def max_augmentation_length(self, length):
        return length

    def perturb(self, data):
        raise NotImplementedError


class SpeedPerturbation(Perturbation):
    """
    Performs Speed Augmentation by re-sampling the data to a different sampling rate,
    which does not preserve pitch.

    Note: This is a very slow operation for online augmentation. If space allows,
    it is preferable to pre-compute and save the files to augment the dataset.

    Args:
        sr: Original sampling rate.
        resample_type: Type of resampling operation that will be performed.
            For better speed using `resampy`'s fast resampling method, use `resample_type='kaiser_fast'`.
            For high-quality resampling, set `resample_type='kaiser_best'`.
            To use `scipy.signal.resample`, set `resample_type='fft'` or `resample_type='scipy'`
        min_speed_rate: Minimum sampling rate modifier.
        max_speed_rate: Maximum sampling rate modifier.
        num_rates: Number of discrete rates to allow. Can be a positive or negative
            integer.
            If a positive integer greater than 0 is provided, the range of
            speed rates will be discretized into `num_rates` values.
            If a negative integer or 0 is provided, the full range of speed rates
            will be sampled uniformly.
            Note: If a positive integer is provided and the resultant discretized
            range of rates contains the value '1.0', then those samples with rate=1.0,
            will not be augmented at all and simply skipped. This is to unnecessary
            augmentation and increase computation time. Effective augmentation chance
            in such a case is = `prob * (num_rates - 1 / num_rates) * 100`% chance
            where `prob` is the global probability of a sample being augmented.
        rng: Random seed. Default is None
    """

    def __init__(self, sr, resample_type, min_speed_rate=0.9, max_speed_rate=1.1, num_rates=5, rng=None):

        min_rate = min(min_speed_rate, max_speed_rate)
        if min_rate < 0.0:
            raise ValueError("Minimum sampling rate modifier must be > 0.")

        if resample_type not in ('kaiser_best', 'kaiser_fast', 'fft', 'scipy'):
            raise ValueError("Supported `resample_type` values are ('kaiser_best', 'kaiser_fast', 'fft', 'scipy')")

        self._sr = sr
        self._min_rate = min_speed_rate
        self._max_rate = max_speed_rate
        self._num_rates = num_rates
        if num_rates > 0:
            self._rates = np.linspace(self._min_rate, self._max_rate, self._num_rates, endpoint=True)
        self._res_type = resample_type
        random.seed(rng) if rng else None

    def max_augmentation_length(self, length):
        return length * self._max_rate

    def perturb(self, data):
        # Select speed rate either from choice or random sample
        if self._num_rates < 0:
            speed_rate = random.uniform(self._min_rate, self._max_rate)
        else:
            speed_rate = random.choice(self._rates)

        # Skip perturbation in case of identity speed rate
        if speed_rate == 1.0:
            return

        new_sr = int(self._sr * speed_rate)
        data._samples = librosa.core.resample(
            data._samples, orig_sr=self._sr, target_sr=new_sr, res_type=self._res_type
        )


class TimeStretchPerturbation(Perturbation):
    """
    Time-stretch an audio series by a fixed rate while preserving pitch, based on [1, 2].

    Note:
    This is a simplified implementation, intended primarily for reference and pedagogical purposes.
    It makes no attempt to handle transients, and is likely to produce audible artifacts.

    Reference
    [1] [Ellis, D. P. W. “A phase vocoder in Matlab.” Columbia University, 2002.]
    (http://www.ee.columbia.edu/~dpwe/resources/matlab/pvoc/)
    [2] [librosa.effects.time_stretch]
    (https://librosa.github.io/librosa/generated/librosa.effects.time_stretch.html)

    Args:
        min_speed_rate: Minimum sampling rate modifier.
        max_speed_rate: Maximum sampling rate modifier.
        num_rates: Number of discrete rates to allow. Can be a positive or negative
            integer.
            If a positive integer greater than 0 is provided, the range of
            speed rates will be discretized into `num_rates` values.
            If a negative integer or 0 is provided, the full range of speed rates
            will be sampled uniformly.
            Note: If a positive integer is provided and the resultant discretized
            range of rates contains the value '1.0', then those samples with rate=1.0,
            will not be augmented at all and simply skipped. This is to avoid unnecessary
            augmentation and increase computation time. Effective augmentation chance
            in such a case is = `prob * (num_rates - 1 / num_rates) * 100`% chance
            where `prob` is the global probability of a sample being augmented.
        n_fft: Number of fft filters to be computed.
        rng: Random seed. Default is None
    """

    def __init__(self, min_speed_rate=0.9, max_speed_rate=1.1, num_rates=5, n_fft=512, rng=None):

        min_rate = min(min_speed_rate, max_speed_rate)
        if min_rate < 0.0:
            raise ValueError("Minimum sampling rate modifier must be > 0.")

        self._min_rate = min_speed_rate
        self._max_rate = max_speed_rate
        self._num_rates = num_rates
        if num_rates > 0:
            self._rates = np.linspace(self._min_rate, self._max_rate, self._num_rates, endpoint=True)
        random.seed(rng) if rng else None

        # Pre-compute constants
        self._n_fft = int(n_fft)
        self._hop_length = int(n_fft // 2)

        # Pre-allocate buffers
        self._phi_advance_fast = np.linspace(0, np.pi * self._hop_length, self._hop_length + 1)
        self._scale_buffer_fast = np.empty(self._hop_length + 1, dtype=np.float32)

        self._phi_advance_slow = np.linspace(0, np.pi * self._n_fft, self._n_fft + 1)
        self._scale_buffer_slow = np.empty(self._n_fft + 1, dtype=np.float32)

    def max_augmentation_length(self, length):
        return length * self._max_rate

    def perturb(self, data):
        # Select speed rate either from choice or random sample
        if self._num_rates < 0:
            speed_rate = random.uniform(self._min_rate, self._max_rate)
        else:
            speed_rate = random.choice(self._rates)

        # Skip perturbation in case of identity speed rate
        if speed_rate == 1.0:
            return

        # Increase `n_fft` based on task (speed up or slow down audio)
        # This greatly reduces upper bound of maximum time taken
        # to compute slowed down audio segments.
        if speed_rate >= 1.0:  # Speed up audio
            fft_multiplier = 1
            phi_advance = self._phi_advance_fast
            scale_buffer = self._scale_buffer_fast

        else:  # Slow down audio
            fft_multiplier = 2
            phi_advance = self._phi_advance_slow
            scale_buffer = self._scale_buffer_slow

        n_fft = int(self._n_fft * fft_multiplier)
        hop_length = int(self._hop_length * fft_multiplier)

        # Perform short-term Fourier transform (STFT)
        stft = librosa.core.stft(data._samples, n_fft=n_fft, hop_length=hop_length)

        # Stretch by phase vocoding
        if HAVE_NUMBA:
            stft_stretch = numba_utils.phase_vocoder(stft, speed_rate, phi_advance, scale_buffer)

        else:
            stft_stretch = librosa.core.phase_vocoder(stft, speed_rate, hop_length)

        # Predict the length of y_stretch
        len_stretch = int(round(len(data._samples) / speed_rate))

        # Invert the STFT
        y_stretch = librosa.core.istft(
            stft_stretch, dtype=data._samples.dtype, hop_length=hop_length, length=len_stretch
        )

        data._samples = y_stretch


class SilencePerturbation(Perturbation):
    """
    Applies random silence at the start and/or end of the audio.

    Args:
        min_start_silence_secs (float): Min start silence level in secs
        max_start_silence_secs (float): Max start silence level in secs
        min_end_silence_secs (float): Min end silence level in secs
        max_end_silence_secs (float): Max end silence level in secs
        rng (int): Random seed. Default is None
        value: (float): value representing silence to be added to audio array.
    """

    def __init__(
        self,
        min_start_silence_secs: float = 0,
        max_start_silence_secs: float = 0,
        min_end_silence_secs: float = 0,
        max_end_silence_secs: float = 0,
        rng: int = None,
        value: float = 0,
    ):
        self._min_start_silence_secs = min_start_silence_secs
        self._max_start_silence_secs = max_start_silence_secs
        self._min_end_silence_secs = min_end_silence_secs
        self._max_end_silence_secs = max_end_silence_secs

        random.seed(rng) if rng else None
        self._value = value

    def perturb(self, data):
        start_silence_len = random.uniform(self._min_start_silence_secs, self._max_start_silence_secs)
        end_silence_len = random.uniform(self._min_end_silence_secs, self._max_end_silence_secs)
        start = np.full((int(start_silence_len * data.sample_rate),), self._value)
        end = np.full((int(end_silence_len * data.sample_rate),), self._value)

        data._samples = np.concatenate([start, data._samples, end])


class GainPerturbation(Perturbation):
    """
    Applies random gain to the audio.

    Args:
        min_gain_dbfs (float): Min gain level in dB
        max_gain_dbfs (float): Max gain level in dB
        rng (int): Random seed. Default is None
    """

    def __init__(self, min_gain_dbfs=-10, max_gain_dbfs=10, rng=None):
        self._min_gain_dbfs = min_gain_dbfs
        self._max_gain_dbfs = max_gain_dbfs
        random.seed(rng) if rng else None

    def perturb(self, data):
        gain = random.uniform(self._min_gain_dbfs, self._max_gain_dbfs)
        data._samples = data._samples * (10.0 ** (gain / 20.0))


class ImpulsePerturbation(Perturbation):
    """
    Convolves audio with a Room Impulse Response.

    Args:
        manifest_path (list): Manifest file for RIRs
        audio_tar_filepaths (list): Tar files, if RIR audio files are tarred
        shuffle_n (int): Shuffle parameter for shuffling buffered files from the tar files
        normalize_impulse (bool): Normalize impulse response to zero mean and amplitude 1
        shift_impulse (bool): Shift impulse response to adjust for delay at the beginning
        rng (int): Random seed. Default is None
    """

    def __init__(
        self,
        manifest_path=None,
        audio_tar_filepaths=None,
        shuffle_n=128,
        normalize_impulse=False,
        shift_impulse=False,
        rng=None,
    ):
        self._manifest = collections.ASRAudioText(manifest_path, parser=parsers.make_parser([]), index_by_file_id=True)
        self._audiodataset = None
        self._tarred_audio = False
        self._normalize_impulse = normalize_impulse
        self._shift_impulse = shift_impulse
        self._data_iterator = None

        if audio_tar_filepaths:
            self._tarred_audio = True
            self._audiodataset = AugmentationDataset(manifest_path, audio_tar_filepaths, shuffle_n)
            self._data_iterator = iter(self._audiodataset)

        self._rng = rng
        random.seed(self._rng) if rng else None

    def perturb(self, data):
        impulse = read_one_audiosegment(
            self._manifest, data.sample_rate, tarred_audio=self._tarred_audio, audio_dataset=self._data_iterator,
        )

        # normalize if necessary
        if self._normalize_impulse:
            # normalize the impulse response to zero mean and amplitude 1
            impulse_norm = impulse.samples - np.mean(impulse.samples)
            impulse_norm /= max(abs(impulse_norm))
        else:
            impulse_norm = impulse.samples

        # len of input data samples
        len_data = len(data._samples)

        # convolve with the full impulse response
        data._samples = signal.fftconvolve(data._samples, impulse_norm, "full")

        # compensate the dominant path propagation delay
        if self._shift_impulse:
            # Find the peak of the IR and shift the output to the left
            max_ind = np.argmax(np.abs(impulse_norm))
            data._samples = data._samples[max_ind:]

        # trim to match the input data length
        data._samples = data._samples[:len_data]

        # normalize data samples to [-1,1] after rir convolution to avoid nans with fp16 training
        data._samples = data._samples / max(abs(data._samples))


class ShiftPerturbation(Perturbation):
    """
    Perturbs audio by shifting the audio in time by a random amount between min_shift_ms and max_shift_ms.
    The final length of the audio is kept unaltered by padding the audio with zeros.


    Args:
        min_shift_ms (float): Minimum time in milliseconds by which audio will be shifted
        max_shift_ms (float): Maximum time in milliseconds by which audio will be shifted
        rng (int): Random seed. Default is None
    """

    def __init__(self, min_shift_ms=-5.0, max_shift_ms=5.0, rng=None):
        self._min_shift_ms = min_shift_ms
        self._max_shift_ms = max_shift_ms
        random.seed(rng) if rng else None

    def perturb(self, data):
        shift_ms = random.uniform(self._min_shift_ms, self._max_shift_ms)
        if abs(shift_ms) / 1000 > data.duration:
            # TODO: do something smarter than just ignore this condition
            return
        shift_samples = int(shift_ms * data.sample_rate // 1000)
        # logging.debug("shift: %s", shift_samples)
        if shift_samples < 0:
            data._samples[-shift_samples:] = data._samples[:shift_samples]
            data._samples[:-shift_samples] = 0
        elif shift_samples > 0:
            data._samples[:-shift_samples] = data._samples[shift_samples:]
            data._samples[-shift_samples:] = 0


class NoisePerturbation(Perturbation):
    """
    Perturbation that adds noise to input audio.

    Args:
        manifest_path (str): Manifest file with paths to noise files
        min_snr_db (float): Minimum SNR of audio after noise is added
        max_snr_db (float): Maximum SNR of audio after noise is added
        max_gain_db (float): Maximum gain that can be applied on the noise sample
        audio_tar_filepaths (list) : Tar files, if noise audio files are tarred
        shuffle_n (int): Shuffle parameter for shuffling buffered files from the tar files
        orig_sr (int): Original sampling rate of the noise files
        rng (int): Random seed. Default is None
    """

    def __init__(
        self,
        manifest_path=None,
        min_snr_db=10,
        max_snr_db=50,
        max_gain_db=300.0,
        rng=None,
        audio_tar_filepaths=None,
        shuffle_n=100,
        orig_sr=16000,
    ):
        self._manifest = collections.ASRAudioText(manifest_path, parser=parsers.make_parser([]), index_by_file_id=True)
        self._audiodataset = None
        self._tarred_audio = False
        self._orig_sr = orig_sr
        self._data_iterator = None

        if audio_tar_filepaths:
            self._tarred_audio = True
            self._audiodataset = AugmentationDataset(manifest_path, audio_tar_filepaths, shuffle_n)
            self._data_iterator = iter(self._audiodataset)

        random.seed(rng) if rng else None
        self._rng = rng

        self._min_snr_db = min_snr_db
        self._max_snr_db = max_snr_db
        self._max_gain_db = max_gain_db

    @property
    def orig_sr(self):
        return self._orig_sr

    def get_one_noise_sample(self, target_sr):
        return read_one_audiosegment(
            self._manifest, target_sr, tarred_audio=self._tarred_audio, audio_dataset=self._data_iterator
        )

    def perturb(self, data, ref_mic=0):
        """
        Args:
            data (AudioSegment): audio data
            ref_mic (int): reference mic index for scaling multi-channel audios
        """
        noise = read_one_audiosegment(
            self._manifest, data.sample_rate, tarred_audio=self._tarred_audio, audio_dataset=self._data_iterator,
        )
        self.perturb_with_input_noise(data, noise, ref_mic=ref_mic)

    def perturb_with_input_noise(self, data, noise, data_rms=None, ref_mic=0):
        """
        Args:
            data (AudioSegment): audio data
            noise (AudioSegment): noise data
            data_rms (Union[float, List[float]): rms_db for data input
            ref_mic (int): reference mic index for scaling multi-channel audios
        """
        if data.num_channels != noise.num_channels:
            raise ValueError(
                f"Found mismatched channels for data ({data.num_channels}) and noise ({noise.num_channels})."
            )

        if not (0 <= ref_mic < data.num_channels):
            raise ValueError(
                f" reference mic ID must be an integer in [0, {data.num_channels}), got {ref_mic} instead."
            )

        snr_db = random.uniform(self._min_snr_db, self._max_snr_db)
        if data_rms is None:
            data_rms = data.rms_db

        if data.num_channels > 1:
            noise_gain_db = data_rms[ref_mic] - noise.rms_db[ref_mic] - snr_db
        else:
            noise_gain_db = data_rms - noise.rms_db - snr_db
        noise_gain_db = min(noise_gain_db, self._max_gain_db)

        # calculate noise segment to use
        start_time = random.uniform(0.0, noise.duration - data.duration)
        if noise.duration > (start_time + data.duration):
            noise.subsegment(start_time=start_time, end_time=start_time + data.duration)

        # adjust gain for snr purposes and superimpose
        noise.gain_db(noise_gain_db)

        if noise._samples.shape[0] < data._samples.shape[0]:
            noise_idx = random.randint(0, data._samples.shape[0] - noise._samples.shape[0])
            data._samples[noise_idx : noise_idx + noise._samples.shape[0]] += noise._samples

        else:
            data._samples += noise._samples

    def perturb_with_foreground_noise(self, data, noise, data_rms=None, max_noise_dur=2, max_additions=1, ref_mic=0):
        """
        Args:
            data (AudioSegment): audio data
            noise (AudioSegment): noise data
            data_rms (Union[float, List[float]): rms_db for data input
            max_noise_dur: (float): max noise duration
            max_additions (int): number of times for adding noise
            ref_mic (int): reference mic index for scaling multi-channel audios
        """
        if data.num_channels != noise.num_channels:
            raise ValueError(
                f"Found mismatched channels for data ({data.num_channels}) and noise ({noise.num_channels})."
            )

        if not (0 <= ref_mic < data.num_channels):
            raise ValueError(
                f" reference mic ID must be an integer in [0, {data.num_channels}), got {ref_mic} instead."
            )

        snr_db = random.uniform(self._min_snr_db, self._max_snr_db)
        if not data_rms:
            data_rms = data.rms_db

        if data.num_channels > 1:
            noise_gain_db = data_rms[ref_mic] - noise.rms_db[ref_mic] - snr_db
        else:
            noise_gain_db = data_rms - noise.rms_db - snr_db
        noise_gain_db = min(noise_gain_db, self._max_gain_db)

        n_additions = random.randint(1, max_additions)

        for i in range(n_additions):
            noise_dur = random.uniform(0.0, max_noise_dur)
            start_time = random.uniform(0.0, noise.duration)
            start_sample = int(round(start_time * noise.sample_rate))
            end_sample = int(round(min(noise.duration, (start_time + noise_dur)) * noise.sample_rate))
            noise_samples = np.copy(noise._samples[start_sample:end_sample])
            # adjust gain for snr purposes and superimpose
            noise_samples *= 10.0 ** (noise_gain_db / 20.0)

            if noise_samples.shape[0] > data._samples.shape[0]:
                noise_samples = noise_samples[0 : data._samples.shape[0]]

            noise_idx = random.randint(0, data._samples.shape[0] - noise_samples.shape[0])
            data._samples[noise_idx : noise_idx + noise_samples.shape[0]] += noise_samples


<<<<<<< HEAD
class NoiseNormPerturbation(Perturbation):
=======
class NoisePerturbationWithNormalization(Perturbation):
>>>>>>> 47e782a7
    """
    Perturbation that adds noise to input audio, with normalisation to specific decibel level.
    Also tiles shorter noise samples up to their corresponding clean audio length.

    Args:
        manifest_path (str or list): Manifest file with paths to noise files, can be list if using multiple noise sources
        min_snr_db (float): Minimum SNR of audio after noise is added
        max_snr_db (float): Maximum SNR of audio after noise is added
        snr_samples (list): A discrete list of SNRs DBs to sample from when mixing, will be used instead of [min_snr_db,max_snr_db]
        norm_to_db (float): Will normalise clean, noise, and mixed samples to this DB
        audio_tar_filepaths (str or list) : Tar files, if noise audio files are tarred, can be list for multiple sources
        shuffle_n (int): Shuffle parameter for shuffling buffered files from the tar files
        orig_sr (int): Original sampling rate of the noise files
        rng (int): Random seed. Default is None
        shard_strategy (str): if you're using tarred audio and wish to scatter instead of replicate, set this to 'scatter'
        epsilon (float): minimum value for RMS DB normalisation to avoid divide by zero
    """

    def __init__(
        self,
        manifest_path=None,
        min_snr_db=10,
        max_snr_db=50,
        snr_samples=None,
        norm_to_db=None,
        rng=None,
        audio_tar_filepaths=None,
        shuffle_n=128,
        orig_sr=16000,
        global_rank=0,
        world_size=1,
        shard_strategy='replicate',
        epsilon=0.01,
    ):
<<<<<<< HEAD
        from nemo.collections.asr.data.audio_to_text import RandomizedChainDataset
        
=======
        # import here to avoid circular import error
        from nemo.collections.asr.data.audio_to_text import RandomizedChainDataset

>>>>>>> 47e782a7
        self._manifest = collections.ASRAudioText(manifest_path, parser=parsers.make_parser([]), index_by_file_id=True)
        self._audiodataset = None
        self._tarred_audio = False
        self._orig_sr = orig_sr
        self._data_iterator = None
<<<<<<< HEAD
        
=======

>>>>>>> 47e782a7
        random.seed(rng) if rng else None
        self._rng = rng

        if audio_tar_filepaths:
            self._tarred_audio = True
<<<<<<< HEAD
            #self._audiodataset = AugmentationDataset(manifest_path, audio_tar_filepaths, shuffle_n)
            #self._data_iterator = iter(self._audiodataset)
=======
>>>>>>> 47e782a7
            if isinstance(manifest_path, str):
                manifest_path = [manifest_path]
            if isinstance(audio_tar_filepaths, str):
                audio_tar_filepaths = [audio_tar_filepaths]
            datasets = []
            for tarred_audio_filepath, manifest_filepath in zip(audio_tar_filepaths, manifest_path):
<<<<<<< HEAD
                dataset = AugmentationDataset(manifest_filepath, tarred_audio_filepath, shuffle_n, rank=global_rank, world_size=world_size, shard_strategy=shard_strategy)
                datasets.append(dataset)
            self._audiodataset = RandomizedChainDataset(datasets, rnd_seed=(rng if rng else random.randint(0, 30000)) + global_rank)
            if len(self._audiodataset) == 0:
                raise RuntimeError("NoiseNormPerturbation detected a zero length RandomizedChainDataset, should never happen")
=======
                dataset = AugmentationDataset(
                    manifest_filepath,
                    tarred_audio_filepath,
                    shuffle_n,
                    rank=global_rank,
                    world_size=world_size,
                    shard_strategy=shard_strategy,
                )
                datasets.append(dataset)
            self._audiodataset = RandomizedChainDataset(
                datasets, rnd_seed=(rng if rng else random.randint(0, 30000)) + global_rank
            )
            if len(self._audiodataset) == 0:
                raise RuntimeError(
                    "NoisePerturbationWithNormalization detected a zero length RandomizedChainDataset, should never happen"
                )
>>>>>>> 47e782a7
            self._data_iterator = iter(self._audiodataset)

        self._min_snr_db = min_snr_db
        self._max_snr_db = max_snr_db
        self._norm_to_db = norm_to_db
        self._snr_samples = snr_samples if isinstance(snr_samples, list) and len(snr_samples) > 0 else None
        self._epsilon = epsilon

    @property
    def orig_sr(self):
        return self._orig_sr
<<<<<<< HEAD
    
=======

>>>>>>> 47e782a7
    def read_one_audiosegment(self, target_sr):
        if self._tarred_audio:
            if self._data_iterator is None:
                raise TypeError("Expected valid iterator but got None")
            try:
                audio_file, file_id, manifest_entry = next(self._data_iterator)
            except StopIteration:
                self._data_iterator = iter(self._audiodataset)
                audio_file, file_id, manifest_entry = next(self._data_iterator)
<<<<<<< HEAD
    
            offset = 0 if manifest_entry.offset is None else manifest_entry.offset
            duration = 0 if manifest_entry.duration is None else manifest_entry.duration
    
=======

            offset = 0 if manifest_entry.offset is None else manifest_entry.offset
            duration = 0 if manifest_entry.duration is None else manifest_entry.duration

>>>>>>> 47e782a7
        else:
            audio_record = random.sample(self._manifest.data, 1)[0]
            audio_file = audio_record.audio_file
            offset = 0 if audio_record.offset is None else audio_record.offset
            duration = 0 if audio_record.duration is None else audio_record.duration

        return AudioSegment.from_file(audio_file, target_sr=target_sr, offset=offset, duration=duration)

    def perturb(self, data, ref_mic=0):
        """
        Args:
            data (AudioSegment): audio data
            ref_mic (int): reference mic index for scaling multi-channel audios
        """
<<<<<<< HEAD
        '''
        noise = read_one_audiosegment(
            self._manifest,
            data.sample_rate,
            None,
            tarred_audio=self._tarred_audio,
            audio_dataset=self._data_iterator,
        )
        
        while noise.duration < 1:
            noise = read_one_audiosegment(
                self._manifest,
                data.sample_rate,
                None,
                tarred_audio=self._tarred_audio,
                audio_dataset=self._data_iterator,
            )
        '''
        noise = self.read_one_audiosegment(data.sample_rate)
        while noise.duration < 1:
            noise = self.read_one_audiosegment(data.sample_rate)
        
        self.perturb_with_input_noise(data, noise, ref_mic=ref_mic, norm_to_db=self._norm_to_db)
    
=======

        noise = self.read_one_audiosegment(data.sample_rate)

        # noise samples need to be at least 1 second long to avoid strange oddities
        # in the RMS SNR mixing, so we have a fail-safe here to ensure at least 1 sec duration
        while noise.duration < 1:
            noise = self.read_one_audiosegment(data.sample_rate)

        self.perturb_with_input_noise(data, noise, ref_mic=ref_mic, norm_to_db=self._norm_to_db)

>>>>>>> 47e782a7
    def snr_mixer(self, clean, noise, snr, norm_to_db=-25.0):
        """
        Mixes the clean audio with the noise
        Args:
            clean (numpy array): the clean audio data
            noise (numpy array): the noise audio data
            snr (float): the SNR value for the mixing
            norm_to_db (float): the DB value to normalise to before mixing
        """
        clean = self.norm_audio_to_db(clean, norm_to_db)
        noise = self.norm_audio_to_db(noise, norm_to_db)

        # Set the noise level for a given SNR
        # note that if your noise doesn't overlap with your audio then your target SNR
        # may not be achievable. Consider using an rms-threshold in the future
        noisescalar = 10 ** (-snr / 20.0)
        noisenewlevel = noise * noisescalar
        noisyspeech = clean + noisenewlevel

        return clean, noisenewlevel, noisyspeech

    def norm_audio_to_db(self, x, norm_to_db):
<<<<<<< HEAD
=======
        """
        Normalises audio signal to particular db, with some epsilon in-case of divide by zero
        Args:
            x (numpy array): input audio signal
            norm_to_db (float): the db to normalise to
        """
>>>>>>> 47e782a7
        rms = (x ** 2).mean(axis=0) ** 0.5
        rms = np.where(np.isclose(rms, 0), self._epsilon, rms)
        scalar = 10 ** (norm_to_db / 20.0) / rms
        return x * scalar
<<<<<<< HEAD
    
    def concatenate_noise_sample(self, clean, noise, fs, silence_length=0.25):
        while len(noise) < len(clean):
            if noise.ndim > 1:
                zeros = np.zeros((int(fs*silence_length), noise.shape[-1]))
            else:
                zeros = np.zeros((int(fs*silence_length),))
            noiseconcat = np.append(noise, zeros, axis=0)
            noise = np.append(noiseconcat, noise, axis=0)
    
=======

    def concatenate_noise_sample(self, clean, noise, fs, silence_length=0.25):
        """
        Tiles the noise array to match the clean audio array, with small silence between the joins
        Args:
            clean (numpy array): clean audio data
            noise (numpy array): noise audio data
            fs (int): sample rate used by both clean and noise audio data
            silence_length (float): the amount of silence (in secs) to insert before tiling
        """
        while len(noise) < len(clean):
            if noise.ndim > 1:
                zeros = np.zeros((int(fs * silence_length), noise.shape[-1]))
            else:
                zeros = np.zeros((int(fs * silence_length),))
            noiseconcat = np.append(noise, zeros, axis=0)
            noise = np.append(noiseconcat, noise, axis=0)

>>>>>>> 47e782a7
        return noise

    def perturb_with_input_noise(self, data, noise, data_rms=None, ref_mic=0, norm_to_db=-25.0):
        """
        Args:
            data (AudioSegment): audio data
            noise (AudioSegment): noise data
            data_rms (Union[float, List[float]): rms_db for data input
<<<<<<< HEAD
            ref_mic (int): reference mic index for scaling multi-channel audios
=======
            ref_mic (int): reference mic index for scaling multi-channel audio, if set to None then
                           each channel will be scaled independently
>>>>>>> 47e782a7
            norm_to_db (float): will normalise all audio to this DB
        """
        if data.num_channels != noise.num_channels:
            raise ValueError(
                f"Found mismatched channels for data ({data.num_channels}) and noise ({noise.num_channels})."
            )

        if not (0 <= ref_mic < data.num_channels):
            raise ValueError(
                f" reference mic ID must be an integer in [0, {data.num_channels}), got {ref_mic} instead."
            )

        if self._snr_samples:
            snr_db = random.sample(self._snr_samples, 1)[0]
        else:
            snr_db = random.uniform(self._min_snr_db, self._max_snr_db)
        if data_rms is None:
<<<<<<< HEAD
            data_rms = data.rms_db

        if norm_to_db is None:
            norm_to_db = data_rms
        
        data_norm = data._samples
        noise_norm = noise._samples
        
        if len(data_norm) == 0:
            return
        
        if len(noise_norm) < len(data_norm):
            '''
            reps = int(np.ceil(len(data_norm) / len(noise_norm)))
            if noise.num_channels > 1:
                noise_norm = np.tile(noise_norm, (reps, 1))
            else:
                noise_norm = np.tile(noise_norm, reps)
            '''
            noise_norm = self.concatenate_noise_sample(data_norm, noise_norm, data.sample_rate)
        noise_norm = noise_norm[0:len(data_norm)]
        
        _, _, noisy_snr = self.snr_mixer(clean=data_norm, noise=noise_norm, snr=snr_db, norm_to_db=norm_to_db)
        
=======
            data_rms = data.rms_db if ref_mic is None else data.rms_db[ref_mic]

        if norm_to_db is None:
            norm_to_db = data_rms

        data_norm = data._samples
        noise_norm = noise._samples

        if len(data_norm) == 0:
            return

        if len(noise_norm) < len(data_norm):
            noise_norm = self.concatenate_noise_sample(data_norm, noise_norm, data.sample_rate)
        noise_norm = noise_norm[0 : len(data_norm)]

        _, _, noisy_snr = self.snr_mixer(clean=data_norm, noise=noise_norm, snr=snr_db, norm_to_db=norm_to_db)

>>>>>>> 47e782a7
        data._samples = noisy_snr


class WhiteNoisePerturbation(Perturbation):
    """
    Perturbation that adds white noise to an audio file in the training dataset.

    Args:
        min_level (int): Minimum level in dB at which white noise should be added
        max_level (int): Maximum level in dB at which white noise should be added
        rng (int): Random seed. Default is None
    """

    def __init__(self, min_level=-90, max_level=-46, rng=None):
        self.min_level = int(min_level)
        self.max_level = int(max_level)
        np.random.seed(rng) if rng else None

    def perturb(self, data):
        noise_level_db = np.random.randint(self.min_level, self.max_level, dtype='int32')
        noise_signal = np.random.randn(data._samples.shape[0]) * (10.0 ** (noise_level_db / 20.0))
        data._samples += noise_signal


class RirAndNoisePerturbation(Perturbation):
    """
        RIR augmentation with additive foreground and background noise.
        In this implementation audio data is augmented by first convolving the audio with a Room Impulse Response
        and then adding foreground noise and background noise at various SNRs. RIR, foreground and background noises
        should either be supplied with a manifest file or as tarred audio files (faster).

        Different sets of noise audio files based on the original sampling rate of the noise. This is useful while
        training a mixed sample rate model. For example, when training a mixed model with 8 kHz and 16 kHz audio with a
        target sampling rate of 16 kHz, one would want to augment 8 kHz data with 8 kHz noise rather than 16 kHz noise.

        Args:
            rir_manifest_path: Manifest file for RIRs
            rir_tar_filepaths: Tar files, if RIR audio files are tarred
            rir_prob: Probability of applying a RIR
            noise_manifest_paths: Foreground noise manifest path
            min_snr_db: Min SNR for foreground noise
            max_snr_db: Max SNR for background noise,
            noise_tar_filepaths: Tar files, if noise files are tarred
            apply_noise_rir: Whether to convolve foreground noise with a a random RIR
            orig_sample_rate: Original sampling rate of foreground noise audio
            max_additions: Max number of times foreground noise is added to an utterance,
            max_duration: Max duration of foreground noise
            bg_noise_manifest_paths: Background noise manifest path
            bg_min_snr_db: Min SNR for background noise
            bg_max_snr_db: Max SNR for background noise
            bg_noise_tar_filepaths: Tar files, if noise files are tarred
            bg_orig_sample_rate: Original sampling rate of background noise audio
            rng: Random seed. Default is None

    """

    def __init__(
        self,
        rir_manifest_path=None,
        rir_prob=0.5,
        noise_manifest_paths=None,
        noise_prob=1.0,
        min_snr_db=0,
        max_snr_db=50,
        rir_tar_filepaths=None,
        rir_shuffle_n=100,
        noise_tar_filepaths=None,
        apply_noise_rir=False,
        orig_sample_rate=None,
        max_additions=5,
        max_duration=2.0,
        bg_noise_manifest_paths=None,
        bg_noise_prob=1.0,
        bg_min_snr_db=10,
        bg_max_snr_db=50,
        bg_noise_tar_filepaths=None,
        bg_orig_sample_rate=None,
        rng=None,
    ):

        self._rir_prob = rir_prob
        self._noise_prob = noise_prob
        self._bg_noise_prob = bg_noise_prob
        random.seed(rng) if rng else None
        self._rir_perturber = ImpulsePerturbation(
            manifest_path=rir_manifest_path,
            audio_tar_filepaths=rir_tar_filepaths,
            shuffle_n=rir_shuffle_n,
            shift_impulse=True,
        )
        self._fg_noise_perturbers = None
        self._bg_noise_perturbers = None
        if noise_manifest_paths:
            self._fg_noise_perturbers = {}
            for i in range(len(noise_manifest_paths)):
                if orig_sample_rate is None:
                    orig_sr = 16000
                else:
                    orig_sr = orig_sample_rate[i]
                self._fg_noise_perturbers[orig_sr] = NoisePerturbation(
                    manifest_path=noise_manifest_paths[i],
                    min_snr_db=min_snr_db[i],
                    max_snr_db=max_snr_db[i],
                    audio_tar_filepaths=noise_tar_filepaths[i],
                    orig_sr=orig_sr,
                )
        self._max_additions = max_additions
        self._max_duration = max_duration
        if bg_noise_manifest_paths:
            self._bg_noise_perturbers = {}
            for i in range(len(bg_noise_manifest_paths)):
                if bg_orig_sample_rate is None:
                    orig_sr = 16000
                else:
                    orig_sr = bg_orig_sample_rate[i]
                self._bg_noise_perturbers[orig_sr] = NoisePerturbation(
                    manifest_path=bg_noise_manifest_paths[i],
                    min_snr_db=bg_min_snr_db[i],
                    max_snr_db=bg_max_snr_db[i],
                    audio_tar_filepaths=bg_noise_tar_filepaths[i],
                    orig_sr=orig_sr,
                )

        self._apply_noise_rir = apply_noise_rir

    def perturb(self, data):
        prob = random.uniform(0.0, 1.0)

        if prob < self._rir_prob:
            self._rir_perturber.perturb(data)

        data_rms = data.rms_db

        if self._fg_noise_perturbers is not None and random.uniform(0.0, 1.0) < self._noise_prob:
            orig_sr = data.orig_sr
            if orig_sr not in self._fg_noise_perturbers:
                orig_sr = max(self._fg_noise_perturbers.keys())
            fg_perturber = self._fg_noise_perturbers[orig_sr]
            noise = fg_perturber.get_one_noise_sample(data.sample_rate)
            if self._apply_noise_rir:
                self._rir_perturber.perturb(noise)
            fg_perturber.perturb_with_foreground_noise(
                data, noise, data_rms=data_rms, max_noise_dur=self._max_duration, max_additions=self._max_additions
            )

        if self._bg_noise_perturbers is not None and random.uniform(0.0, 1.0) < self._bg_noise_prob:
            orig_sr = data.orig_sr
            if orig_sr not in self._bg_noise_perturbers:
                orig_sr = max(self._bg_noise_perturbers.keys())
            bg_perturber = self._bg_noise_perturbers[orig_sr]

            noise = bg_perturber.get_one_noise_sample(data.sample_rate)
            bg_perturber.perturb_with_input_noise(data, noise, data_rms=data_rms)


class TranscodePerturbation(Perturbation):
    """
        Audio codec augmentation. This implementation uses sox to transcode audio with low rate audio codecs,
        so users need to make sure that the installed sox version supports the codecs used here (G711 and amr-nb).

        Args:
            codecs (List[str]):A list of codecs to be trancoded to. Default is None.
            rng (int): Random seed. Default is None.
    """

    def __init__(self, codecs=None, rng=None):
        random.seed(rng) if rng else None
        self._codecs = codecs if codecs is not None else ["g711", "amr-nb", "ogg"]
        self.att_factor = 0.8  # to avoid saturation while writing to wav
        if codecs is not None:
            for codec in codecs:
                if codec not in ["g711", "amr-nb", "ogg"]:
                    raise ValueError(
                        f"TranscodePerturbation with {codec} isnot supported. Only {codecs} are supported"
                    )

    def perturb(self, data):
        max_level = np.max(np.abs(data._samples))
        if max_level > 0.8:
            norm_factor = self.att_factor / max_level
            norm_samples = norm_factor * data._samples
        else:
            norm_samples = data._samples
        orig_f = NamedTemporaryFile(suffix=".wav")
        sf.write(orig_f.name, norm_samples.transpose(), 16000)

        codec_ind = random.randint(0, len(self._codecs) - 1)
        if self._codecs[codec_ind] == "amr-nb":
            transcoded_f = NamedTemporaryFile(suffix="_amr.wav")
            rates = list(range(0, 4))
            rate = rates[random.randint(0, len(rates) - 1)]
            _ = subprocess.check_output(
                f"sox {orig_f.name} -V0 -C {rate} -t amr-nb - | sox -t amr-nb - -V0 -b 16 -r 16000 {transcoded_f.name}",
                shell=True,
            )
        elif self._codecs[codec_ind] == "ogg":
            transcoded_f = NamedTemporaryFile(suffix="_ogg.wav")
            rates = list(range(-1, 8))
            rate = rates[random.randint(0, len(rates) - 1)]
            _ = subprocess.check_output(
                f"sox {orig_f.name} -V0 -C {rate} -t ogg - | sox -t ogg - -V0 -b 16 -r 16000 {transcoded_f.name}",
                shell=True,
            )
        elif self._codecs[codec_ind] == "g711":
            transcoded_f = NamedTemporaryFile(suffix="_g711.wav")
            _ = subprocess.check_output(
                f"sox {orig_f.name} -V0  -r 8000 -c 1 -e a-law {transcoded_f.name} lowpass 3400 highpass 300",
                shell=True,
            )

        new_data = AudioSegment.from_file(transcoded_f.name, target_sr=16000)
        data._samples = new_data._samples[0 : data._samples.shape[0]]
        return


class RandomSegmentPerturbation(Perturbation):
    """
    Returns a random segment from input of duration "duration_sec". 
    If duration_sec > input audio length, pad_to_duration determines the outcome.
    
    RandomSegmentPerturbation is intended for self-supervised learning.
    Not for supervised, as extracting corresponding text is not facilitated.


    Args:
        duration_sec (float): duration of the segment to be extracted
        pad_to_duration (bool): zero pad if length of input audio < duration_sec
        rng: Random seed. Default is None
    """

    def __init__(self, duration_sec=32.0, pad_to_duration=False, rng=None):
        if duration_sec <= 0:
            raise ValueError("duration_sec should be > 0")

        self._duration_sec = duration_sec
        self._pad_to_duration = pad_to_duration
        random.seed(rng) if rng else None

    def perturb(self, data):
        if self._duration_sec > data.duration:
            if not self._pad_to_duration:
                raise ValueError(f"audio length < {self._duration_sec} sec and pad_to_duration is set to False")
            start_time = 0.0
            pad_size = self._duration_sec * data.sample_rate - data.num_samples
            data.pad(pad_size=pad_size)
        else:
            start_time = random.uniform(0.0, data.duration - self._duration_sec)

        end_time = start_time + self._duration_sec
        data.subsegment(start_time=start_time, end_time=end_time)


perturbation_types = {
    "speed": SpeedPerturbation,
    "time_stretch": TimeStretchPerturbation,
    "gain": GainPerturbation,
    "silence": SilencePerturbation,
    "impulse": ImpulsePerturbation,
    "shift": ShiftPerturbation,
    "noise": NoisePerturbation,
<<<<<<< HEAD
    "noise_norm": NoiseNormPerturbation,
=======
    "noise_norm": NoisePerturbationWithNormalization,
>>>>>>> 47e782a7
    "white_noise": WhiteNoisePerturbation,
    "rir_noise_aug": RirAndNoisePerturbation,
    "transcode_aug": TranscodePerturbation,
    "random_segment": RandomSegmentPerturbation,
}


def register_perturbation(name: str, perturbation: Perturbation):
    if name in perturbation_types.keys():
        raise KeyError(
            f"Perturbation with the name {name} exists. " f"Type of perturbation : {perturbation_types[name]}."
        )

    perturbation_types[name] = perturbation


class AudioAugmentor(object):
    def __init__(self, perturbations=None, rng=None):
        random.seed(rng) if rng else None
        self._pipeline = perturbations if perturbations is not None else []

    def perturb(self, segment):
        for (prob, p) in self._pipeline:
            if random.random() < prob:
                p.perturb(segment)
        return

    def max_augmentation_length(self, length):
        newlen = length
        for (prob, p) in self._pipeline:
            newlen = p.max_augmentation_length(newlen)
        return newlen

    @classmethod
    def from_config(cls, config):
        ptbs = []
        for p in config:
            if p['aug_type'] not in perturbation_types:
                logging.warning("%s perturbation not known. Skipping.", p['aug_type'])
                continue
            perturbation = perturbation_types[p['aug_type']]
            ptbs.append((p['prob'], perturbation(**p['cfg'])))
        return cls(perturbations=ptbs)


def process_augmentations(augmenter, global_rank=0, world_size=1) -> Optional[AudioAugmentor]:
    """Process list of online data augmentations.
    Accepts either an AudioAugmentor object with pre-defined augmentations,
    or a dictionary that points to augmentations that have been defined.
    If a dictionary is passed, must follow the below structure:
    Dict[str, Dict[str, Any]]: Which refers to a dictionary of string
    names for augmentations, defined in `asr/parts/perturb.py`.
    The inner dictionary may contain key-value arguments of the specific
    augmentation, along with an essential key `prob`. `prob` declares the
    probability of the augmentation being applied, and must be a float
    value in the range [0, 1].
    # Example in YAML config file
    Augmentations are generally applied only during training, so we can add
    these augmentations to our yaml config file, and modify the behaviour
    for training and evaluation.
    ```yaml
    AudioToSpeechLabelDataLayer:
        ...  # Parameters shared between train and evaluation time
        train:
            augmentor:
                shift:
                    prob: 0.5
                    min_shift_ms: -5.0
                    max_shift_ms: 5.0
                white_noise:
                    prob: 1.0
                    min_level: -90
                    max_level: -46
                ...
        eval:
            ...
    ```
    Then in the training script,
    ```python
    import copy
    from ruamel.yaml import YAML
    yaml = YAML(typ="safe")
    with open(model_config) as f:
        params = yaml.load(f)
    # Train Config for Data Loader
    train_dl_params = copy.deepcopy(params["AudioToTextDataLayer"])
    train_dl_params.update(params["AudioToTextDataLayer"]["train"])
    del train_dl_params["train"]
    del train_dl_params["eval"]
    data_layer_train = nemo_asr.AudioToTextDataLayer(
        ...,
        **train_dl_params,
    )
    # Evaluation Config for Data Loader
    eval_dl_params = copy.deepcopy(params["AudioToTextDataLayer"])
    eval_dl_params.update(params["AudioToTextDataLayer"]["eval"])
    del eval_dl_params["train"]
    del eval_dl_params["eval"]
    data_layer_eval = nemo_asr.AudioToTextDataLayer(
        ...,
        **eval_dl_params,
    )
    ```
    # Registering your own Augmentations
    To register custom augmentations to obtain the above convenience of
    the declaring the augmentations in YAML, you can put additional keys in
    `perturbation_types` dictionary as follows.
    ```python
    from nemo.collections.asr.parts import perturb
    # Define your own perturbation here
    class CustomPerturbation(perturb.Perturbation):
        ...
    perturb.register_perturbation(name_of_perturbation, CustomPerturbation)
    ```
    Args:
        augmenter: AudioAugmentor object or
            dictionary of str -> kwargs (dict) which is parsed and used
            to initialize an AudioAugmentor.
            Note: It is crucial that each individual augmentation has
            a keyword `prob`, that defines a float probability in the
            the range [0, 1] of this augmentation being applied.
            If this keyword is not present, then the augmentation is
            disabled and a warning is logged.
    Returns: AudioAugmentor object
    """
    if augmenter is None:
        return None

    if isinstance(augmenter, AudioAugmentor):
        return augmenter

    augmenter_types = {dict}
    if HAVE_OMEGACONG_WEBDATASET:
        augmenter_types = {dict, DictConfig}
    if not type(augmenter) in augmenter_types:
        raise ValueError("Cannot parse augmenter. Must be a dict or an AudioAugmentor object ")

    if HAVE_OMEGACONG_WEBDATASET and isinstance(augmenter, DictConfig):
        augmenter = OmegaConf.to_container(augmenter, resolve=True)

    augmenter = copy.deepcopy(augmenter)

    augmentations = []
    for augment_name, augment_kwargs in augmenter.items():
        prob = augment_kwargs.get('prob', None)

        if prob is None:
            raise KeyError(
                f'Augmentation "{augment_name}" will not be applied as '
                f'keyword argument "prob" was not defined for this augmentation.'
            )

        else:
            _ = augment_kwargs.pop('prob')

            if prob < 0.0 or prob > 1.0:
                raise ValueError("`prob` must be a float value between 0 and 1.")

            try:
                augmentation_class = perturbation_types[augment_name]
<<<<<<< HEAD
                if 'global_rank' in augmentation_class.__dict__['__init__'].__code__.co_varnames:
                    augment_kwargs['global_rank'] = global_rank
                if 'world_size' in augmentation_class.__dict__['__init__'].__code__.co_varnames:
=======
                if 'global_rank' in inspect.signature(augmentation_class).parameters:
                    augment_kwargs['global_rank'] = global_rank
                if 'world_size' in inspect.signature(augmentation_class).parameters:
>>>>>>> 47e782a7
                    augment_kwargs['world_size'] = world_size
                augmentation = augmentation_class(**augment_kwargs)
                augmentations.append([prob, augmentation])
            except KeyError:
                raise KeyError(f"Invalid perturbation name. Allowed values : {perturbation_types.keys()}")

    augmenter = AudioAugmentor(perturbations=augmentations)
    return augmenter


class AugmentationDataset(IterableDataset):
    """
        A class that loads tarred audio files and cycles over the files in the dataset.
        Accepts a single comma-separated JSON manifest file (in the same style as for the AudioToCharDataset/AudioToBPEDataset),
        as well as the path(s) to the tarball(s) containing the wav files. Each line of the manifest should
        contain the information for one audio file, including at least the transcript and name of the audio
        file within the tarball.
        Valid formats for the audio_tar_filepaths argument include:
        (1) a single string that can be brace-expanded, e.g. 'path/to/audio.tar' or 'path/to/audio_{1..100}.tar.gz', or
        (2) a list of file paths that will not be brace-expanded, e.g. ['audio_1.tar', 'audio_2.tar', ...].
        Note: For brace expansion in (1), there may be cases where `{x..y}` syntax cannot be used due to shell interference.
        This occurs most commonly inside SLURM scripts. Therefore we provide a few equivalent replacements.
        Supported opening braces - { <=> (, [, < and the special tag _OP_.
        Supported closing braces - } <=> ), ], > and the special tag _CL_.
        For SLURM based tasks, we suggest the use of the special tags for ease of use.
        See the WebDataset documentation for more information about accepted data and input formats.
    """

<<<<<<< HEAD
    def __init__(self, manifest_path: str, tar_filepaths: Union[str, List[str]], shuffle_n: int = 128, rank: int = 0, world_size: int = 1, shard_strategy: str = "replicate"):
        from nemo.collections.asr.data.audio_to_text import expand_audio_filepaths
        
        self._manifest = collections.ASRAudioText(manifest_path, parser=parsers.make_parser([]), index_by_file_id=True)
        #self._length = len(self._manifest)

        #if world_size > 1 and shard_strategy == 'scatter':
        #    self._length = int((len(self._manifest) // len(tar_filepaths)) * (len(tar_filepaths) // world_size))
        tar_filepaths = expand_audio_filepaths(tar_filepaths, shard_strategy=shard_strategy, world_size=world_size, global_rank=rank)
=======
    def __init__(
        self,
        manifest_path: str,
        tar_filepaths: Union[str, List[str]],
        shuffle_n: int = 128,
        rank: int = 0,
        world_size: int = 1,
        shard_strategy: str = "replicate",
    ):
        # import here to avoid circular import error
        from nemo.collections.asr.data.audio_to_text import expand_sharded_filepaths

        self._manifest = collections.ASRAudioText(manifest_path, parser=parsers.make_parser([]), index_by_file_id=True)

        tar_filepaths = expand_sharded_filepaths(
            tar_filepaths, shard_strategy=shard_strategy, world_size=world_size, global_rank=rank
        )
>>>>>>> 47e782a7

        if not HAVE_OMEGACONG_WEBDATASET:
            raise LightningNotInstalledException(self)
        self.audio_dataset = wd.WebDataset(urls=tar_filepaths, nodesplitter=None)

        if shuffle_n > 0:
            self.audio_dataset = self.audio_dataset.shuffle(shuffle_n)
        else:
            logging.info("WebDataset will not shuffle files within the tar files.")

<<<<<<< HEAD
        self.audio_dataset = self.audio_dataset.rename(audio='wav;ogg;flac', key='__key__').to_tuple('audio', 'key').pipe(self._loop_offsets)
=======
        self.audio_dataset = (
            self.audio_dataset.rename(audio='wav;ogg;flac', key='__key__')
            .to_tuple('audio', 'key')
            .pipe(self._loop_offsets)
        )
>>>>>>> 47e782a7

    def __len__(self):
        return len(self._manifest)
    
    def _loop_offsets(self, iterator):
        """This function is used to iterate through utterances with different offsets for each file.
        """

        class TarredAudioLoopOffsets:
            def __init__(self, collection):
                self.iterator = iterator
                self.collection = collection
                self.current_fn = None
                self.current_bytes = None
                self.offset_id = 0

            def __iter__(self):
                return self

            def __next__(self):
                if self.current_fn is None:
                    self.current_bytes, self.current_fn = next(self.iterator)
                    self.offset_id = 0
                else:
                    offset_list = self.collection.mapping[self.current_fn]
                    if len(offset_list) == self.offset_id + 1:
                        self.current_bytes, self.current_fn = next(self.iterator)
                        self.offset_id = 0
                    else:
                        self.offset_id += 1

<<<<<<< HEAD
=======
    def _loop_offsets(self, iterator):
        """This function is used to iterate through utterances with different offsets for each file.
        """

        class TarredAudioLoopOffsets:
            def __init__(self, collection):
                self.iterator = iterator
                self.collection = collection
                self.current_fn = None
                self.current_bytes = None
                self.offset_id = 0

            def __iter__(self):
                return self

            def __next__(self):
                if self.current_fn is None:
                    self.current_bytes, self.current_fn = next(self.iterator)
                    self.offset_id = 0
                else:
                    offset_list = self.collection.mapping[self.current_fn]
                    if len(offset_list) == self.offset_id + 1:
                        self.current_bytes, self.current_fn = next(self.iterator)
                        self.offset_id = 0
                    else:
                        self.offset_id += 1

>>>>>>> 47e782a7
                return self.current_bytes, self.current_fn, self.offset_id

        return TarredAudioLoopOffsets(self._manifest)

<<<<<<< HEAD
    '''
    def __iter__(self):
        self.audio_iter = iter(self.audio_dataset) # here or in constructor?
        return self

    def __next__(self):
        try:
            audio_bytes, audio_filename, offset_id = next(self.audio_iter)
        except StopIteration:
            self.audio_iter = iter(self.audio_dataset)
            audio_bytes, audio_filename, offset_id = next(self.audio_iter)
        file_id, _ = os.path.splitext(os.path.basename(audio_filename))
        manifest_idx = self._manifest.mapping[file_id][offset_id]
        manifest_entry = self._manifest[manifest_idx]

        # Convert audio bytes to IO stream for processing (for SoundFile to read)
        audio_file = io.BytesIO(audio_bytes)
        return audio_file, file_id, manifest_entry
    '''
    
    def __iter__(self):
        audio_iter = iter(self.audio_dataset)
        
=======
    def __iter__(self):
        audio_iter = iter(self.audio_dataset)

>>>>>>> 47e782a7
        while True:
            try:
                audio_bytes, audio_filename, offset_id = next(audio_iter)
                file_id, _ = os.path.splitext(os.path.basename(audio_filename))
                manifest_idx = self._manifest.mapping[file_id][offset_id]
                manifest_entry = self._manifest[manifest_idx]
<<<<<<< HEAD
        
=======

>>>>>>> 47e782a7
                # Convert audio bytes to IO stream for processing (for SoundFile to read)
                audio_file = io.BytesIO(audio_bytes)
                yield audio_file, file_id, manifest_entry
            except StopIteration:
<<<<<<< HEAD
                audio_iter = iter(self.audio_dataset)
            
                
=======
                audio_iter = iter(self.audio_dataset)
>>>>>>> 47e782a7
<|MERGE_RESOLUTION|>--- conflicted
+++ resolved
@@ -45,11 +45,6 @@
 import numpy as np
 import soundfile as sf
 from scipy import signal
-<<<<<<< HEAD
-#from torch.utils.data import IterableDataset
-from nemo.core.classes import IterableDataset
-=======
->>>>>>> 47e782a7
 
 from nemo.collections.asr.parts.preprocessing.segment import AudioSegment
 from nemo.collections.common.parts.preprocessing import collections, parsers
@@ -75,25 +70,11 @@
     HAVE_NUMBA = False
 
 
-<<<<<<< HEAD
-def read_one_audiosegment(manifest, target_sr, rng=None, tarred_audio=False, audio_dataset=None):
-
-    #random.seed(rng) if rng else None
-
-=======
 def read_one_audiosegment(manifest, target_sr, tarred_audio=False, audio_dataset=None):
->>>>>>> 47e782a7
     if tarred_audio:
         if audio_dataset is None:
             raise TypeError("Expected augmentation dataset but got None")
         audio_file, file_id, manifest_entry = next(audio_dataset)
-<<<<<<< HEAD
-        #manifest_idx = manifest.mapping[file_id]
-        #if isinstance(manifest_idx, list):
-        #    manifest_idx = manifest_idx[0]
-        #manifest_entry = manifest[manifest_idx]
-=======
->>>>>>> 47e782a7
 
         offset = 0 if manifest_entry.offset is None else manifest_entry.offset
         duration = 0 if manifest_entry.duration is None else manifest_entry.duration
@@ -607,11 +588,7 @@
             data._samples[noise_idx : noise_idx + noise_samples.shape[0]] += noise_samples
 
 
-<<<<<<< HEAD
-class NoiseNormPerturbation(Perturbation):
-=======
 class NoisePerturbationWithNormalization(Perturbation):
->>>>>>> 47e782a7
     """
     Perturbation that adds noise to input audio, with normalisation to specific decibel level.
     Also tiles shorter noise samples up to their corresponding clean audio length.
@@ -646,47 +623,26 @@
         shard_strategy='replicate',
         epsilon=0.01,
     ):
-<<<<<<< HEAD
-        from nemo.collections.asr.data.audio_to_text import RandomizedChainDataset
-        
-=======
         # import here to avoid circular import error
         from nemo.collections.asr.data.audio_to_text import RandomizedChainDataset
 
->>>>>>> 47e782a7
         self._manifest = collections.ASRAudioText(manifest_path, parser=parsers.make_parser([]), index_by_file_id=True)
         self._audiodataset = None
         self._tarred_audio = False
         self._orig_sr = orig_sr
         self._data_iterator = None
-<<<<<<< HEAD
-        
-=======
-
->>>>>>> 47e782a7
+
         random.seed(rng) if rng else None
         self._rng = rng
 
         if audio_tar_filepaths:
             self._tarred_audio = True
-<<<<<<< HEAD
-            #self._audiodataset = AugmentationDataset(manifest_path, audio_tar_filepaths, shuffle_n)
-            #self._data_iterator = iter(self._audiodataset)
-=======
->>>>>>> 47e782a7
             if isinstance(manifest_path, str):
                 manifest_path = [manifest_path]
             if isinstance(audio_tar_filepaths, str):
                 audio_tar_filepaths = [audio_tar_filepaths]
             datasets = []
             for tarred_audio_filepath, manifest_filepath in zip(audio_tar_filepaths, manifest_path):
-<<<<<<< HEAD
-                dataset = AugmentationDataset(manifest_filepath, tarred_audio_filepath, shuffle_n, rank=global_rank, world_size=world_size, shard_strategy=shard_strategy)
-                datasets.append(dataset)
-            self._audiodataset = RandomizedChainDataset(datasets, rnd_seed=(rng if rng else random.randint(0, 30000)) + global_rank)
-            if len(self._audiodataset) == 0:
-                raise RuntimeError("NoiseNormPerturbation detected a zero length RandomizedChainDataset, should never happen")
-=======
                 dataset = AugmentationDataset(
                     manifest_filepath,
                     tarred_audio_filepath,
@@ -703,7 +659,6 @@
                 raise RuntimeError(
                     "NoisePerturbationWithNormalization detected a zero length RandomizedChainDataset, should never happen"
                 )
->>>>>>> 47e782a7
             self._data_iterator = iter(self._audiodataset)
 
         self._min_snr_db = min_snr_db
@@ -715,11 +670,7 @@
     @property
     def orig_sr(self):
         return self._orig_sr
-<<<<<<< HEAD
-    
-=======
-
->>>>>>> 47e782a7
+
     def read_one_audiosegment(self, target_sr):
         if self._tarred_audio:
             if self._data_iterator is None:
@@ -729,17 +680,10 @@
             except StopIteration:
                 self._data_iterator = iter(self._audiodataset)
                 audio_file, file_id, manifest_entry = next(self._data_iterator)
-<<<<<<< HEAD
-    
+
             offset = 0 if manifest_entry.offset is None else manifest_entry.offset
             duration = 0 if manifest_entry.duration is None else manifest_entry.duration
-    
-=======
-
-            offset = 0 if manifest_entry.offset is None else manifest_entry.offset
-            duration = 0 if manifest_entry.duration is None else manifest_entry.duration
-
->>>>>>> 47e782a7
+
         else:
             audio_record = random.sample(self._manifest.data, 1)[0]
             audio_file = audio_record.audio_file
@@ -754,32 +698,6 @@
             data (AudioSegment): audio data
             ref_mic (int): reference mic index for scaling multi-channel audios
         """
-<<<<<<< HEAD
-        '''
-        noise = read_one_audiosegment(
-            self._manifest,
-            data.sample_rate,
-            None,
-            tarred_audio=self._tarred_audio,
-            audio_dataset=self._data_iterator,
-        )
-        
-        while noise.duration < 1:
-            noise = read_one_audiosegment(
-                self._manifest,
-                data.sample_rate,
-                None,
-                tarred_audio=self._tarred_audio,
-                audio_dataset=self._data_iterator,
-            )
-        '''
-        noise = self.read_one_audiosegment(data.sample_rate)
-        while noise.duration < 1:
-            noise = self.read_one_audiosegment(data.sample_rate)
-        
-        self.perturb_with_input_noise(data, noise, ref_mic=ref_mic, norm_to_db=self._norm_to_db)
-    
-=======
 
         noise = self.read_one_audiosegment(data.sample_rate)
 
@@ -790,7 +708,6 @@
 
         self.perturb_with_input_noise(data, noise, ref_mic=ref_mic, norm_to_db=self._norm_to_db)
 
->>>>>>> 47e782a7
     def snr_mixer(self, clean, noise, snr, norm_to_db=-25.0):
         """
         Mixes the clean audio with the noise
@@ -813,31 +730,16 @@
         return clean, noisenewlevel, noisyspeech
 
     def norm_audio_to_db(self, x, norm_to_db):
-<<<<<<< HEAD
-=======
         """
         Normalises audio signal to particular db, with some epsilon in-case of divide by zero
         Args:
             x (numpy array): input audio signal
             norm_to_db (float): the db to normalise to
         """
->>>>>>> 47e782a7
         rms = (x ** 2).mean(axis=0) ** 0.5
         rms = np.where(np.isclose(rms, 0), self._epsilon, rms)
         scalar = 10 ** (norm_to_db / 20.0) / rms
         return x * scalar
-<<<<<<< HEAD
-    
-    def concatenate_noise_sample(self, clean, noise, fs, silence_length=0.25):
-        while len(noise) < len(clean):
-            if noise.ndim > 1:
-                zeros = np.zeros((int(fs*silence_length), noise.shape[-1]))
-            else:
-                zeros = np.zeros((int(fs*silence_length),))
-            noiseconcat = np.append(noise, zeros, axis=0)
-            noise = np.append(noiseconcat, noise, axis=0)
-    
-=======
 
     def concatenate_noise_sample(self, clean, noise, fs, silence_length=0.25):
         """
@@ -856,7 +758,6 @@
             noiseconcat = np.append(noise, zeros, axis=0)
             noise = np.append(noiseconcat, noise, axis=0)
 
->>>>>>> 47e782a7
         return noise
 
     def perturb_with_input_noise(self, data, noise, data_rms=None, ref_mic=0, norm_to_db=-25.0):
@@ -865,12 +766,8 @@
             data (AudioSegment): audio data
             noise (AudioSegment): noise data
             data_rms (Union[float, List[float]): rms_db for data input
-<<<<<<< HEAD
-            ref_mic (int): reference mic index for scaling multi-channel audios
-=======
             ref_mic (int): reference mic index for scaling multi-channel audio, if set to None then
                            each channel will be scaled independently
->>>>>>> 47e782a7
             norm_to_db (float): will normalise all audio to this DB
         """
         if data.num_channels != noise.num_channels:
@@ -888,32 +785,6 @@
         else:
             snr_db = random.uniform(self._min_snr_db, self._max_snr_db)
         if data_rms is None:
-<<<<<<< HEAD
-            data_rms = data.rms_db
-
-        if norm_to_db is None:
-            norm_to_db = data_rms
-        
-        data_norm = data._samples
-        noise_norm = noise._samples
-        
-        if len(data_norm) == 0:
-            return
-        
-        if len(noise_norm) < len(data_norm):
-            '''
-            reps = int(np.ceil(len(data_norm) / len(noise_norm)))
-            if noise.num_channels > 1:
-                noise_norm = np.tile(noise_norm, (reps, 1))
-            else:
-                noise_norm = np.tile(noise_norm, reps)
-            '''
-            noise_norm = self.concatenate_noise_sample(data_norm, noise_norm, data.sample_rate)
-        noise_norm = noise_norm[0:len(data_norm)]
-        
-        _, _, noisy_snr = self.snr_mixer(clean=data_norm, noise=noise_norm, snr=snr_db, norm_to_db=norm_to_db)
-        
-=======
             data_rms = data.rms_db if ref_mic is None else data.rms_db[ref_mic]
 
         if norm_to_db is None:
@@ -931,7 +802,6 @@
 
         _, _, noisy_snr = self.snr_mixer(clean=data_norm, noise=noise_norm, snr=snr_db, norm_to_db=norm_to_db)
 
->>>>>>> 47e782a7
         data._samples = noisy_snr
 
 
@@ -1192,11 +1062,7 @@
     "impulse": ImpulsePerturbation,
     "shift": ShiftPerturbation,
     "noise": NoisePerturbation,
-<<<<<<< HEAD
-    "noise_norm": NoiseNormPerturbation,
-=======
     "noise_norm": NoisePerturbationWithNormalization,
->>>>>>> 47e782a7
     "white_noise": WhiteNoisePerturbation,
     "rir_noise_aug": RirAndNoisePerturbation,
     "transcode_aug": TranscodePerturbation,
@@ -1357,15 +1223,9 @@
 
             try:
                 augmentation_class = perturbation_types[augment_name]
-<<<<<<< HEAD
-                if 'global_rank' in augmentation_class.__dict__['__init__'].__code__.co_varnames:
-                    augment_kwargs['global_rank'] = global_rank
-                if 'world_size' in augmentation_class.__dict__['__init__'].__code__.co_varnames:
-=======
                 if 'global_rank' in inspect.signature(augmentation_class).parameters:
                     augment_kwargs['global_rank'] = global_rank
                 if 'world_size' in inspect.signature(augmentation_class).parameters:
->>>>>>> 47e782a7
                     augment_kwargs['world_size'] = world_size
                 augmentation = augmentation_class(**augment_kwargs)
                 augmentations.append([prob, augmentation])
@@ -1394,17 +1254,6 @@
         See the WebDataset documentation for more information about accepted data and input formats.
     """
 
-<<<<<<< HEAD
-    def __init__(self, manifest_path: str, tar_filepaths: Union[str, List[str]], shuffle_n: int = 128, rank: int = 0, world_size: int = 1, shard_strategy: str = "replicate"):
-        from nemo.collections.asr.data.audio_to_text import expand_audio_filepaths
-        
-        self._manifest = collections.ASRAudioText(manifest_path, parser=parsers.make_parser([]), index_by_file_id=True)
-        #self._length = len(self._manifest)
-
-        #if world_size > 1 and shard_strategy == 'scatter':
-        #    self._length = int((len(self._manifest) // len(tar_filepaths)) * (len(tar_filepaths) // world_size))
-        tar_filepaths = expand_audio_filepaths(tar_filepaths, shard_strategy=shard_strategy, world_size=world_size, global_rank=rank)
-=======
     def __init__(
         self,
         manifest_path: str,
@@ -1422,7 +1271,6 @@
         tar_filepaths = expand_sharded_filepaths(
             tar_filepaths, shard_strategy=shard_strategy, world_size=world_size, global_rank=rank
         )
->>>>>>> 47e782a7
 
         if not HAVE_OMEGACONG_WEBDATASET:
             raise LightningNotInstalledException(self)
@@ -1433,19 +1281,15 @@
         else:
             logging.info("WebDataset will not shuffle files within the tar files.")
 
-<<<<<<< HEAD
-        self.audio_dataset = self.audio_dataset.rename(audio='wav;ogg;flac', key='__key__').to_tuple('audio', 'key').pipe(self._loop_offsets)
-=======
         self.audio_dataset = (
             self.audio_dataset.rename(audio='wav;ogg;flac', key='__key__')
             .to_tuple('audio', 'key')
             .pipe(self._loop_offsets)
         )
->>>>>>> 47e782a7
 
     def __len__(self):
         return len(self._manifest)
-    
+
     def _loop_offsets(self, iterator):
         """This function is used to iterate through utterances with different offsets for each file.
         """
@@ -1473,88 +1317,22 @@
                     else:
                         self.offset_id += 1
 
-<<<<<<< HEAD
-=======
-    def _loop_offsets(self, iterator):
-        """This function is used to iterate through utterances with different offsets for each file.
-        """
-
-        class TarredAudioLoopOffsets:
-            def __init__(self, collection):
-                self.iterator = iterator
-                self.collection = collection
-                self.current_fn = None
-                self.current_bytes = None
-                self.offset_id = 0
-
-            def __iter__(self):
-                return self
-
-            def __next__(self):
-                if self.current_fn is None:
-                    self.current_bytes, self.current_fn = next(self.iterator)
-                    self.offset_id = 0
-                else:
-                    offset_list = self.collection.mapping[self.current_fn]
-                    if len(offset_list) == self.offset_id + 1:
-                        self.current_bytes, self.current_fn = next(self.iterator)
-                        self.offset_id = 0
-                    else:
-                        self.offset_id += 1
-
->>>>>>> 47e782a7
                 return self.current_bytes, self.current_fn, self.offset_id
 
         return TarredAudioLoopOffsets(self._manifest)
 
-<<<<<<< HEAD
-    '''
-    def __iter__(self):
-        self.audio_iter = iter(self.audio_dataset) # here or in constructor?
-        return self
-
-    def __next__(self):
-        try:
-            audio_bytes, audio_filename, offset_id = next(self.audio_iter)
-        except StopIteration:
-            self.audio_iter = iter(self.audio_dataset)
-            audio_bytes, audio_filename, offset_id = next(self.audio_iter)
-        file_id, _ = os.path.splitext(os.path.basename(audio_filename))
-        manifest_idx = self._manifest.mapping[file_id][offset_id]
-        manifest_entry = self._manifest[manifest_idx]
-
-        # Convert audio bytes to IO stream for processing (for SoundFile to read)
-        audio_file = io.BytesIO(audio_bytes)
-        return audio_file, file_id, manifest_entry
-    '''
-    
     def __iter__(self):
         audio_iter = iter(self.audio_dataset)
-        
-=======
-    def __iter__(self):
-        audio_iter = iter(self.audio_dataset)
-
->>>>>>> 47e782a7
+
         while True:
             try:
                 audio_bytes, audio_filename, offset_id = next(audio_iter)
                 file_id, _ = os.path.splitext(os.path.basename(audio_filename))
                 manifest_idx = self._manifest.mapping[file_id][offset_id]
                 manifest_entry = self._manifest[manifest_idx]
-<<<<<<< HEAD
-        
-=======
-
->>>>>>> 47e782a7
+
                 # Convert audio bytes to IO stream for processing (for SoundFile to read)
                 audio_file = io.BytesIO(audio_bytes)
                 yield audio_file, file_id, manifest_entry
             except StopIteration:
-<<<<<<< HEAD
-                audio_iter = iter(self.audio_dataset)
-            
-                
-=======
-                audio_iter = iter(self.audio_dataset)
->>>>>>> 47e782a7
+                audio_iter = iter(self.audio_dataset)