--- conflicted
+++ resolved
@@ -20,11 +20,7 @@
     GainPerturbation,
     ImpulsePerturbation,
     NoisePerturbation,
-<<<<<<< HEAD
-    NoiseNormPerturbation,
-=======
     NoisePerturbationWithNormalization,
->>>>>>> 47e782a7
     Perturbation,
     RirAndNoisePerturbation,
     ShiftPerturbation,
