--- conflicted
+++ resolved
@@ -297,11 +297,7 @@
         if self.search_type == 'maes' and self.maes_prefix_alpha < 0:
             raise ValueError("`maes_prefix_alpha` must be a positive integer.")
 
-<<<<<<< HEAD
-        if self.vocab_size < beam_size + maes_expansion_beta:
-=======
         if self.search_type == 'maes' and self.vocab_size < beam_size + maes_expansion_beta:
->>>>>>> ef6b8f0d
             raise ValueError(
                 f"beam_size ({beam_size}) + expansion_beta ({maes_expansion_beta}) "
                 f"should be smaller or equal to vocabulary size ({self.vocab_size})."
@@ -310,11 +306,7 @@
         if search_type == 'maes':
             self.max_candidates += maes_expansion_beta
 
-<<<<<<< HEAD
-        if self.maes_num_steps < 2:
-=======
         if self.search_type == 'maes' and self.maes_num_steps < 2:
->>>>>>> ef6b8f0d
             raise ValueError("`maes_num_steps` must be greater than 1.")
 
         if softmax_temperature != 1.0 and language_model is not None:
@@ -1183,14 +1175,8 @@
                 beam_dec_out = torch.stack([h.dec_out[-1] for h in hyps])  # [H, 1, D]
 
                 # Extract the log probabilities
-<<<<<<< HEAD
-                beam_logp, beam_idx = torch.log_softmax(
-                    self.joint.joint(beam_enc_out, beam_dec_out) / self.softmax_temperature, dim=-1,
-                ).topk(self.max_candidates, dim=-1)
-=======
                 ytm, ilm_ytm = self.resolve_joint_output(beam_enc_out, beam_dec_out)
                 beam_logp, beam_idx = ytm.topk(self.max_candidates, dim=-1)
->>>>>>> ef6b8f0d
 
                 beam_logp = beam_logp[:, 0, 0, :]  # [B, V + 1]
                 beam_idx = beam_idx[:, 0, 0, :]  # [B, max_candidates]
@@ -1225,8 +1211,6 @@
                             # new_hyp.y_sequence.append(int(k))
                             if (new_hyp.y_sequence + [int(k)]) not in duplication_check:
                                 new_hyp.y_sequence.append(int(k))
-<<<<<<< HEAD
-=======
                                 new_hyp.timestep.append(t)
 
                                 # Setup ngram LM:
@@ -1240,7 +1224,6 @@
                                         )
                                     else:
                                         new_hyp.score += self.ngram_lm_alpha * lm_score
->>>>>>> ef6b8f0d
 
                                 # TODO: Setup LM
                                 if self.language_model is not None:
@@ -1250,8 +1233,6 @@
                                     pass
 
                                 list_exp.append(new_hyp)
-<<<<<<< HEAD
-=======
 
                         # Preserve alignments
                         if self.preserve_alignments:
@@ -1268,7 +1249,6 @@
                                         torch.tensor(new_hyp.y_sequence[-1], dtype=torch.int32),
                                     ),
                                 )
->>>>>>> ef6b8f0d
 
                 # If there were no token expansions in any of the hypotheses,
                 # Early exit
