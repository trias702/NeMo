--- conflicted
+++ resolved
@@ -17,10 +17,7 @@
 from torch import nn as nn
 from torch.nn import LayerNorm
 
-<<<<<<< HEAD
-=======
 from nemo.collections.asr.parts.submodules.batchnorm import FusedBatchNorm1d
->>>>>>> ef6b8f0d
 from nemo.collections.asr.parts.submodules.causal_convs import CausalConv1D
 from nemo.collections.asr.parts.submodules.multi_head_attention import (
     MultiHeadAttention,
@@ -128,10 +125,7 @@
         att_mask=None,
         pos_emb=None,
         pad_mask=None,
-<<<<<<< HEAD
         layer_past=None,
-=======
->>>>>>> ef6b8f0d
         cache_last_channel=None,
         cache_last_time=None,
         cache_last_channel_next=None,
@@ -157,20 +151,13 @@
 
         x = self.norm_self_att(residual)
         if self.self_attention_model == 'rel_pos':
-<<<<<<< HEAD
             x, past = self.self_attn(
-=======
-            x = self.self_attn(
->>>>>>> ef6b8f0d
                 query=x,
                 key=x,
                 value=x,
                 mask=att_mask,
                 pos_emb=pos_emb,
-<<<<<<< HEAD
                 layer_past=layer_past,
-=======
->>>>>>> ef6b8f0d
                 cache=cache_last_channel,
                 cache_next=cache_last_channel_next,
             )
@@ -185,13 +172,8 @@
                 cache_next=cache_last_channel_next,
             )
         elif self.self_attention_model == 'abs_pos':
-<<<<<<< HEAD
             x, past = self.self_attn(
                 query=x, key=x, value=x, mask=att_mask, layer_past=layer_past, cache=cache_last_channel, cache_next=cache_last_channel_next
-=======
-            x = self.self_attn(
-                query=x, key=x, value=x, mask=att_mask, cache=cache_last_channel, cache_next=cache_last_channel_next
->>>>>>> ef6b8f0d
             )
         else:
             x, past = None, None
@@ -290,64 +272,6 @@
 
         return input
 
-    def forward_single_enabled_adapter_(
-        self,
-        input: dict,
-        adapter_module: torch.nn.Module,
-        *,
-        adapter_name: str,
-        adapter_strategy: 'nemo.core.classes.mixins.adapter_mixin_strategies.AbstractAdapterStrategy',
-    ):
-        """
-        Perform the forward step of a single adapter module on some input data.
-
-        **Note**: Subclasses can override this method to accommodate more complicate adapter forward steps.
-
-        Args:
-            input: Dictionary of packed tensors. The dict should contain at least
-                `x`: output tensor
-                `loc`: Semantic location in module where this adapter was called
-                `att_mask`: Optional, Attention mask
-                `pos_emb`: Optional, Positional Embedding for Relative Positional Encoding.
-                The output tensor of the calling module is the input to the first adapter, whose output
-                is then chained to the next adapter until all adapters are consumed.
-            adapter_module: The adapter module that is currently required to perform the forward pass.
-            adapter_name: The resolved name of the adapter that is undergoing the current forward pass.
-            adapter_strategy: A subclass of `AbstractAdapterStrategy`, that determines how the
-                output of the adapter should be merged with the input, or if it should be merged at all.
-
-        Returns:
-            The result tensor, after the current active adapter has finished its forward pass.
-        """
-        # (input: torch.Tensor, adapter: torch.nn.Module, *, module: 'AdapterModuleMixin')
-        x = input['x']
-        loc = input['loc']
-        att_mask = input.get('att_mask', None)
-        pos_emb = input.get('pos_emb', None)
-
-        if isinstance(adapter_module, adapter_modules.LinearAdapter) and loc == 'post':
-            output = adapter_strategy(x, adapter_module, module=self)
-
-        elif isinstance(adapter_module, MultiHeadAttention) and loc == 'mha':
-            if self.self_attention_model == 'rel_pos':
-                x = dict(query=x, key=x, value=x, mask=att_mask, pos_emb=pos_emb)
-                output = adapter_strategy(x, adapter_module, module=self)
-
-            elif self.self_attention_model == 'abs_pos':
-                x = dict(query=x, key=x, value=x, mask=att_mask)
-                output = adapter_strategy(x, adapter_module, module=self)
-
-            else:
-                raise ValueError(f"Unsupported value of self_attention_model , provided {self.self_attention_model}!")
-
-        else:
-            # No adapter compatible, skip
-            output = x
-
-        input['x'] = output
-
-        return input
-
 
 class ConformerConvolution(nn.Module):
     """The convolution module for the Conformer model.
@@ -401,11 +325,8 @@
             self.batch_norm = nn.InstanceNorm1d(dw_conv_input_dim)
         elif norm_type == 'layer_norm':
             self.batch_norm = nn.LayerNorm(dw_conv_input_dim)
-<<<<<<< HEAD
-=======
         elif norm_type == 'fused_batch_norm':
             self.batch_norm = FusedBatchNorm1d(dw_conv_input_dim)
->>>>>>> ef6b8f0d
         elif norm_type.startswith('group_norm'):
             num_groups = int(norm_type.replace("group_norm", ""))
             self.batch_norm = nn.GroupNorm(num_groups=num_groups, num_channels=d_model)
