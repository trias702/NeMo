# Copyright (c) 2020, NVIDIA CORPORATION.  All rights reserved.
#
# Licensed under the Apache License, Version 2.0 (the "License");
# you may not use this file except in compliance with the License.
# You may obtain a copy of the License at
#
#     http://www.apache.org/licenses/LICENSE-2.0
#
# Unless required by applicable law or agreed to in writing, software
# distributed under the License is distributed on an "AS IS" BASIS,
# WITHOUT WARRANTIES OR CONDITIONS OF ANY KIND, either express or implied.
# See the License for the specific language governing permissions and
# limitations under the License.
#

# Copyright 2017 Johns Hopkins University (Shinji Watanabe)
#
# Licensed under the Apache License, Version 2.0 (the "License");
# you may not use this file except in compliance with the License.
# You may obtain a copy of the License at
#
#     http://www.apache.org/licenses/LICENSE-2.0
#
# Unless required by applicable law or agreed to in writing, software
# distributed under the License is distributed on an "AS IS" BASIS,
# WITHOUT WARRANTIES OR CONDITIONS OF ANY KIND, either express or implied.
# See the License for the specific language governing permissions and
# limitations under the License.
#

"""
Part of this code is adopted from https://github.com/espnet/espnet
"""

import math
from functools import lru_cache
from typing import List, Tuple

import torch
import torch.nn as nn
import torch.nn.functional as F

from nemo.utils import avoid_float16_autocast_context

__all__ = [
    'RelPositionMultiHeadAttention',
    'RelPositionalEncoding',
    'PositionalEncoding',
]


class MultiHeadAttention(nn.Module):
    """Multi-Head Attention layer of Transformer.
    Args:
        n_head (int): number of heads
        n_feat (int): size of the features
        dropout_rate (float): dropout rate
    """

    def __init__(self, n_head, n_feat, dropout_rate, max_cache_len=0):
        """Construct an MultiHeadedAttention object."""
        super(MultiHeadAttention, self).__init__()
        self.cache_drop_size = None
        assert n_feat % n_head == 0
        # We assume d_v always equals d_k
        self.d_k = n_feat // n_head
        self.s_d_k = math.sqrt(self.d_k)
        self.h = n_head
        self.linear_q = nn.Linear(n_feat, n_feat)
        self.linear_k = nn.Linear(n_feat, n_feat)
        self.linear_v = nn.Linear(n_feat, n_feat)
        self.linear_out = nn.Linear(n_feat, n_feat)
        self.dropout = nn.Dropout(p=dropout_rate)

        self._max_cache_len = max_cache_len

    def forward_qkv(self, query, key, value):
        """Transforms query, key and value.
        Args:
            query (torch.Tensor): (batch, time1, size)
            key (torch.Tensor): (batch, time2, size)
            value (torch.Tensor): (batch, time2, size)
        returns:
            q (torch.Tensor): (batch, head, time1, size)
            k (torch.Tensor): (batch, head, time2, size)
            v (torch.Tensor): (batch, head, time2, size)
        """
        n_batch = query.size(0)
        q = self.linear_q(query).view(n_batch, -1, self.h, self.d_k)
        k = self.linear_k(key).view(n_batch, -1, self.h, self.d_k)
        v = self.linear_v(value).view(n_batch, -1, self.h, self.d_k)
        q = q.transpose(1, 2)
        k = k.transpose(1, 2)
        v = v.transpose(1, 2)

        return q, k, v

    def forward_attention(self, value, scores, mask):
        """Compute attention context vector.
        Args:
            value (torch.Tensor): (batch, time2, size)
            scores(torch.Tensor): (batch, time1, time2)
            mask(torch.Tensor): (batch, time1, time2)
        returns:
            value (torch.Tensor): transformed `value` (batch, time2, d_model) weighted by the attention scores
        """
        n_batch = value.size(0)
        if mask is not None:
            mask = mask.unsqueeze(1)  # (batch, 1, time1, time2)
            scores = scores.masked_fill(mask, -10000.0)
            attn = torch.softmax(scores, dim=-1).masked_fill(mask, 0.0)  # (batch, head, time1, time2)
        else:
            attn = torch.softmax(scores, dim=-1)  # (batch, head, time1, time2)

        p_attn = self.dropout(attn)
        x = torch.matmul(p_attn, value)  # (batch, head, time1, d_k)
        x = x.transpose(1, 2).reshape(n_batch, -1, self.h * self.d_k)  # (batch, time1, d_model)

        return self.linear_out(x)  # (batch, time1, d_model)

<<<<<<< HEAD
    def forward(self, query, key, value, mask, pos_emb=None, layer_past=None, cache=None, cache_next=None):
=======
    def forward(self, query, key, value, mask, pos_emb=None, cache=None):
>>>>>>> 47e782a7
        """Compute 'Scaled Dot Product Attention'.
        Args:
            query (torch.Tensor): (batch, time1, size)
            key (torch.Tensor): (batch, time2, size)
            value(torch.Tensor): (batch, time2, size)
            mask (torch.Tensor): (batch, time1, time2)
<<<<<<< HEAD
            layer_past (tuple): ((batch, head, time2, size), (batch, head, time2, size))
            cache (torch.Tensor) : (cache_nums, batch, time_cache, size)
            cache_next (torch.Tensor) : (cache_nums, batch, time_cache_next, size)
=======
            cache (torch.Tensor) : (batch, time_cache, size)
>>>>>>> 47e782a7

        returns:
            output (torch.Tensor): transformed `value` (batch, time1, d_model) weighted by the query dot key attention
            cache (torch.Tensor) : (batch, time_cache_next, size)
        """
        key, value, query, cache = self.update_cache(key=key, value=value, query=query, cache=cache)

        if torch.is_autocast_enabled():
            query, key, value = query.to(torch.float32), key.to(torch.float32), value.to(torch.float32)

        # temporary until we solve this more gracefully
        with avoid_float16_autocast_context():
            q, k, v = self.forward_qkv(query, key, value)
            
            if layer_past is not None:
                past_key, past_value = layer_past
                k = torch.cat((past_key, k), dim=-2)
                v = torch.cat((past_value, v), dim=-2)
            
            present = (k, v)
            
            scores = torch.matmul(q, k.transpose(-2, -1)) / self.s_d_k
            out = self.forward_attention(v, scores, mask)
        if cache is None:
            return out
        else:
            return out, cache

<<<<<<< HEAD
        return out, present

    def update_cache(self, key, value, query, cache, cache_next):
=======
    def update_cache(self, key, value, query, cache):
>>>>>>> 47e782a7
        if cache is not None:
            key = value = torch.cat([cache, key], dim=1)
            q_keep_size = query.shape[1] - self.cache_drop_size
            cache = torch.cat([cache[:, q_keep_size:, :], query[:, :q_keep_size, :]], dim=1)
        return key, value, query, cache


class RelPositionMultiHeadAttention(MultiHeadAttention):
    """Multi-Head Attention layer of Transformer-XL with support of relative positional encoding.
    Paper: https://arxiv.org/abs/1901.02860
    Args:
        n_head (int): number of heads
        n_feat (int): size of the features
        dropout_rate (float): dropout rate
    """

    def __init__(self, n_head, n_feat, dropout_rate, pos_bias_u, pos_bias_v, max_cache_len=0):
        """Construct an RelPositionMultiHeadedAttention object."""
        super().__init__(n_head=n_head, n_feat=n_feat, dropout_rate=dropout_rate, max_cache_len=max_cache_len)
        # linear transformation for positional encoding
        self.linear_pos = nn.Linear(n_feat, n_feat, bias=False)
        # these two learnable biases are used in matrix c and matrix d
        # as described in https://arxiv.org/abs/1901.02860 Section 3.3
        if pos_bias_u is None or pos_bias_v is None:
            self.pos_bias_u = nn.Parameter(torch.FloatTensor(self.h, self.d_k))
            self.pos_bias_v = nn.Parameter(torch.FloatTensor(self.h, self.d_k))
            # nn.init.normal_(self.pos_bias_u, 0.0, 0.02)
            # nn.init.normal_(self.pos_bias_v, 0.0, 0.02)
            nn.init.zeros_(self.pos_bias_u)
            nn.init.zeros_(self.pos_bias_v)
        else:
            self.pos_bias_u = pos_bias_u
            self.pos_bias_v = pos_bias_v

    def rel_shift(self, x):
        """Compute relative positional encoding.
        Args:
            x (torch.Tensor): (batch, nheads, time, 2*time-1)
        """
        b, h, qlen, pos_len = x.size()  # (b, h, t1, t2)
        # need to add a column of zeros on the left side of last dimension to perform the relative shifting
        x = torch.nn.functional.pad(x, pad=(1, 0))  # (b, h, t1, t2+1)
        x = x.view(b, h, -1, qlen)  # (b, h, t2+1, t1)
        # need to drop the first row
        x = x[:, :, 1:].view(b, h, qlen, pos_len)  # (b, h, t1, t2)
        return x

<<<<<<< HEAD
    def forward(self, query, key, value, mask, pos_emb, layer_past=None, cache=None, cache_next=None):
=======
    def forward(self, query, key, value, mask, pos_emb, cache=None):
>>>>>>> 47e782a7
        """Compute 'Scaled Dot Product Attention' with rel. positional encoding.
        Args:
            query (torch.Tensor): (batch, time1, size)
            key (torch.Tensor): (batch, time2, size)
            value(torch.Tensor): (batch, time2, size)
            mask (torch.Tensor): (batch, time1, time2)
            pos_emb (torch.Tensor) : (batch, time1, size)
<<<<<<< HEAD
            layer_past (tuple): ((batch, head, time2, size), (batch, head, time2, size))
            cache (torch.Tensor) : (cache_nums, batch, time_cache, size)
            cache_next (torch.Tensor) : (cache_nums, batch, time_cache_next, size)
=======
            cache (torch.Tensor) : (batch, time_cache, size)

>>>>>>> 47e782a7
        Returns:
            output (torch.Tensor): transformed `value` (batch, time1, d_model) weighted by the query dot key attention
            cache (torch.Tensor) : (batch, time_cache_next, size)
        """
        key, value, query, cache = self.update_cache(key=key, value=value, query=query, cache=cache)

        if torch.is_autocast_enabled():
            query, key, value = query.to(torch.float32), key.to(torch.float32), value.to(torch.float32)

        # temporary until we solve this more gracefully
        with avoid_float16_autocast_context():
            q, k, v = self.forward_qkv(query, key, value)
            q = q.transpose(1, 2)  # (batch, time1, head, d_k)

            n_batch_pos = pos_emb.size(0)
            p = self.linear_pos(pos_emb).view(n_batch_pos, -1, self.h, self.d_k)
            p = p.transpose(1, 2)  # (batch, head, time1, d_k)

            # (batch, head, time1, d_k)
            q_with_bias_u = (q + self.pos_bias_u).transpose(1, 2)
            # (batch, head, time1, d_k)
            q_with_bias_v = (q + self.pos_bias_v).transpose(1, 2)
            
            if layer_past is not None:
                past_key, past_value = layer_past
                k = torch.cat((past_key, k), dim=-2)
                v = torch.cat((past_value, v), dim=-2)
            
            present = (k, v)
            
            # compute attention score
            # first compute matrix a and matrix c
            # as described in https://arxiv.org/abs/1901.02860 Section 3.3
            # (batch, head, time1, time2)
            matrix_ac = torch.matmul(q_with_bias_u, k.transpose(-2, -1))

            # compute matrix b and matrix d
            # (batch, head, time1, time2)
            matrix_bd = torch.matmul(q_with_bias_v, p.transpose(-2, -1))
            matrix_bd = self.rel_shift(matrix_bd)
            # drops extra elements in the matrix_bd to match the matrix_ac's size
            matrix_bd = matrix_bd[:, :, :, : matrix_ac.size(-1)]

            scores = (matrix_ac + matrix_bd) / self.s_d_k  # (batch, head, time1, time2)

            out = self.forward_attention(v, scores, mask)

<<<<<<< HEAD
        return out, present
=======
        if cache is None:
            return out
        else:
            return out, cache
>>>>>>> 47e782a7


class RelPositionMultiHeadAttentionLongformer(RelPositionMultiHeadAttention):
    """Multi-Head Attention layer of Transformer-XL with sliding window local+global attention from Longformer.
    Partially adapted from allenai (https://github.com/allenai/longformer/blob/master/longformer/sliding_chunks.py)
    and huggingface (https://github.com/huggingface/transformers/blob/main/src/transformers/models/longformer/modeling_longformer.py) 
    Paper: https://arxiv.org/abs/1901.02860 (Transformer-XL),
           https://arxiv.org/abs/2004.05150 (Longformer)
    Args:
        n_head (int): number of heads
        n_feat (int): size of the features
        dropout_rate (float): dropout rate
        pos_bias_u (Tensor): the positional bias matrix U
        pos_bias_v (Tensor): the positional bias matrix V
        att_context_size (List[int]): List of 2 ints corresponding to left and right attention context sizes.
        max_cache_len (int): the maximum size of cache
        global_tokens (int): number of tokens to be used for global attention
        global_tokens_spacing (int): how far apart the global tokens are
        global_attn_separate (bool): whether the q, k, v layers used for global tokens should be separate
    """

    def __init__(
        self,
        n_head,
        n_feat,
        dropout_rate,
        pos_bias_u,
        pos_bias_v,
        att_context_size,
        max_cache_len=0,
        global_tokens=0,
        global_tokens_spacing=1,
        global_attn_separate=False,
    ):
        """Construct an RelPositionMultiHeadAttentionLongformer object."""
        super().__init__(
            n_head=n_head,
            n_feat=n_feat,
            dropout_rate=dropout_rate,
            pos_bias_u=pos_bias_u,
            pos_bias_v=pos_bias_v,
            max_cache_len=max_cache_len,
        )
        self.att_context_size = att_context_size
        self.global_tokens = global_tokens
        self.global_tokens_spacing = global_tokens_spacing
        self.global_attn_separate = global_attn_separate

        if self.global_attn_separate:
            self.global_q = nn.Linear(n_feat, n_feat)
            self.global_k = nn.Linear(n_feat, n_feat)
            self.global_v = nn.Linear(n_feat, n_feat)

    def forward(self, query, key, value, pad_mask, pos_emb, cache=None):
        """Compute Scaled Dot Product Local Attention with rel. positional encoding. using overlapping chunks
        Args:
            query (torch.Tensor): (batch, time, size)
            key (torch.Tensor): (batch, time, size)
            value(torch.Tensor): (batch, time, size)
            pad_mask (torch.Tensor): (batch, time)
            pos_emb (torch.Tensor) : (batch, 2w + 1, size)
            cache (torch.Tensor) : (batch, time_cache, size)
        Returns:
            output (torch.Tensor): transformed `value` (batch, time1, d_model) weighted by the query dot key attention
            cache (torch.Tensor) : (batch, time_cache_next, size)
        """

        key, value, query, cache = self.update_cache(key=key, value=value, query=query, cache=cache)

        if torch.is_autocast_enabled():
            query, key, value = query.to(torch.float32), key.to(torch.float32), value.to(torch.float32)

        # temporary until we solve this more gracefully
        with avoid_float16_autocast_context():
            q, k, v = self.forward_qkv(query, key, value)
            n_batch, _, T, _ = q.size()

            w = max(self.att_context_size[0], self.att_context_size[1])
            if w <= 0:
                raise ValueError("When using local attention, context size must be set > 0")
            pad_len = (2 * w - T % (2 * w)) % (2 * w)  # pad time to 2w
            q = F.pad(q, (0, 0, 0, pad_len))  # (batch, head, time, size)
            k = F.pad(k, (0, 0, 0, pad_len))  # (batch, head, time, size)
            v = F.pad(v, (0, 0, 0, pad_len))  # (batch, head, time, size)
            mask = F.pad(pad_mask, (0, pad_len), value=1.0)

            q_with_bias_u = q + self.pos_bias_u.unsqueeze(1)  # (batch, head, time, size)
            q_with_bias_v = q + self.pos_bias_v.unsqueeze(1)  # (batch, head, time, size)

            diagonal_matrix_ac = self.sliding_chunks_matmul_qk(
                q_with_bias_u, k, w, padding_value=0.0
            )  # (batch, head, time, 2w + 1)

            # add relative positional embedding

            n_batch_pos = pos_emb.size(0)
            p = self.linear_pos(pos_emb).view(n_batch_pos, -1, self.h, self.d_k).transpose(1, 2)
            # (batch, head, 2w, size)
            diagonal_matrix_bd = torch.matmul(q_with_bias_v, p.transpose(-2, -1))
            # (batch, head, time, 2w + 1)

            start_pos = w - self.att_context_size[0]
            end_pos = w + self.att_context_size[1]

            diagonal_matrix_ac[:, :, :, : self.att_context_size[0]] += diagonal_matrix_bd[
                :, :, :, : self.att_context_size[0]
            ]
            diagonal_matrix_ac[:, :, :, -(self.att_context_size[1] + 1) :] += diagonal_matrix_bd[
                :, :, :, self.att_context_size[0] :
            ]
            scores = diagonal_matrix_ac / self.s_d_k
            # (batch, head, time, 2w + 1)

            # mask invalid positions
            scores[:, :, :, :start_pos] = -10000.0
            scores[:, :, :, end_pos + 1 :] = -10000.0

            # This implementation is fast and takes very little memory because num_heads x hidden_size = 1
            # from (bsz x seq_len) to (bsz x num_heads x seqlen x hidden_size)
            mask = mask.unsqueeze(dim=1).unsqueeze(dim=-1)
            # cast to float/half then replace 1's with -inf
            float_mask = mask.type_as(scores).masked_fill(mask, -10000.0)
            ones = float_mask.new_ones(size=float_mask.size())  # tensor of ones
            # diagonal mask with zeros everywhere and -inf inplace of padding
            d_mask = self.sliding_chunks_matmul_qk(ones, float_mask, w, padding_value=0.0)
            # (batch, head, time, 2w + 1)

            scores += d_mask

            attn = torch.softmax(scores, dim=-1).masked_fill(mask, 0.0)
            attn = self.dropout(attn)
            # (batch, head, time, 2w + 1)

            out = self.sliding_chunks_matmul_pv(attn, v, w).reshape(n_batch, -1, self.h * self.d_k)

            if self.global_tokens > 0:

                # create q, k, v for global attn
                if self.global_attn_separate:
                    global_q = self.global_q(query).view(n_batch, -1, self.h, self.d_k)
                    global_k = self.global_k(key).view(n_batch, -1, self.h, self.d_k)
                    global_v = self.global_v(value).view(n_batch, -1, self.h, self.d_k)
                    global_q = global_q.transpose(1, 2)
                    global_k = global_k.transpose(1, 2)
                    global_v = global_v.transpose(1, 2)
                    global_q = F.pad(global_q, (0, 0, 0, pad_len))  # (batch, head, time, size)
                    global_k = F.pad(global_k, (0, 0, 0, pad_len))  # (batch, head, time, size)
                    global_v = F.pad(global_v, (0, 0, 0, pad_len))  # (batch, head, time, size)
                else:
                    global_q, global_k, global_v = q, k, v

                global_q /= self.s_d_k

                # assign which tokens are global
                is_index_global_attn = torch.zeros_like(pad_mask)
                is_index_global_attn[
                    :, : self.global_tokens * self.global_tokens_spacing : self.global_tokens_spacing
                ] = 1.0

                # compute global attn indices
                (
                    max_num_global_attn_indices,
                    is_index_global_attn_nonzero,
                    is_local_index_global_attn_nonzero,
                    is_local_index_no_global_attn_nonzero,
                ) = self._get_global_attn_indices(is_index_global_attn=is_index_global_attn)

                # calculate global attn probs with global keys
                # (batch, time, head, max_num_global_attn_indices)
                global_key_attn = self._compute_global_key_attn(
                    query=global_q.transpose(1, 2),
                    key=global_k.transpose(1, 2),
                    max_num_global_attn_indices=max_num_global_attn_indices,
                    is_index_global_attn_nonzero=is_index_global_attn_nonzero,
                    is_local_index_global_attn_nonzero=is_local_index_global_attn_nonzero,
                    is_local_index_no_global_attn_nonzero=is_local_index_no_global_attn_nonzero,
                ).transpose(1, 2)

                global_key_attn = torch.softmax(global_key_attn, dim=-1).masked_fill(mask, 0.0)
                global_key_attn = self.dropout(global_key_attn)

                # compute outputs for global attention from all tokens to global
                # (batch, time, head x head_dim)
                out_all_to_global = self._compute_out_all_to_global(
                    value=global_v,
                    attn_probs=global_key_attn,
                    max_num_global_attn_indices=max_num_global_attn_indices,
                    is_index_global_attn_nonzero=is_index_global_attn_nonzero,
                    is_local_index_global_attn_nonzero=is_local_index_global_attn_nonzero,
                )

                # compute outputs for global attention from global tokens to all
                # (batch, max_num_global_attn_indices, head x head_dim)
                out_global_to_all = self._compute_out_global_to_all(
                    query=global_q,
                    key=global_k,
                    value=global_v,
                    max_num_global_attn_indices=max_num_global_attn_indices,
                    is_local_index_global_attn_nonzero=is_local_index_global_attn_nonzero,
                    is_index_global_attn_nonzero=is_index_global_attn_nonzero,
                    is_local_index_no_global_attn_nonzero=is_local_index_no_global_attn_nonzero,
                    is_index_masked=mask,
                )

                out += out_all_to_global

                out[is_index_global_attn_nonzero] += out_global_to_all

        ret = self.linear_out(out.reshape(n_batch, -1, self.h * self.d_k)[:, :T])
        if cache is None:
            return ret
        else:
            return ret, cache

    def _get_global_attn_indices(self, is_index_global_attn: torch.Tensor) -> Tuple:
        """
        Compute global attention indices.

        Args:
            is_index_global_attn (torch.Tensor): (batch, time) A boolean tensor indicating if an index is a global attention index.

        Returns:
            max_num_global_attn_indices (int): Maximum number of global attention indices in the batch.
            is_index_global_attn_nonzero (tuple): Indices of global attention (non-zero elements).
            is_local_index_global_attn_nonzero (tuple): Indices of non-padding values within global attention indices.
            is_local_index_no_global_attn_nonzero (tuple): Indices of padding values within global attention indices.
        """
        # Calculate the number of global attention indices in the batch
        num_global_attn_indices = is_index_global_attn.long().sum(dim=1)

        # Find the maximum number of global attention indices in the batch
        max_num_global_attn_indices = num_global_attn_indices.max()

        # Get the indices of global attention (non-zero elements)
        is_index_global_attn_nonzero = is_index_global_attn.nonzero(as_tuple=True)

        # Create a helper tensor to find the local indices of global attention
        is_local_index_global_attn = torch.arange(
            max_num_global_attn_indices, device=is_index_global_attn.device
        ) < num_global_attn_indices.unsqueeze(dim=-1)

        # Find the non-padding values within global attention indices
        is_local_index_global_attn_nonzero = is_local_index_global_attn.nonzero(as_tuple=True)

        # Find the padding values within global attention indices
        is_local_index_no_global_attn_nonzero = (is_local_index_global_attn == 0).nonzero(as_tuple=True)

        return (
            max_num_global_attn_indices,
            is_index_global_attn_nonzero,
            is_local_index_global_attn_nonzero,
            is_local_index_no_global_attn_nonzero,
        )

    def _compute_global_key_attn(
        self,
        key: torch.Tensor,
        query: torch.Tensor,
        max_num_global_attn_indices: int,
        is_index_global_attn_nonzero: tuple,
        is_local_index_global_attn_nonzero: tuple,
        is_local_index_no_global_attn_nonzero: tuple,
    ) -> torch.Tensor:
        """
        Compute the attention probabilities using only global key vectors.

        Args:
            key (torch.Tensor): (batch, time, head, head_dim) The key vectors.
            query (torch.Tensor): (batch, time, head, head_dim) The query vectors.
            max_num_global_attn_indices (int): Maximum number of global attention indices in the batch.
            is_index_global_attn_nonzero (tuple): Indices of global attention (non-zero elements).
            is_local_index_global_attn_nonzero (tuple): Non-padding values within global attention indices.
            is_local_index_no_global_attn_nonzero (tuple): Padding values within global attention indices.

        Returns:
            attn_probs_from_global_key (torch.Tensor): (batch, time, head, max_num_global_attn_indices) The computed attention probabilities using only global key vectors.
        """
        batch_size = key.shape[0]

        # create only global key vectors
        key_only_global = key.new_zeros(batch_size, max_num_global_attn_indices, self.h, self.d_k)

        key_only_global[is_local_index_global_attn_nonzero] = key[is_index_global_attn_nonzero]

        # (batch_size, seq_len, head, max_num_global_attn_indices)
        attn_probs_from_global_key = torch.einsum("blhd,bshd->blhs", (query, key_only_global))

        # need to transpose since ONNX export only supports consecutive indexing: https://pytorch.org/docs/stable/onnx.html#writes-sets
        attn_probs_from_global_key = attn_probs_from_global_key.transpose(1, 3)
        attn_probs_from_global_key[
            is_local_index_no_global_attn_nonzero[0], is_local_index_no_global_attn_nonzero[1], :, :
        ] = torch.finfo(attn_probs_from_global_key.dtype).min
        attn_probs_from_global_key = attn_probs_from_global_key.transpose(1, 3)

        return attn_probs_from_global_key

    def _compute_out_all_to_global(
        self,
        value: torch.Tensor,
        attn_probs: torch.Tensor,
        max_num_global_attn_indices: int,
        is_index_global_attn_nonzero: tuple,
        is_local_index_global_attn_nonzero: tuple,
    ) -> torch.Tensor:
        """
        Compute the attention output of all tokens attending to global.

        Args:
            value (torch.Tensor): (batch, head, time, head_dim) The value vectors for global attention.
            attn_probs (torch.Tensor): (batch, time, head, 2w) The attention probabilities.
            max_num_global_attn_indices (int): Maximum number of global attention indices in the batch.
            is_index_global_attn_nonzero (tuple): Indices of global attention (non-zero elements).
            is_local_index_global_attn_nonzero (tuple): Non-padding values within global attention indices.

        Returns:
            torch.Tensor: (batch, time, head x head_dim) The attention output of all tokens attending to global.
        """
        batch_size, time = attn_probs.shape[0], attn_probs.shape[2]

        value = value.transpose(1, 2)

        # get value vectors for global only
        value_vectors_only_global = value.new_zeros(batch_size, max_num_global_attn_indices, self.h, self.d_k)
        value_vectors_only_global[is_local_index_global_attn_nonzero] = value[is_index_global_attn_nonzero]

        # compute attn output only global
        out_all_to_global = torch.matmul(attn_probs, value_vectors_only_global.transpose(1, 2)).transpose(1, 2)

        out_all_to_global = out_all_to_global.reshape(batch_size, time, -1)

        return out_all_to_global

    def _compute_out_global_to_all(
        self,
        query: torch.Tensor,
        key: torch.Tensor,
        value: torch.Tensor,
        max_num_global_attn_indices: int,
        is_local_index_global_attn_nonzero: tuple,
        is_index_global_attn_nonzero: tuple,
        is_local_index_no_global_attn_nonzero: tuple,
        is_index_masked: torch.Tensor,
    ) -> Tuple[torch.Tensor, torch.Tensor]:
        """
        Compute the attention output of global tokens attending to all.

        Args:
            query (torch.Tensor): (batch, head, time, head_dim) The queries for global attention.
            key (torch.Tensor): (batch, head, time, head_dim) The keys for global attention.
            value (torch.Tensor): (batch, head, time, head_dim) The values for global attention.
            max_num_global_attn_indices (int): Maximum number of global attention indices in the batch.
            is_local_index_global_attn_nonzero (tuple): Non-padding values within global attention indices.
            is_index_global_attn_nonzero (tuple): Indices of global attention (non-zero elements).
            is_local_index_no_global_attn_nonzero (tuple): Padding values within global attention indices.
            is_index_masked (torch.Tensor): (batch, time) A boolean tensor indicating if an index is masked.

        Returns:
            global_attn_output (torch.Tensor): (batch, max_num_global_attn_indices, head x head_dim)
            The attention output of global tokens attending to all.
        """

        batch_size = key.shape[0]
        seq_len = key.shape[2]

        global_k = key.reshape(batch_size * self.h, -1, self.d_k)
        global_v = value.reshape(batch_size * self.h, -1, self.d_k)

        global_q = query.transpose(1, 2)
        global_q_from_global = global_q.new_zeros(batch_size, max_num_global_attn_indices, self.h, self.d_k)
        global_q_from_global[is_local_index_global_attn_nonzero] = global_q[is_index_global_attn_nonzero]
        global_q_from_global = global_q_from_global.transpose(0, 1).reshape(batch_size * self.h, -1, self.d_k)

        # compute attn scores
        global_attn_scores = torch.bmm(global_q_from_global, global_k.transpose(1, 2))
        global_attn_scores = global_attn_scores.view(batch_size, self.h, max_num_global_attn_indices, seq_len)

        # need to transpose since ONNX export only supports consecutive indexing: https://pytorch.org/docs/stable/onnx.html#writes-sets
        global_attn_scores = global_attn_scores.transpose(1, 2)
        global_attn_scores[
            is_local_index_no_global_attn_nonzero[0], is_local_index_no_global_attn_nonzero[1], :, :
        ] = torch.finfo(global_attn_scores.dtype).min
        global_attn_scores = global_attn_scores.transpose(1, 2)

        global_attn_scores = global_attn_scores.masked_fill(
            is_index_masked.transpose(2, 3), torch.finfo(global_attn_scores.dtype).min,
        )

        global_attn_scores = global_attn_scores.view(batch_size * self.h, max_num_global_attn_indices, seq_len)

        # compute global attn probs
        global_attn_probs_float = nn.functional.softmax(global_attn_scores, dim=-1, dtype=torch.float32)

        global_attn_probs = self.dropout(global_attn_probs_float)

        # global attn output
        global_attn_output = torch.bmm(global_attn_probs, global_v)
        global_attn_output = global_attn_output.view(batch_size, self.h, max_num_global_attn_indices, self.d_k)

        global_attn_output = global_attn_output[
            is_local_index_global_attn_nonzero[0], :, is_local_index_global_attn_nonzero[1]
        ]

        global_attn_output = global_attn_output.reshape(global_attn_output.shape[0], -1)

        return global_attn_output

    # Longformer implementation for overlap case
    #
    def _skew(self, x: torch.Tensor, direction: List[int], padding_value: float) -> torch.Tensor:
        """Convert diagonals into columns (or columns into diagonals depending on `direction`

        Args:
            x (torch.Tensor): (batch x head, chunk_count, 2w, 2w)
            direction (List[int]): padding directions
            padding_value (float): value to pad with

        Returns:
            output (torch.Tensor): (batch x head, chunk_count, 2w, 2w + 1)

        """
        x_padded = F.pad(x, direction, value=padding_value)
        x_padded = x_padded.view(*x_padded.size()[:-2], x_padded.size(-1), x_padded.size(-2))
        return x_padded

    def _skew2(self, x: torch.Tensor, padding_value: float) -> torch.Tensor:
        """Shift every row 1 step to right converting columns into diagonals

        Args:
            x (torch.Tensor): (batch x head, chunks_count + 1, w, 2w + 1)
            padding_value (float): value to pad with

        Returns:
            output (torch.Tensor): (batch x head, chunks_count + 1, w, 3w)
        """
        # X = B x C x M x L
        B, C, M, L = x.size()
        x = F.pad(x, (0, M + 1), value=padding_value)  # B x C x M x (L+M+1)
        x = x.view(B, C, -1)  # B x C x ML+MM+M
        x = x[:, :, :-M]  # B x C x ML+MM
        x = x.view(B, C, M, M + L)  # B x C, M x L+M
        x = x[:, :, :, :-1]
        return x

    def _chunk_overlap(self, x: torch.Tensor, w: int) -> torch.Tensor:
        """Convert into overlapping chunks.

        Args:
            x (torch.Tensor): # (batch x head, time, size)
            w (int): Chunk overlap size

        Returns:
            output (torch.Tensor): # (batch x head, chunk_count, 2w, size)
        """

        # non-overlapping chunks of size = 2w
        x = x.view(x.size(0), x.size(1) // (w * 2), w * 2, x.size(2))

        # use `as_strided` to make the chunks overlap with an overlap size = w
        chunk_size = list(x.size())
        chunk_size[1] = chunk_size[1] * 2 - 1

        chunk_stride = list(x.stride())
        chunk_stride[1] = chunk_stride[1] // 2
        return x.as_strided(size=chunk_size, stride=chunk_stride)

    @lru_cache()
    def _get_invalid_locations_mask(self, w: int, device: str):

        diagonals_list = []
        for j in range(-w, 1):
            diagonal_mask = torch.zeros(w, device='cpu', dtype=torch.uint8)
            diagonal_mask[:-j] = 1
            diagonals_list.append(diagonal_mask)

        mask = torch.stack(diagonals_list, dim=-1)
        mask = mask[None, None, :, :]

        ending_mask = mask.flip(dims=(2, 3)).bool().to(device)
        return mask.bool().to(device), ending_mask

    def mask_invalid_locations(
        self, input_tensor: torch.Tensor, w: int,
    ):
        """
        Mask locations invalid for the sliding window attention

        Args:
            input_tensor (torch.Tensor): # (batch x head, time, size)
            w (int): Chunk overlap size
        """
        beginning_mask, ending_mask = self._get_invalid_locations_mask(w, input_tensor.device)
        seq_len = input_tensor.size(2)
        beginning_input = input_tensor[:, :, :w, : w + 1]
        beginning_mask = beginning_mask[:, :, :seq_len].expand(beginning_input.size())
        beginning_input.masked_fill_(beginning_mask, -float('inf'))

        ending_input = input_tensor[:, :, -w:, -(w + 1) :]
        ending_mask = ending_mask[:, :, -seq_len:].expand(ending_input.size())
        ending_input.masked_fill_(ending_mask, -float('inf'))

    def sliding_chunks_matmul_qk(self, q: torch.Tensor, k: torch.Tensor, w: int, padding_value: float) -> torch.Tensor:
        """Matrix multiplication of query x key tensors using with a sliding window attention pattern.
        This implementation splits the input into overlapping chunks of size 2w
        with an overlap of size w

        Args:
            q (torch.Tensor): (batch, head, time, size)
            k (torch.Tensor): (batch, head, time, size)
            w (int): Chunk overlap size
            padding_value (float): Value to pad with

        Returns:
            output (torch.Tensor): (batch, head, time, 2w + 1)
        """
        bsz, num_heads, seqlen, head_dim = q.size()
        assert seqlen % (w * 2) == 0
        assert q.size() == k.size()

        chunks_count = seqlen // w - 1

        # group bsz and num_heads dimensions into one, then chunk seqlen into chunks of size w * 2
        q = q.reshape(bsz * num_heads, seqlen, head_dim)
        k = k.reshape(bsz * num_heads, seqlen, head_dim)

        chunk_q = self._chunk_overlap(q, w)  # (batch x head, chunk_count, 2w, size)
        chunk_k = self._chunk_overlap(k, w)  # (batch x head, chunk_count, 2w, size)

        # matrix multipication
        # bcxd: bsz*num_heads x chunks x 2w x head_dim
        # bcyd: bsz*num_heads x chunks x 2w x head_dim
        # bcxy: bsz*num_heads x chunks x 2w x 2w
        chunk_attn = torch.einsum('bcxd,bcyd->bcxy', (chunk_q, chunk_k))  # multiply
        # (batch x head, chunk_count, 2w, 2w)

        # convert diagonals into columns
        diagonal_chunk_attn = self._skew(chunk_attn, direction=(0, 0, 0, 1), padding_value=padding_value)
        # (batch x head, chunk_count, 2w, 2w + 1)

        # allocate space for the overall attention matrix where the chunks are combined. The last dimension
        # has (w * 2 + 1) columns. The first (w) columns are the w lower triangles (attention from a word to
        # w previous words). The following column is attention score from each word to itself, then
        # followed by w columns for the upper triangle.

        diagonal_attn = diagonal_chunk_attn.new_empty((bsz * num_heads, chunks_count + 1, w, w * 2 + 1))
        # (batch x head, chunk_count + 1, w, 2w + 1)

        # copy parts from diagonal_chunk_attn into the compined matrix of attentions
        # - copying the main diagonal and the upper triangle
        diagonal_attn[:, :-1, :, w:] = diagonal_chunk_attn[:, :, :w, : w + 1]
        diagonal_attn[:, -1, :, w:] = diagonal_chunk_attn[:, -1, w:, : w + 1]
        # - copying the lower triangle
        diagonal_attn[:, 1:, :, :w] = diagonal_chunk_attn[:, :, -(w + 1) : -1, w + 1 :]
        diagonal_attn[:, 0, 1:w, 1:w] = diagonal_chunk_attn[:, 0, : w - 1, 1 - w :]

        # separate bsz and num_heads dimensions again
        diagonal_attn = diagonal_attn.view(bsz, num_heads, seqlen, 2 * w + 1)
        # (batch, head, time, 2w + 1)

        self.mask_invalid_locations(diagonal_attn, w)

        return diagonal_attn

    def sliding_chunks_matmul_pv(self, prob: torch.Tensor, v: torch.Tensor, w: int):
        """Same as sliding_chunks_matmul_qk but for prob and value tensors.

        Args:
            prob (torch.Tensor): (batch, head, time, size)
            v (torch.Tensor): (batch, head, time, size)
            w (int): Chunk overlap size

        Returns:
            output (torch.Tensor): (batch, time, head, size)
        """
        bsz, num_heads, seqlen, head_dim = v.size()
        chunks_count = seqlen // w - 1
        # group bsz and num_heads dimensions into one, then chunk seqlen into chunks of size 2w
        chunk_prob = prob.reshape(bsz * num_heads, seqlen // w, w, 2 * w + 1)
        # (batch x head, chunks_count + 1, w, 2w + 1)

        # group bsz and num_heads dimensions into one
        v = v.reshape(bsz * num_heads, seqlen, head_dim)
        # (batch x head, time, size)

        # pad seqlen with w at the beginning of the sequence and another w at the end
        padded_v = F.pad(v, (0, 0, w, w), value=-1)
        # (batch x head, time + 2w, size)

        # chunk padded_v into chunks of size 3w and an overlap of size w
        chunk_v_size = (bsz * num_heads, chunks_count + 1, 3 * w, head_dim)
        chunk_v_stride = padded_v.stride()
        chunk_v_stride = chunk_v_stride[0], w * chunk_v_stride[1], chunk_v_stride[1], chunk_v_stride[2]
        chunk_v = padded_v.as_strided(size=chunk_v_size, stride=chunk_v_stride)
        # (batch x head, chunks_count + 1, 3w, size)

        skewed_prob = self._skew2(chunk_prob, padding_value=0)
        # (batch x head, chunks_count + 1, w, 3w)

        context = torch.einsum('bcwd,bcdh->bcwh', (skewed_prob, chunk_v))
        # (batch x head, chunks_count + 1, w, size)

        return context.view(bsz, num_heads, seqlen, head_dim).transpose(1, 2)


class PositionalEncoding(torch.nn.Module):
    """Fixed sinusoidal positional encoding.
    Args:
        d_model (int): embedding dim
        dropout_rate (float): dropout rate
        max_len (int): maximum input length
        xscale (bool): whether to scale the input by sqrt(d_model)
        dropout_rate_emb (float): dropout rate for the positional embeddings
    """

    def __init__(self, d_model, dropout_rate, max_len=5000, xscale=None, dropout_rate_emb=0.0):
        """Construct an PositionalEncoding object."""
        super(PositionalEncoding, self).__init__()
        self.d_model = d_model
        self.xscale = xscale
        self.dropout = torch.nn.Dropout(p=dropout_rate)
        self.max_len = max_len
        if dropout_rate_emb > 0:
            self.dropout_emb = nn.Dropout(dropout_rate_emb)
        else:
            self.dropout_emb = None

    def create_pe(self, positions):
        pos_length = positions.size(0)
        pe = torch.zeros(pos_length, self.d_model, device=positions.device)
        div_term = torch.exp(
            torch.arange(0, self.d_model, 2, dtype=torch.float32, device=positions.device)
            * -(math.log(10000.0) / self.d_model)
        )
        pe[:, 0::2] = torch.sin(positions * div_term)
        pe[:, 1::2] = torch.cos(positions * div_term)
        pe = pe.unsqueeze(0)
        if hasattr(self, 'pe'):
            self.pe = pe
        else:
            self.register_buffer('pe', pe, persistent=False)

    def extend_pe(self, length, device):
        """Reset and extend the positional encodings if needed."""
        if hasattr(self, 'pe') and self.pe.size(1) >= length:
            return
        positions = torch.arange(0, length, dtype=torch.float32, device=device).unsqueeze(1)
        self.create_pe(positions=positions)

    def forward(self, x: torch.Tensor, cache_len=0):
        """Adds positional encoding.
        Args:
            x (torch.Tensor): Input. Its shape is (batch, time, feature_size)
            cache_len (int): the size of the cache which is used to shift positions
        Returns:
            x+pos_emb (torch.Tensor): Its shape is (batch, time, feature_size)
            pos_emb (torch.Tensor): Its shape is (1, time, feature_size)
        """
        input_len = x.size(1) + cache_len
        if self.xscale:
            x = x * self.xscale
        pos_emb = self.pe[:, :input_len]
        if self.dropout_emb:
            pos_emb = self.dropout_emb(pos_emb)
        x = x + pos_emb
        return self.dropout(x), pos_emb


class RelPositionalEncoding(PositionalEncoding):
    """Relative positional encoding for TransformerXL's layers
    See : Appendix B in https://arxiv.org/abs/1901.02860
    Args:
        d_model (int): embedding dim
        dropout_rate (float): dropout rate
        max_len (int): maximum input length
        xscale (bool): whether to scale the input by sqrt(d_model)
        dropout_rate_emb (float): dropout rate for the positional embeddings
    """

    def extend_pe(self, length, device):
        """Reset and extend the positional encodings if needed."""
        needed_size = 2 * length - 1
        if hasattr(self, 'pe') and self.pe.size(1) >= needed_size:
            return
        # positions would be from negative numbers to positive
        # positive positions would be used for left positions and negative for right positions
        positions = torch.arange(length - 1, -length, -1, dtype=torch.float32, device=device).unsqueeze(1)
        self.create_pe(positions=positions)

    def forward(self, x, cache_len=0):
        """Compute positional encoding.
        Args:
            x (torch.Tensor): Input. Its shape is (batch, time, feature_size)
            cache_len (int): the size of the cache which is used to shift positions
        Returns:
            x (torch.Tensor): Its shape is (batch, time, feature_size)
            pos_emb (torch.Tensor): Its shape is (1, time, feature_size)
        """

        if self.xscale:
            x = x * self.xscale

        # center_pos would be the index of position 0
        # negative positions would be used for right and positive for left tokens
        # for input of length L, 2*L-1 positions are needed, positions from (L-1) to -(L-1)
        input_len = x.size(1) + cache_len
        center_pos = self.pe.size(1) // 2 + 1
        start_pos = center_pos - input_len
        end_pos = center_pos + input_len - 1
        pos_emb = self.pe[:, start_pos:end_pos]
        if self.dropout_emb:
            pos_emb = self.dropout_emb(pos_emb)
        return self.dropout(x), pos_emb


class LocalAttRelPositionalEncoding(PositionalEncoding):
    """Relative positional encoding for sliding window attention or chunked attention.
    See above for relative positional encoding based on Transformer-XL paper
    Args:
        left_chunk_size (int): number of frames to in past chunks
        chunk size (int): number of frames (max frames if using multimode) in current chunk
        d_model (int): embedding dim
        dropout_rate (float): dropout rate
        max_len (int): maximum input length
        xscale (bool): whether to scale the input by sqrt(d_model)
        dropout_rate_emb (float): dropout rate for the positional embeddings
    """

    def __init__(self, att_context_size, **kwargs):
        super(LocalAttRelPositionalEncoding, self).__init__(**kwargs)
        self.left_context = att_context_size[0]
        self.right_context = att_context_size[1]

    def extend_pe(self, length, device):
        """Reset and extend the positional encodings only at the beginning"""
        if hasattr(self, 'pe'):
            return

        positions = torch.arange(
            self.left_context, -self.right_context - 1, -1, dtype=torch.float32, device=device
        ).unsqueeze(1)
        self.create_pe(positions=positions)

    def forward(self, x, cache_len=0):
        """Compute positional encoding.
        Args:
            x (torch.Tensor): Input. Its shape is (batch, time, feature_size)
        Returns:
            x (torch.Tensor): Its shape is (batch, time, feature_size)
            pos_emb (torch.Tensor): Its shape is (1, time, feature_size)
        """

        if self.xscale:
            x = x * self.xscale

        end_pos = self.left_context + self.right_context + 1
        pos_emb = self.pe[:, :end_pos]
        if self.dropout_emb:
            pos_emb = self.dropout_emb(pos_emb)
        return self.dropout(x), pos_emb<|MERGE_RESOLUTION|>--- conflicted
+++ resolved
@@ -118,24 +118,14 @@
 
         return self.linear_out(x)  # (batch, time1, d_model)
 
-<<<<<<< HEAD
-    def forward(self, query, key, value, mask, pos_emb=None, layer_past=None, cache=None, cache_next=None):
-=======
     def forward(self, query, key, value, mask, pos_emb=None, cache=None):
->>>>>>> 47e782a7
         """Compute 'Scaled Dot Product Attention'.
         Args:
             query (torch.Tensor): (batch, time1, size)
             key (torch.Tensor): (batch, time2, size)
             value(torch.Tensor): (batch, time2, size)
             mask (torch.Tensor): (batch, time1, time2)
-<<<<<<< HEAD
-            layer_past (tuple): ((batch, head, time2, size), (batch, head, time2, size))
-            cache (torch.Tensor) : (cache_nums, batch, time_cache, size)
-            cache_next (torch.Tensor) : (cache_nums, batch, time_cache_next, size)
-=======
             cache (torch.Tensor) : (batch, time_cache, size)
->>>>>>> 47e782a7
 
         returns:
             output (torch.Tensor): transformed `value` (batch, time1, d_model) weighted by the query dot key attention
@@ -149,14 +139,6 @@
         # temporary until we solve this more gracefully
         with avoid_float16_autocast_context():
             q, k, v = self.forward_qkv(query, key, value)
-            
-            if layer_past is not None:
-                past_key, past_value = layer_past
-                k = torch.cat((past_key, k), dim=-2)
-                v = torch.cat((past_value, v), dim=-2)
-            
-            present = (k, v)
-            
             scores = torch.matmul(q, k.transpose(-2, -1)) / self.s_d_k
             out = self.forward_attention(v, scores, mask)
         if cache is None:
@@ -164,13 +146,7 @@
         else:
             return out, cache
 
-<<<<<<< HEAD
-        return out, present
-
-    def update_cache(self, key, value, query, cache, cache_next):
-=======
     def update_cache(self, key, value, query, cache):
->>>>>>> 47e782a7
         if cache is not None:
             key = value = torch.cat([cache, key], dim=1)
             q_keep_size = query.shape[1] - self.cache_drop_size
@@ -218,11 +194,7 @@
         x = x[:, :, 1:].view(b, h, qlen, pos_len)  # (b, h, t1, t2)
         return x
 
-<<<<<<< HEAD
-    def forward(self, query, key, value, mask, pos_emb, layer_past=None, cache=None, cache_next=None):
-=======
     def forward(self, query, key, value, mask, pos_emb, cache=None):
->>>>>>> 47e782a7
         """Compute 'Scaled Dot Product Attention' with rel. positional encoding.
         Args:
             query (torch.Tensor): (batch, time1, size)
@@ -230,14 +202,8 @@
             value(torch.Tensor): (batch, time2, size)
             mask (torch.Tensor): (batch, time1, time2)
             pos_emb (torch.Tensor) : (batch, time1, size)
-<<<<<<< HEAD
-            layer_past (tuple): ((batch, head, time2, size), (batch, head, time2, size))
-            cache (torch.Tensor) : (cache_nums, batch, time_cache, size)
-            cache_next (torch.Tensor) : (cache_nums, batch, time_cache_next, size)
-=======
             cache (torch.Tensor) : (batch, time_cache, size)
 
->>>>>>> 47e782a7
         Returns:
             output (torch.Tensor): transformed `value` (batch, time1, d_model) weighted by the query dot key attention
             cache (torch.Tensor) : (batch, time_cache_next, size)
@@ -260,14 +226,7 @@
             q_with_bias_u = (q + self.pos_bias_u).transpose(1, 2)
             # (batch, head, time1, d_k)
             q_with_bias_v = (q + self.pos_bias_v).transpose(1, 2)
-            
-            if layer_past is not None:
-                past_key, past_value = layer_past
-                k = torch.cat((past_key, k), dim=-2)
-                v = torch.cat((past_value, v), dim=-2)
-            
-            present = (k, v)
-            
+
             # compute attention score
             # first compute matrix a and matrix c
             # as described in https://arxiv.org/abs/1901.02860 Section 3.3
@@ -285,14 +244,10 @@
 
             out = self.forward_attention(v, scores, mask)
 
-<<<<<<< HEAD
-        return out, present
-=======
         if cache is None:
             return out
         else:
             return out, cache
->>>>>>> 47e782a7
 
 
 class RelPositionMultiHeadAttentionLongformer(RelPositionMultiHeadAttention):
