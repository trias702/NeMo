# Copyright (c) 2020, NVIDIA CORPORATION.  All rights reserved.
#
# Licensed under the Apache License, Version 2.0 (the "License");
# you may not use this file except in compliance with the License.
# You may obtain a copy of the License at
#
#     http://www.apache.org/licenses/LICENSE-2.0
#
# Unless required by applicable law or agreed to in writing, software
# distributed under the License is distributed on an "AS IS" BASIS,
# WITHOUT WARRANTIES OR CONDITIONS OF ANY KIND, either express or implied.
# See the License for the specific language governing permissions and
# limitations under the License.

import os
from abc import ABC, abstractmethod
from typing import List

import torch
from omegaconf import DictConfig, OmegaConf, open_dict

import nemo.collections.asr.models as asr_models
from nemo.collections.asr.parts.mixins.asr_adapter_mixins import ASRAdapterModelMixin
from nemo.collections.asr.parts.mixins.streaming import StreamingEncoder
from nemo.collections.asr.parts.utils import asr_module_utils
from nemo.collections.asr.parts.utils.rnnt_utils import Hypothesis
from nemo.collections.common import tokenizers
from nemo.utils import logging


class ASRBPEMixin(ABC):
    """ ASR BPE Mixin class that sets up a Tokenizer via a config

    This mixin class adds the method `_setup_tokenizer(...)`, which can be used by ASR models
    which depend on subword tokenization.

    The setup_tokenizer method adds the following parameters to the class -
        -   tokenizer_cfg: The resolved config supplied to the tokenizer (with `dir` and `type` arguments).
        -   tokenizer_dir: The directory path to the tokenizer vocabulary + additional metadata.
        -   tokenizer_type: The type of the tokenizer. Currently supports `bpe` and `wpe`, as well as `agg`.
        -   vocab_path: Resolved path to the vocabulary text file.

    In addition to these variables, the method will also instantiate and preserve a tokenizer
    (subclass of TokenizerSpec) if successful, and assign it to self.tokenizer.

    The mixin also supports aggregate tokenizers, which consist of ordinary, monolingual tokenizers.
    If a conversion between a monolongual and an aggregate tokenizer (or vice versa) is detected,
    all registered artifacts will be cleaned up.
    """

    # this will be used in configs and nemo artifacts
    AGGREGATE_TOKENIZERS_DICT_PREFIX = 'langs'

    def _setup_tokenizer(self, tokenizer_cfg: DictConfig):
        tokenizer_type = tokenizer_cfg.get('type')
        if tokenizer_type is None:
            raise ValueError("`tokenizer.type` cannot be None")
        elif tokenizer_type.lower() == 'agg':
            self._setup_aggregate_tokenizer(tokenizer_cfg)
        else:
            self._setup_monolingual_tokenizer(tokenizer_cfg)

    def _setup_monolingual_tokenizer(self, tokenizer_cfg: DictConfig):
        # Prevent tokenizer parallelism (unless user has explicitly set it)
        if 'TOKENIZERS_PARALLELISM' not in os.environ:
            os.environ['TOKENIZERS_PARALLELISM'] = 'false'

        self.tokenizer_cfg = OmegaConf.to_container(tokenizer_cfg, resolve=True)  # type: dict
        self.tokenizer_dir = self.tokenizer_cfg.pop('dir')  # Remove tokenizer directory
        self.tokenizer_type = self.tokenizer_cfg.pop('type').lower()  # Remove tokenizer_type

        self.hf_tokenizer_kwargs = self.tokenizer_cfg.pop("hf_kwargs", {})  # Remove HF tokenizer kwargs
        if self.tokenizer_dir is None or not os.path.exists(self.tokenizer_dir):
            if self.hf_tokenizer_kwargs.get('pretrained_model', None) and os.path.exists(self.hf_tokenizer_kwargs.get('pretrained_model')):
                self.tokenizer_dir = self.hf_tokenizer_kwargs.get('pretrained_model')

        # just in case the previous tokenizer was an aggregate
        self._cleanup_aggregate_config_and_artifacts_if_needed()

        # Preserve config
        if hasattr(self, 'cfg') and 'tokenizer' in self.cfg:
            self.cfg.tokenizer.dir = self.tokenizer_dir
            self.cfg.tokenizer.type = self.tokenizer_type

            if 'hf_kwargs' in tokenizer_cfg:
                with open_dict(self.cfg.tokenizer):
                    self.cfg.tokenizer.hf_kwargs = tokenizer_cfg.get('hf_kwargs')

        if self.tokenizer_type not in ['bpe', 'wpe']:
            raise ValueError(
                "`tokenizer.type` must be either `bpe` for SentencePiece tokenizer or "
                "`wpe` for BERT based tokenizer"
            )

        if self.tokenizer_type == 'bpe':
            # This is a BPE Tokenizer
            if 'model_path' in self.tokenizer_cfg:
                model_path = self.tokenizer_cfg.get('model_path')
            else:
                model_path = os.path.join(self.tokenizer_dir, 'tokenizer.model')
            model_path = self.register_artifact('tokenizer.model_path', model_path)
            self.model_path = model_path

            if 'special_tokens' in self.tokenizer_cfg:
                special_tokens = self.tokenizer_cfg['special_tokens']

                if special_tokens is not None:
                    raise ValueError("`special_tokens` are no longer supported for SentencePiece based tokenizers.")

            # Update special tokens
            self.tokenizer = tokenizers.SentencePieceTokenizer(model_path=model_path)

            if 'vocab_path' in self.tokenizer_cfg:
                vocab_path = self.tokenizer_cfg.get('vocab_path')
            else:
                vocab_path = os.path.join(self.tokenizer_dir, 'vocab.txt')
            vocab_path = self.register_artifact('tokenizer.vocab_path', vocab_path)
            self.vocab_path = vocab_path

            try:
                if 'spe_tokenizer_vocab' in self.tokenizer_cfg:
                    spe_vocab_path = self.tokenizer_cfg.get('spe_tokenizer_vocab')
                else:
                    spe_vocab_path = os.path.join(self.tokenizer_dir, 'tokenizer.vocab')
                spe_vocab_path = self.register_artifact('tokenizer.spe_tokenizer_vocab', spe_vocab_path)
                self.spe_vocab_path = spe_vocab_path
            except FileNotFoundError:
                # fallback case for older checkpoints that did not preserve the tokenizer.vocab
                self.spe_vocab_path = None

            vocabulary = {}
            for i in range(self.tokenizer.vocab_size):
                piece = self.tokenizer.ids_to_tokens([i])
                piece = piece[0]
                vocabulary[piece] = i + 1

            # wrapper method to get vocabulary conveniently
            def get_vocab():
                return vocabulary

            # attach utility values to the tokenizer wrapper
            self.tokenizer.tokenizer.vocab_size = len(vocabulary)
            self.tokenizer.tokenizer.get_vocab = get_vocab
            self.tokenizer.tokenizer.all_special_tokens = self.tokenizer.special_token_to_id

        else:
            # This is a WPE Tokenizer
            # If path from previous registration exists, remove it
            if 'vocab_path' in self.tokenizer_cfg:
                vocab_path = self.tokenizer_cfg.get('vocab_path')
            else:
                vocab_path = os.path.join(self.tokenizer_dir, 'vocab.txt' if ('vocab.txt' in os.listdir(self.tokenizer_dir)) else 'vocab.json')
            vocab_path = self.register_artifact('tokenizer.vocab_path', vocab_path)
            self.vocab_path = vocab_path

            # If path from previous registration exists, remove it
            if 'vocab_path' in self.tokenizer_cfg:
                self.tokenizer_cfg.pop('vocab_path')

            self.tokenizer = tokenizers.AutoTokenizer(
                pretrained_model_name=self.hf_tokenizer_kwargs.get('pretrained_model') if self.hf_tokenizer_kwargs.get('pretrained_model', None) else 'bert-base-cased',
                vocab_file=None if (self.hf_tokenizer_kwargs.get('pretrained_model', None) and os.path.exists(self.hf_tokenizer_kwargs.get('pretrained_model'))) else self.vocab_path,
                mask_token=self.hf_tokenizer_kwargs.get('mask_token', None),
                bos_token=self.hf_tokenizer_kwargs.get('bos_token', None),
                eos_token=self.hf_tokenizer_kwargs.get('eos_token', None),
                pad_token=self.hf_tokenizer_kwargs.get('pad_token', None),
                sep_token=self.hf_tokenizer_kwargs.get('sep_token', None),
                cls_token=self.hf_tokenizer_kwargs.get('cls_token', None),
                unk_token=self.hf_tokenizer_kwargs.get('unk_token', None),
                use_fast=self.hf_tokenizer_kwargs.get('use_fast', False),
            )

        logging.info(
            "Tokenizer {} initialized with {} tokens".format(
                self.tokenizer.__class__.__name__, self.tokenizer.vocab_size
            )
        )

    def _setup_aggregate_tokenizer(self, tokenizer_cfg: DictConfig):
        # Prevent tokenizer parallelism (unless user has explicitly set it)
        if 'TOKENIZERS_PARALLELISM' not in os.environ:
            os.environ['TOKENIZERS_PARALLELISM'] = 'false'

        self.tokenizer_cfg = OmegaConf.to_container(tokenizer_cfg, resolve=True)  # type: dict

        # the aggregate tokenizer does not have one tokenizer_dir but multiple ones
        self.tokenizer_dir = None

        self.tokenizer_cfg.pop('dir', None)  # Remove tokenizer directory, if any
        # Remove tokenizer_type -- obviously if we are here, the type is 'agg'
        self.tokenizer_type = self.tokenizer_cfg.pop('type').lower()

        # the aggregate tokenizer should not have these
        self.hf_tokenizer_kwargs = {}
        self.tokenizer_cfg.pop("hf_kwargs", {})  # Remove HF tokenizer kwargs, if any

        logging.info('_setup_tokenizer: detected an aggregate tokenizer')
        # need to de-register any monolingual config items if they exist
        self._cleanup_monolingual_and_aggregate_config_and_artifacts_if_needed()

        # overwrite tokenizer type
        if hasattr(self, 'cfg') and 'tokenizer' in self.cfg:
            self.cfg.tokenizer.type = self.tokenizer_type

        tokenizers_dict = {}
        # init each of the monolingual tokenizers found in the config and assemble into  AggregateTokenizer
        for lang, tokenizer_config in self.tokenizer_cfg[self.AGGREGATE_TOKENIZERS_DICT_PREFIX].items():
            (tokenizer, model_path, vocab_path, spe_vocab_path,) = self._make_tokenizer(tokenizer_config, lang)

            tokenizers_dict[lang] = tokenizer
            if hasattr(self, 'cfg'):
                with open_dict(self.cfg.tokenizer):
                    self.cfg.tokenizer[self.AGGREGATE_TOKENIZERS_DICT_PREFIX][lang]['dir'] = self.tokenizer_cfg[
                        self.AGGREGATE_TOKENIZERS_DICT_PREFIX
                    ][lang]['dir']
                    self.cfg.tokenizer[self.AGGREGATE_TOKENIZERS_DICT_PREFIX][lang]['type'] = self.tokenizer_cfg[
                        self.AGGREGATE_TOKENIZERS_DICT_PREFIX
                    ][lang]['type']

        self.tokenizer = tokenizers.AggregateTokenizer(tokenizers_dict)

    def _make_tokenizer(self, tokenizer_cfg: DictConfig, lang=None):

        tokenizer_type = tokenizer_cfg.get('type').lower()
        tokenizer_dir = tokenizer_cfg.get('dir')

        if tokenizer_type not in ['bpe', 'wpe']:
            raise ValueError(
                '`tokenizer.type` must be either `bpe` for SentencePiece tokenizer or' '`wpe` for BERT based tokenizer'
            )

        # defaults
        model_path = None
        vocab_path = None
        spe_vocab_path = None

        if tokenizer_type == 'bpe':
            # This is a BPE Tokenizer
            if 'model_path' in tokenizer_cfg:
                model_path = tokenizer_cfg.get('model_path')
            else:
                model_path = os.path.join(tokenizer_dir, 'tokenizer.model')

            model_path = self.register_artifact(
                'tokenizer.' + self.AGGREGATE_TOKENIZERS_DICT_PREFIX + '.' + lang + '.model_path', model_path
            )

            if 'special_tokens' in tokenizer_cfg:
                special_tokens = tokenizer_cfg['special_tokens']
                if special_tokens is not None:
                    raise ValueError('`special_tokens` are no longer supported for SentencePiece based tokenizers.')

            # Update special tokens
            tokenizer = tokenizers.SentencePieceTokenizer(model_path=model_path)

            if 'vocab_path' in tokenizer_cfg:
                vocab_path = tokenizer_cfg.get('vocab_path')
            else:
                vocab_path = os.path.join(tokenizer_dir, 'vocab.txt')

            vocab_path = self.register_artifact(
                'tokenizer.' + self.AGGREGATE_TOKENIZERS_DICT_PREFIX + '.' + lang + '.vocab_path', vocab_path
            )

            try:
                if 'spe_tokenizer_vocab' in tokenizer_cfg:
                    spe_vocab_path = tokenizer_cfg.get('spe_tokenizer_vocab')
                else:
                    spe_vocab_path = os.path.join(tokenizer_dir, 'tokenizer.vocab')

                spe_vocab_path = self.register_artifact(
                    'tokenizer.' + self.AGGREGATE_TOKENIZERS_DICT_PREFIX + '.' + lang + '.spe_tokenizer_vocab',
                    spe_vocab_path,
                )

            except FileNotFoundError:
                # fallback case for older checkpoints that did not preserve the tokenizer.vocab
                spe_vocab_path = None

            vocabulary = {}
            for i in range(tokenizer.vocab_size):
                piece = tokenizer.ids_to_tokens([i])
                piece = piece[0]
                vocabulary[piece] = i + 1

            # wrapper method to get vocabulary conveniently
            def get_vocab():
                return vocabulary

            # attach utility values to the tokenizer wrapper
            tokenizer.tokenizer.vocab_size = len(vocabulary)
            tokenizer.tokenizer.get_vocab = get_vocab
            tokenizer.tokenizer.all_special_tokens = tokenizer.special_token_to_id

        else:
            # This is a WPE Tokenizer
            # If path from previous registration exists, remove it
            if 'vocab_path' in tokenizer_cfg:
                vocab_path = tokenizer_cfg.get('vocab_path')
            else:
                vocab_path = os.path.join(tokenizer_dir, 'vocab.txt')

            vocab_path = self.register_artifact(
                'tokenizer.' + self.AGGREGATE_TOKENIZERS_DICT_PREFIX + '.' + lang + '.vocab_path', vocab_path
            )

            # If path from previous registration exists, remove it
            if 'vocab_path' in tokenizer_cfg:
                tokenizer_cfg.pop('vocab_path')

            hf_tokenizer_kwargs = tokenizer_cfg.get('hf_kwargs', {})
            tokenizer = tokenizers.AutoTokenizer(
                pretrained_model_name='bert-base-cased',
                vocab_file=vocab_path,
                mask_token=hf_tokenizer_kwargs.get('mask_token', None),
                bos_token=hf_tokenizer_kwargs.get('bos_token', None),
                eos_token=hf_tokenizer_kwargs.get('eos_token', None),
                pad_token=hf_tokenizer_kwargs.get('pad_token', None),
                sep_token=hf_tokenizer_kwargs.get('sep_token', None),
                cls_token=hf_tokenizer_kwargs.get('cls_token', None),
                unk_token=hf_tokenizer_kwargs.get('unk_token', None),
                use_fast=hf_tokenizer_kwargs.get('use_fast', False),
            )

        logging.info(
            'Tokenizer {} initialized with {} tokens'.format(tokenizer.__class__.__name__, tokenizer.vocab_size)
        )

        return tokenizer, model_path, vocab_path, spe_vocab_path

    def _cleanup_monolingual_and_aggregate_config_and_artifacts_if_needed(self):
        """
        Clean ups any monolingual and some aggregate config items and artifacts.
        We need to do this when we switch from a monolingual tokenizer to an aggregate one
        or go between aggregate tokenizers which could have a different number of languages
        """
        if hasattr(self, 'cfg'):
            with open_dict(self.cfg.tokenizer):
                self.cfg.tokenizer.pop('dir', None)
                self.cfg.tokenizer.pop('model_path', None)
                self.cfg.tokenizer.pop('vocab_path', None)
                self.cfg.tokenizer.pop('spe_tokenizer_vocab', None)
                self.cfg.tokenizer.pop('hf_kwargs', None)

        # need to de-register any monolingual artifacts if they exist
        if hasattr(self, 'artifacts'):
            self.artifacts.pop('tokenizer.model_path', None)
            self.artifacts.pop('tokenizer.vocab_path', None)
            self.artifacts.pop('tokenizer.spe_tokenizer_vocab', None)

            # just in case we are replacing one aggregate tokenizer with another one, we better
            # clean up the old aggregate artifacts as well
            for akey in list(self.artifacts.keys()):
                if akey.startswith('tokenizer.' + self.AGGREGATE_TOKENIZERS_DICT_PREFIX + '.'):
                    self.artifacts.pop(akey)

    def _cleanup_aggregate_config_and_artifacts_if_needed(self):
        """
        Clean ups any aggregate config items and artifacts.
        We need to do this when we switch from an aggregate tokenizer to a monolingual one
        """
        if hasattr(self, 'cfg'):
            with open_dict(self.cfg.tokenizer):
                self.cfg.tokenizer.pop(self.AGGREGATE_TOKENIZERS_DICT_PREFIX, None)

        # clean up the old aggregate artifacts as well
        if hasattr(self, 'artifacts'):
            for akey in list(self.artifacts.keys()):
                if akey.startswith('tokenizer.' + self.AGGREGATE_TOKENIZERS_DICT_PREFIX + '.'):
                    self.artifacts.pop(akey)


class ASRModuleMixin(ASRAdapterModelMixin):
    """
    ASRModuleMixin is a mixin class added to ASR models in order to add methods that are specific
    to a particular instantiation of a module inside of an ASRModel.

    Each method should first check that the module is present within the subclass, and support additional
    functionality if the corresponding module is present.
    """

    def change_conv_asr_se_context_window(self, context_window: int, update_config: bool = True):
        """
        Update the context window of the SqueezeExcitation module if the provided model contains an
        `encoder` which is an instance of `ConvASREncoder`.

        Args:
            context_window:  An integer representing the number of input timeframes that will be used
                to compute the context. Each timeframe corresponds to a single window stride of the
                STFT features.

                Say the window_stride = 0.01s, then a context window of 128 represents 128 * 0.01 s
                of context to compute the Squeeze step.
            update_config: Whether to update the config or not with the new context window.
        """
        asr_module_utils.change_conv_asr_se_context_window(
            self, context_window=context_window, update_config=update_config
        )

    def change_attention_model(
        self, self_attention_model: str = None, att_context_size: List[int] = None, update_config: bool = True
    ):
        """
        Update the self_attention_model if function is available in encoder.

        Args:
            self_attention_model (str): type of the attention layer and positional encoding
                'rel_pos': relative positional embedding and Transformer-XL
                'rel_pos_local_attn': relative positional embedding and Transformer-XL with local attention using
                    overlapping windows. Attention context is determined by att_context_size parameter.
                'abs_pos': absolute positional embedding and Transformer
                If None is provided, the self_attention_model isn't changed. Defauts to None.
            att_context_size (List[int]): List of 2 ints corresponding to left and right attention context sizes,
                or None to keep as it is. Defauts to None.
            update_config (bool): Whether to update the config or not with the new attention model.
                Defaults to True.
        """
        if not hasattr(self, 'encoder'):
            logging.info(
                "Could not change the self_attention_model in encoder "
                "since the model provided does not contain an `encoder` module in its config."
            )
            return

        if not hasattr(self.encoder, "change_attention_model"):
            logging.info("Model encoder doesn't have a change_attention_model method ")
            return

        self.encoder.change_attention_model(self_attention_model, att_context_size, update_config, self.device)
        if update_config:
            self.cfg.encoder.self_attention_model = self_attention_model
            self.cfg.encoder.att_context_size = att_context_size

    def conformer_stream_step(
        self,
        processed_signal: torch.Tensor,
        processed_signal_length: torch.Tensor = None,
        cache_last_channel: torch.Tensor = None,
        cache_last_time: torch.Tensor = None,
<<<<<<< HEAD
=======
        cache_last_channel_len: torch.Tensor = None,
>>>>>>> ef6b8f0d
        keep_all_outputs: bool = True,
        previous_hypotheses: List[Hypothesis] = None,
        previous_pred_out: torch.Tensor = None,
        drop_extra_pre_encoded: int = None,
        return_transcription: bool = True,
    ):
        """
        It simulates a forward step with caching for streaming purposes.
        It supports the ASR models where their encoder supports streaming like Conformer.
        Args:
            processed_signal: the input audio signals
            processed_signal_length: the length of the audios
            cache_last_channel: the cache tensor for last channel layers like MHA
<<<<<<< HEAD
=======
            cache_last_channel_len: engths for cache_last_channel
>>>>>>> ef6b8f0d
            cache_last_time: the cache tensor for last time layers like convolutions
            keep_all_outputs: if set to True, would not drop the extra outputs specified by encoder.streaming_cfg.valid_out_len
            previous_hypotheses: the hypotheses from the previous step for RNNT models
            previous_pred_out: the predicted outputs from the previous step for CTC models
            drop_extra_pre_encoded: number of steps to drop from the beginning of the outputs after the downsampling module. This can be used if extra paddings are added on the left side of the input.
            return_transcription: whether to decode and return the transcriptions. It can not get disabled for Transducer models.

        Returns:
            greedy_predictions: the greedy predictions from the decoder
            all_hyp_or_transcribed_texts: the decoder hypotheses for Transducer models and the transcriptions for CTC models
            cache_last_channel_next: the updated tensor cache for last channel layers to be used for next streaming step
            cache_last_time_next: the updated tensor cache for last time layers to be used for next streaming step
<<<<<<< HEAD
=======
            cache_last_channel_next_len: the updated lengths for cache_last_channel
>>>>>>> ef6b8f0d
            best_hyp: the best hypotheses for the Transducer models
        """
        if not isinstance(self, asr_models.EncDecRNNTModel) and not isinstance(self, asr_models.EncDecCTCModel):
            raise NotImplementedError(f"stream_step does not support {type(self)}!")

        if not isinstance(self.encoder, StreamingEncoder):
            raise NotImplementedError(f"Encoder of this model does not support streaming!")

        if isinstance(self, asr_models.EncDecRNNTModel) and return_transcription is False:
            logging.info(
                "return_transcription can not be False for Transducer models as decoder returns the transcriptions too."
            )

<<<<<<< HEAD
        (encoded, encoded_len, cache_last_channel_next, cache_last_time_next) = self.encoder.cache_aware_stream_step(
=======
        (
            encoded,
            encoded_len,
            cache_last_channel_next,
            cache_last_time_next,
            cache_last_channel_next_len,
        ) = self.encoder.cache_aware_stream_step(
>>>>>>> ef6b8f0d
            processed_signal=processed_signal,
            processed_signal_length=processed_signal_length,
            cache_last_channel=cache_last_channel,
            cache_last_time=cache_last_time,
<<<<<<< HEAD
=======
            cache_last_channel_len=cache_last_channel_len,
>>>>>>> ef6b8f0d
            keep_all_outputs=keep_all_outputs,
            drop_extra_pre_encoded=drop_extra_pre_encoded,
        )

        if isinstance(self, asr_models.EncDecCTCModel):
            log_probs = self.decoder(encoder_output=encoded)
            predictions_tensor = log_probs.argmax(dim=-1, keepdim=False)

            # Concatenate the previous predictions with the current one to have the full predictions.
            # We drop the extra predictions for each sample by using the lengths returned by the encoder (encoded_len)
            # Then create a list of the predictions for the batch. The predictions can have different lengths because of the paddings.
            greedy_predictions = []
            if return_transcription:
                all_hyp_or_transcribed_texts = []
            else:
                all_hyp_or_transcribed_texts = None
            for preds_idx, preds in enumerate(predictions_tensor):
                if encoded_len is None:
                    preds_cur = predictions_tensor[preds_idx]
                else:
                    preds_cur = predictions_tensor[preds_idx, : encoded_len[preds_idx]]
                if previous_pred_out is not None:
                    greedy_predictions_concat = torch.cat((previous_pred_out[preds_idx], preds_cur), dim=-1)
                    encoded_len[preds_idx] += len(previous_pred_out[preds_idx])
                else:
                    greedy_predictions_concat = preds_cur
                greedy_predictions.append(greedy_predictions_concat)

                # TODO: make decoding more efficient by avoiding the decoding process from the beginning
                if return_transcription:
                    decoded_out = self.decoding.ctc_decoder_predictions_tensor(
                        decoder_outputs=greedy_predictions_concat.unsqueeze(0),
                        decoder_lengths=encoded_len[preds_idx : preds_idx + 1],
                        return_hypotheses=False,
                    )
                    all_hyp_or_transcribed_texts.append(decoded_out[0][0])
            best_hyp = None
        else:
            best_hyp, all_hyp_or_transcribed_texts = self.decoding.rnnt_decoder_predictions_tensor(
                encoder_output=encoded,
                encoded_lengths=encoded_len,
                return_hypotheses=True,
                partial_hypotheses=previous_hypotheses,
            )
            greedy_predictions = [hyp.y_sequence for hyp in best_hyp]

            if all_hyp_or_transcribed_texts is None:
                all_hyp_or_transcribed_texts = best_hyp

        return (
            greedy_predictions,
            all_hyp_or_transcribed_texts,
            cache_last_channel_next,
            cache_last_time_next,
<<<<<<< HEAD
=======
            cache_last_channel_next_len,
>>>>>>> ef6b8f0d
            best_hyp,
        )


class DiarizationMixin(ABC):
    @abstractmethod
    def diarize(self, paths2audio_files: List[str], batch_size: int = 1) -> List[str]:
        """
        Takes paths to audio files and returns speaker labels
        Args:
            paths2audio_files: paths to audio fragment to be transcribed

        Returns:
            Speaker labels
        """
        pass<|MERGE_RESOLUTION|>--- conflicted
+++ resolved
@@ -437,10 +437,7 @@
         processed_signal_length: torch.Tensor = None,
         cache_last_channel: torch.Tensor = None,
         cache_last_time: torch.Tensor = None,
-<<<<<<< HEAD
-=======
         cache_last_channel_len: torch.Tensor = None,
->>>>>>> ef6b8f0d
         keep_all_outputs: bool = True,
         previous_hypotheses: List[Hypothesis] = None,
         previous_pred_out: torch.Tensor = None,
@@ -454,10 +451,7 @@
             processed_signal: the input audio signals
             processed_signal_length: the length of the audios
             cache_last_channel: the cache tensor for last channel layers like MHA
-<<<<<<< HEAD
-=======
             cache_last_channel_len: engths for cache_last_channel
->>>>>>> ef6b8f0d
             cache_last_time: the cache tensor for last time layers like convolutions
             keep_all_outputs: if set to True, would not drop the extra outputs specified by encoder.streaming_cfg.valid_out_len
             previous_hypotheses: the hypotheses from the previous step for RNNT models
@@ -470,10 +464,7 @@
             all_hyp_or_transcribed_texts: the decoder hypotheses for Transducer models and the transcriptions for CTC models
             cache_last_channel_next: the updated tensor cache for last channel layers to be used for next streaming step
             cache_last_time_next: the updated tensor cache for last time layers to be used for next streaming step
-<<<<<<< HEAD
-=======
             cache_last_channel_next_len: the updated lengths for cache_last_channel
->>>>>>> ef6b8f0d
             best_hyp: the best hypotheses for the Transducer models
         """
         if not isinstance(self, asr_models.EncDecRNNTModel) and not isinstance(self, asr_models.EncDecCTCModel):
@@ -487,9 +478,6 @@
                 "return_transcription can not be False for Transducer models as decoder returns the transcriptions too."
             )
 
-<<<<<<< HEAD
-        (encoded, encoded_len, cache_last_channel_next, cache_last_time_next) = self.encoder.cache_aware_stream_step(
-=======
         (
             encoded,
             encoded_len,
@@ -497,15 +485,11 @@
             cache_last_time_next,
             cache_last_channel_next_len,
         ) = self.encoder.cache_aware_stream_step(
->>>>>>> ef6b8f0d
             processed_signal=processed_signal,
             processed_signal_length=processed_signal_length,
             cache_last_channel=cache_last_channel,
             cache_last_time=cache_last_time,
-<<<<<<< HEAD
-=======
             cache_last_channel_len=cache_last_channel_len,
->>>>>>> ef6b8f0d
             keep_all_outputs=keep_all_outputs,
             drop_extra_pre_encoded=drop_extra_pre_encoded,
         )
@@ -560,10 +544,7 @@
             all_hyp_or_transcribed_texts,
             cache_last_channel_next,
             cache_last_time_next,
-<<<<<<< HEAD
-=======
             cache_last_channel_next_len,
->>>>>>> ef6b8f0d
             best_hyp,
         )
 
