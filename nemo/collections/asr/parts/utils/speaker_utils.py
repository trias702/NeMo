# Copyright (c) 2020, NVIDIA CORPORATION.  All rights reserved.
#
# Licensed under the Apache License, Version 2.0 (the "License");
# you may not use this file except in compliance with the License.
# You may obtain a copy of the License at
#
#     http://www.apache.org/licenses/LICENSE-2.0
#
# Unless required by applicable law or agreed to in writing, software
# distributed under the License is distributed on an "AS IS" BASIS,
# WITHOUT WARRANTIES OR CONDITIONS OF ANY KIND, either express or implied.
# See the License for the specific language governing permissions and
# limitations under the License.

import gc
import json
import math
import os
import shutil
from copy import deepcopy
<<<<<<< HEAD
from functools import reduce
=======
>>>>>>> ef6b8f0d
from typing import Dict, List, Tuple, Union

import numpy as np
import omegaconf
import soundfile as sf
import torch
from pyannote.core import Annotation, Segment
from tqdm import tqdm

<<<<<<< HEAD
=======
from nemo.collections.asr.data.audio_to_label import repeat_signal
>>>>>>> ef6b8f0d
from nemo.collections.asr.parts.utils.offline_clustering import SpeakerClustering, get_argmin_mat, split_input_data
from nemo.utils import logging


"""
This file contains all the utility functions required for speaker embeddings part in diarization scripts
"""


def get_uniqname_from_filepath(filepath):
    """
    Return base name from provided filepath
    """
    if type(filepath) is str:
        uniq_id = os.path.splitext(os.path.basename(filepath))[0]
        return uniq_id
    else:
        raise TypeError("input must be filepath string")


def get_uniq_id_from_manifest_line(line: str) -> str:
    """
    Retrieve `uniq_id` from the `audio_filepath` in a manifest line.
    """
    dic = json.loads(line.strip())
    uniq_id = get_uniqname_from_filepath(dic['audio_filepath'])
    return uniq_id


def get_uniq_id_with_dur(meta, decimals=3):
    """
    Return basename with offset and end time labels
    """
    # bare_uniq_id = get_uniqname_from_filepath(meta['audio_filepath'])
    bare_uniq_id = get_uniqname_from_filepath(meta['rttm_filepath'])
    if meta['offset'] is None and meta['duration'] is None:
        return bare_uniq_id
    if meta['offset']:
        offset = str(int(round(meta['offset'], decimals) * pow(10, decimals)))
    else:
        offset = 0
    if meta['duration']:
        endtime = str(int(round(meta['offset'] + meta['duration'], decimals) * pow(10, decimals)))
    else:
        endtime = 'NULL'
    uniq_id = f"{bare_uniq_id}_{offset}_{endtime}"
    return uniq_id


def audio_rttm_map(manifest, attach_dur=False):
    """
    This function creates AUDIO_RTTM_MAP which is used by all diarization components to extract embeddings,
    cluster and unify time stamps
    Args: manifest file that contains keys audio_filepath, rttm_filepath if exists, text, num_speakers if known and uem_filepath if exists

    returns:
    AUDIO_RTTM_MAP (dict) : A dictionary with keys of uniq id, which is being used to map audio files and corresponding rttm files
    """

    AUDIO_RTTM_MAP = {}
    with open(manifest, 'r') as inp_file:
        lines = inp_file.readlines()
        logging.info("Number of files to diarize: {}".format(len(lines)))
        for line in lines:
            line = line.strip()
            dic = json.loads(line)

            meta = {
                'audio_filepath': dic['audio_filepath'],
                'rttm_filepath': dic.get('rttm_filepath', None),
                'offset': dic.get('offset', None),
                'duration': dic.get('duration', None),
                'text': dic.get('text', None),
                'num_speakers': dic.get('num_speakers', None),
                'uem_filepath': dic.get('uem_filepath', None),
                'ctm_filepath': dic.get('ctm_filepath', None),
            }
            if attach_dur:
                uniqname = get_uniq_id_with_dur(meta)
            else:
                uniqname = get_uniqname_from_filepath(filepath=meta['audio_filepath'])

            if uniqname not in AUDIO_RTTM_MAP:
                AUDIO_RTTM_MAP[uniqname] = meta
            else:
                raise KeyError(
                    "file {} is already part of AUDIO_RTTM_MAP, it might be duplicated, Note: file basename must be unique".format(
                        meta['audio_filepath']
                    )
                )

    return AUDIO_RTTM_MAP


def parse_scale_configs(window_lengths_in_sec, shift_lengths_in_sec, multiscale_weights):
    """
    Check whether multiscale parameters are provided correctly. window_lengths_in_sec, shift_lengfhs_in_sec and
    multiscale_weights should be all provided in omegaconf.listconfig.ListConfig type. In addition, the scales
    should be provided in descending order, from the longest scale to the base scale (the shortest).

    Example:
        Single-scale setting:
            parameters.window_length_in_sec=1.5
            parameters.shift_length_in_sec=0.75
            parameters.multiscale_weights=null

        Multiscale setting (base scale - window_length 0.5 s and shift_length 0.25):
            parameters.window_length_in_sec=[1.5,1.0,0.5]
            parameters.shift_length_in_sec=[0.75,0.5,0.25]
            parameters.multiscale_weights=[1,1,1]

    In addition, you can also specify session-by-session multiscale weight. In this case, each dictionary key
    points to different weights.
    """
    check_float_config = [isinstance(var, float) for var in (window_lengths_in_sec, shift_lengths_in_sec)]
    check_list_config = [
        isinstance(var, (omegaconf.listconfig.ListConfig, list, tuple))
        for var in (window_lengths_in_sec, shift_lengths_in_sec, multiscale_weights)
    ]
    if all(check_list_config) or all(check_float_config):

        # If bare floating numbers are provided, convert them to list format.
        if all(check_float_config):
            window_lengths, shift_lengths, multiscale_weights = (
                [window_lengths_in_sec],
                [shift_lengths_in_sec],
                [1.0],
            )
        else:
            window_lengths, shift_lengths, multiscale_weights = (
                window_lengths_in_sec,
                shift_lengths_in_sec,
                multiscale_weights,
            )

        length_check = (
            len(set([len(window_lengths), len(shift_lengths), len(multiscale_weights)])) == 1
            and len(multiscale_weights) > 0
        )
        scale_order_check = (
            list(window_lengths) == sorted(window_lengths)[::-1] and list(shift_lengths) == sorted(shift_lengths)[::-1]
        )

        # Check whether window lengths are longer than shift lengths
        if len(window_lengths) > 1:
            shift_length_check = all([w > s for w, s in zip(window_lengths, shift_lengths)])
        else:
            shift_length_check = window_lengths[0] > shift_lengths[0]

        multiscale_args_dict = {'use_single_scale_clustering': False}
        if all([length_check, scale_order_check, shift_length_check]):
            if len(window_lengths) > 1:
                multiscale_args_dict['scale_dict'] = {
                    k: (w, s) for k, (w, s) in enumerate(zip(window_lengths, shift_lengths))
                }
            else:
                multiscale_args_dict['scale_dict'] = {0: (window_lengths[0], shift_lengths[0])}
            multiscale_args_dict['multiscale_weights'] = multiscale_weights
            return multiscale_args_dict
        else:
            raise ValueError('Multiscale parameters are not properly setup.')

    elif any(check_list_config):
        raise ValueError(
            'You must provide a list config for all three parameters: window, shift and multiscale weights.'
        )
    else:
        return None


def get_embs_and_timestamps(multiscale_embeddings_and_timestamps, multiscale_args_dict):
    """
    The embeddings and timestamps in multiscale_embeddings_and_timestamps dictionary are
    indexed by scale index. This function rearranges the extracted speaker embedding and
    timestamps by unique ID to make the further processing more convenient.

    Args:
        multiscale_embeddings_and_timestamps (dict):
            Dictionary of embeddings and timestamps for each scale.
        multiscale_args_dict (dict):
            Dictionary of scale information: window, shift and multiscale weights.

    Returns:
        embs_and_timestamps (dict)
            A dictionary containing embeddings and timestamps of each scale, indexed by unique ID.
    """
    embs_and_timestamps = {uniq_id: {} for uniq_id in multiscale_embeddings_and_timestamps[0][0].keys()}
    if multiscale_args_dict['use_single_scale_clustering']:
        _multiscale_args_dict = deepcopy(multiscale_args_dict)
        _multiscale_args_dict['scale_dict'] = {0: multiscale_args_dict['scale_dict'][0]}
        _multiscale_args_dict['multiscale_weights'] = multiscale_args_dict['multiscale_weights'][:1]
    else:
        _multiscale_args_dict = multiscale_args_dict

    embeddings, timestamps = multiscale_embeddings_and_timestamps[0]
    for uniq_id in embeddings.keys():
        embeddings_list, time_stamps_list, segment_index_list = [], [], []
        for scale_idx in sorted(_multiscale_args_dict['scale_dict'].keys()):
            embeddings, timestamps = multiscale_embeddings_and_timestamps[scale_idx]
            if len(embeddings[uniq_id]) != len(timestamps[uniq_id]):
                raise ValueError("Mismatch of counts between embedding vectors and timestamps")
            time_stamps_tensor = torch.tensor(timestamps[uniq_id])
            embeddings_list.append(embeddings[uniq_id])
            segment_index_list.append(embeddings[uniq_id].shape[0])
            time_stamps_list.append(time_stamps_tensor)

        embs_and_timestamps[uniq_id]['multiscale_weights'] = (
            torch.tensor(_multiscale_args_dict['multiscale_weights']).unsqueeze(0).float()
        )
        embs_and_timestamps[uniq_id]['embeddings'] = torch.cat(embeddings_list, dim=0)
        embs_and_timestamps[uniq_id]['timestamps'] = torch.cat(time_stamps_list, dim=0)
        embs_and_timestamps[uniq_id]['multiscale_segment_counts'] = torch.tensor(segment_index_list)

    return embs_and_timestamps


def get_timestamps(multiscale_timestamps, multiscale_args_dict):
    """
    The timestamps in `multiscale_timestamps` dictionary are indexed by scale index.
    This function rearranges the extracted speaker embedding and timestamps by unique ID to make the further processing more convenient.

    Args:
        multiscale_timestamps (dict):
            Dictionary of timestamps for each scale.
        multiscale_args_dict (dict):
            Dictionary of scale information: window, shift and multiscale weights.

    Returns:
        timestamps_dict (dict)
            A dictionary containing embeddings and timestamps of each scale, indexed by unique ID.
    """
    timestamps_dict = {uniq_id: {'scale_dict': {}} for uniq_id in multiscale_timestamps[0].keys()}
    for scale_idx in sorted(multiscale_args_dict['scale_dict'].keys()):
        time_stamps = multiscale_timestamps[scale_idx]
        for uniq_id in time_stamps.keys():
            timestamps_dict[uniq_id]['scale_dict'][scale_idx] = {
                'time_stamps': time_stamps[uniq_id],
            }

    return timestamps_dict


def get_contiguous_stamps(stamps):
    """
    Return contiguous time stamps
    """
    lines = deepcopy(stamps)
    contiguous_stamps = []
    for i in range(len(lines) - 1):
        start, end, speaker = lines[i].split()
        next_start, next_end, next_speaker = lines[i + 1].split()
        if float(end) > float(next_start):
            avg = str((float(next_start) + float(end)) / 2.0)
            lines[i + 1] = ' '.join([avg, next_end, next_speaker])
            contiguous_stamps.append(start + " " + avg + " " + speaker)
        else:
            contiguous_stamps.append(start + " " + end + " " + speaker)
    start, end, speaker = lines[-1].split()
    contiguous_stamps.append(start + " " + end + " " + speaker)
    return contiguous_stamps


def merge_stamps(lines):
    """
    Merge time stamps of the same speaker.
    """
    stamps = deepcopy(lines)
    overlap_stamps = []
    for i in range(len(stamps) - 1):
        start, end, speaker = stamps[i].split()
        next_start, next_end, next_speaker = stamps[i + 1].split()
        if float(end) == float(next_start) and speaker == next_speaker:
            stamps[i + 1] = ' '.join([start, next_end, next_speaker])
        else:
            overlap_stamps.append(start + " " + end + " " + speaker)

    start, end, speaker = stamps[-1].split()
    overlap_stamps.append(start + " " + end + " " + speaker)

    return overlap_stamps


def labels_to_pyannote_object(labels, uniq_name=''):
    """
    Convert the given labels to pyannote object to calculate DER and for visualization
    """
    annotation = Annotation(uri=uniq_name)
    for label in labels:
        start, end, speaker = label.strip().split()
        start, end = float(start), float(end)
        annotation[Segment(start, end)] = speaker

    return annotation


def labels_to_rttmfile(labels, uniq_id, out_rttm_dir):
    """
    Write rttm file with uniq_id name in out_rttm_dir with timestamps in labels
    """
    filename = os.path.join(out_rttm_dir, uniq_id + '.rttm')
    with open(filename, 'w') as f:
        for line in labels:
            line = line.strip()
            start, end, speaker = line.split()
            duration = float(end) - float(start)
            start = float(start)
            log = 'SPEAKER {} 1   {:.3f}   {:.3f} <NA> <NA> {} <NA> <NA>\n'.format(uniq_id, start, duration, speaker)
            f.write(log)

    return filename


def string_to_float(x, round_digits):
    """
    Convert string to float then round the number.
    """
    return round(float(x), round_digits)


def convert_rttm_line(rttm_line, round_digits=3):
    """
    Convert a line in RTTM file to speaker label, start and end timestamps.

    Args:
        rttm_line (str):
            A line in RTTM formatted file containing offset and duration of each segment.
        round_digits (int):
            Number of digits to be rounded.

    Returns:
        start (float)
            Start timestamp in floating point number.
        end (float):
            End timestamp in floating point number.
        speaker (str):
            speaker string in RTTM lines.
    """
    rttm = rttm_line.strip().split()
    start = string_to_float(rttm[3], round_digits)
    end = string_to_float(rttm[4], round_digits) + string_to_float(rttm[3], round_digits)
    speaker = rttm[7]
    return start, end, speaker


def rttm_to_labels(rttm_filename):
    """
    Prepare time stamps label list from rttm file
    """
    labels = []
    with open(rttm_filename, 'r') as f:
        for line in f.readlines():
            start, end, speaker = convert_rttm_line(line, round_digits=3)
            labels.append('{} {} {}'.format(start, end, speaker))
    return labels


def write_cluster_labels(base_scale_idx, lines_cluster_labels, out_rttm_dir):
    """
    Write cluster labels that are generated from clustering into a file.
    Args:
        base_scale_idx (int): The base scale index which is the highest scale index.
        lines_cluster_labels (list): The start and end time-stamps of each segment with the predicted cluster label.
        out_rttm_dir (str): The path where output rttm files are saved.
    """
    out_label_name = os.path.join(
        out_rttm_dir, '../speaker_outputs', f'subsegments_scale{base_scale_idx}_cluster.label'
    )
    with open(out_label_name, 'w') as f:
        for clus_label_line in lines_cluster_labels:
            f.write(clus_label_line)


def generate_cluster_labels(segment_ranges: List[str], cluster_labels: List[int]):
    """
    Generate cluster (speaker labels) from the segment_range list and cluster label list.

    Args:
        segment_ranges (list):
            List containing intervals (start and end timestapms, ranges) of each segment
        cluster_labels (list):
            List containing a cluster label sequence

    Returns:
        diar_hyp (list):
            List containing merged speaker-turn-level timestamps and labels in string format
            Example:
                >>>  diar_hyp = ['0.0 4.375 speaker_1', '4.375 5.125 speaker_0', ...]

        lines (list)
            List containing raw segment-level timestamps and labels in raw digits
                >>>  diar_hyp = ['0.0 0.25 speaker_1', '0.25 0.5 speaker_1', ..., '4.125 4.375 speaker_1']
    """
    lines = []
    for idx, label in enumerate(cluster_labels):
        tag = 'speaker_' + str(label)
        stt, end = segment_ranges[idx]
        lines.append(f"{stt} {end} {tag}")
    cont_lines = get_contiguous_stamps(lines)
    diar_hyp = merge_stamps(cont_lines)
    return diar_hyp, lines


def perform_clustering(
    embs_and_timestamps, AUDIO_RTTM_MAP, out_rttm_dir, clustering_params, device, verbose: bool = True
):
    """
    Performs spectral clustering on embeddings with time stamps generated from VAD output

    Args:
        embs_and_timestamps (dict): This dictionary contains the following items indexed by unique IDs.
<<<<<<< HEAD
            'embeddings' : Embeddings with key as unique_id
            'timestamps' : Time stamps list for each audio recording
=======
            'embeddings' : Tensor containing embeddings. Dimensions:(# of embs) x (emb. dimension)
            'timestamps' : Tensor containing ime stamps list for each audio recording
            'multiscale_segment_counts' : Tensor containing the number of segments for each scale
>>>>>>> ef6b8f0d
        AUDIO_RTTM_MAP (dict): AUDIO_RTTM_MAP for mapping unique id with audio file path and rttm path
        out_rttm_dir (str): Path to write predicted rttms
        clustering_params (dict): clustering parameters provided through config that contains max_num_speakers (int),
        oracle_num_speakers (bool), max_rp_threshold(float), sparse_search_volume(int) and enhance_count_threshold (int)
        use_torch_script (bool): Boolean that determines whether to use torch.jit.script for speaker clustering
<<<<<<< HEAD
=======
        device (torch.device): Device we are running on ('cpu', 'cuda').
        verbose (bool): Enable TQDM progress bar.
>>>>>>> ef6b8f0d

    Returns:
        all_reference (list[uniq_name,Annotation]): reference annotations for score calculation
        all_hypothesis (list[uniq_name,Annotation]): hypothesis annotations for score calculation

    """
    all_hypothesis = []
    all_reference = []
    no_references = False
    lines_cluster_labels = []

    cuda = True
<<<<<<< HEAD
    if not torch.cuda.is_available():
        logging.warning("cuda=False, using CPU for eigen decomposition. This might slow down the clustering process.")
        cuda = False

    speaker_clustering = SpeakerClustering(maj_vote_spk_count=clustering_params.maj_vote_spk_count, cuda=cuda)
=======
    if device.type != 'cuda':
        logging.warning("cuda=False, using CPU for eigen decomposition. This might slow down the clustering process.")
        cuda = False

    speaker_clustering = SpeakerClustering(cuda=cuda)
>>>>>>> ef6b8f0d

    # If True, export torch script module and save it to the base folder.
    if clustering_params.get('export_script_module', False):
        speaker_clustering = torch.jit.script(speaker_clustering)
        torch.jit.save(speaker_clustering, 'speaker_clustering_script.pt')

<<<<<<< HEAD
    for uniq_id, audio_rttm_values in tqdm(AUDIO_RTTM_MAP.items(), desc='clustering', leave=True):
=======
    for uniq_id, audio_rttm_values in tqdm(AUDIO_RTTM_MAP.items(), desc='clustering', leave=True, disable=not verbose):
>>>>>>> ef6b8f0d
        uniq_embs_and_timestamps = embs_and_timestamps[uniq_id]

        if clustering_params.oracle_num_speakers:
            num_speakers = audio_rttm_values.get('num_speakers', None)
            if num_speakers is None:
                raise ValueError("Provided option as oracle num of speakers but num_speakers in manifest is null")
        else:
            num_speakers = -1

<<<<<<< HEAD
=======
        base_scale_idx = uniq_embs_and_timestamps['multiscale_segment_counts'].shape[0] - 1

>>>>>>> ef6b8f0d
        cluster_labels = speaker_clustering.forward_infer(
            embeddings_in_scales=uniq_embs_and_timestamps['embeddings'],
            timestamps_in_scales=uniq_embs_and_timestamps['timestamps'],
            multiscale_segment_counts=uniq_embs_and_timestamps['multiscale_segment_counts'],
            multiscale_weights=uniq_embs_and_timestamps['multiscale_weights'],
            oracle_num_speakers=int(num_speakers),
            max_num_speakers=int(clustering_params.max_num_speakers),
            max_rp_threshold=float(clustering_params.max_rp_threshold),
            sparse_search_volume=int(clustering_params.sparse_search_volume),
        )

<<<<<<< HEAD
        base_scale_idx = uniq_embs_and_timestamps['multiscale_segment_counts'].shape[0] - 1
=======
        del uniq_embs_and_timestamps
        if cuda:
            torch.cuda.empty_cache()
        else:
            gc.collect()

>>>>>>> ef6b8f0d
        timestamps = speaker_clustering.timestamps_in_scales[base_scale_idx]
        cluster_labels = cluster_labels.cpu().numpy()
        if len(cluster_labels) != timestamps.shape[0]:
            raise ValueError("Mismatch of length between cluster_labels and timestamps.")

<<<<<<< HEAD
        lines = []
        for idx, label in enumerate(cluster_labels):
            tag = 'speaker_' + str(label)
            lines.append(f"{timestamps[idx][0]:.3f} {timestamps[idx][1]:.3f} {tag}")

        a = get_contiguous_stamps(lines)
        labels = merge_stamps(a)
=======
        labels, lines = generate_cluster_labels(timestamps, cluster_labels)
>>>>>>> ef6b8f0d

        if out_rttm_dir:
            labels_to_rttmfile(labels, uniq_id, out_rttm_dir)
            lines_cluster_labels.extend([f'{uniq_id} {seg_line}\n' for seg_line in lines])
        hypothesis = labels_to_pyannote_object(labels, uniq_name=uniq_id)
        all_hypothesis.append([uniq_id, hypothesis])

        rttm_file = audio_rttm_values.get('rttm_filepath', None)
        if rttm_file is not None and os.path.exists(rttm_file) and not no_references:
            ref_labels = rttm_to_labels(rttm_file)
            reference = labels_to_pyannote_object(ref_labels, uniq_name=uniq_id)
            all_reference.append([uniq_id, reference])
        else:
            no_references = True
            all_reference = []

    if out_rttm_dir:
        write_cluster_labels(base_scale_idx, lines_cluster_labels, out_rttm_dir)

    return all_reference, all_hypothesis


def get_vad_out_from_rttm_line(rttm_line):
    """
    Extract VAD timestamp from the given RTTM lines.
    """
    vad_out = rttm_line.strip().split()
    if len(vad_out) > 3:
        start, dur, _ = float(vad_out[3]), float(vad_out[4]), vad_out[7]
    else:
        start, dur, _ = float(vad_out[0]), float(vad_out[1]), vad_out[2]
    return start, dur


def get_offset_and_duration(AUDIO_RTTM_MAP, uniq_id, decimals=5):
    """
    Extract offset and duration information from AUDIO_RTTM_MAP dictionary.
    If duration information is not specified, a duration value is extracted from the audio file directly.

    Args:
        AUDIO_RTTM_MAP (dict):
            Dictionary containing RTTM file information, which is indexed by unique file id.
        uniq_id (str):
            Unique file id
    Returns:
        offset (float):
            The offset value that determines the beginning of the audio stream.
        duration (float):
            The length of audio stream that is expected to be used.
    """
    audio_path = AUDIO_RTTM_MAP[uniq_id]['audio_filepath']
    if AUDIO_RTTM_MAP[uniq_id].get('duration', None):
        duration = round(AUDIO_RTTM_MAP[uniq_id]['duration'], decimals)
        offset = round(AUDIO_RTTM_MAP[uniq_id]['offset'], decimals)
    else:
        sound = sf.SoundFile(audio_path)
        duration = sound.frames / sound.samplerate
        offset = 0.0
    return offset, duration


<<<<<<< HEAD
def write_overlap_segments(outfile, AUDIO_RTTM_MAP, uniq_id, overlap_range_list, include_uniq_id, decimals=5):
=======
def write_overlap_segments(outfile, AUDIO_RTTM_MAP, uniq_id, overlap_range_list, decimals=5):
>>>>>>> ef6b8f0d
    """
    Write the json dictionary into the specified manifest file.

    Args:
        outfile:
            File pointer that indicates output file path.
        AUDIO_RTTM_MAP (dict):
            Dictionary containing the input manifest information
        uniq_id (str):
            Unique file id
        overlap_range_list (list):
            List containing overlapping ranges between target and source.
        decimals (int):
            Number of decimals to round the offset and duration values.
    """
    audio_path = AUDIO_RTTM_MAP[uniq_id]['audio_filepath']
    for (stt, end) in overlap_range_list:
        meta = {
            "audio_filepath": audio_path,
            "offset": round(stt, decimals),
            "duration": round(end - stt, decimals),
            "label": 'UNK',
            "uniq_id": uniq_id,
        }
        json.dump(meta, outfile)
        outfile.write("\n")


def read_rttm_lines(rttm_file_path):
    """
    Read rttm files and return the rttm information lines.

    Args:
        rttm_file_path (str):
            An absolute path to an RTTM file

    Returns:
        lines (list):
            List containing the strings from the RTTM file.
    """
    if rttm_file_path and os.path.exists(rttm_file_path):
        with open(rttm_file_path, 'r') as f:
            lines = f.readlines()
    else:
        raise FileNotFoundError(
            "Requested to construct manifest from rttm with oracle VAD option or from NeMo VAD but received filename as {}".format(
                rttm_file_path
            )
        )
    return lines


def validate_vad_manifest(AUDIO_RTTM_MAP, vad_manifest):
    """
    This function will check the valid speech segments in the manifest file which is either
    generated from NeMo voice activity detection(VAD) or oracle VAD.
    If an audio file does not contain any valid speech segments, we ignore the audio file
    (indexed by uniq_id) for the rest of the processing steps.
    """
    vad_uniq_ids = set()
    with open(vad_manifest, 'r') as vad_file:
        for line in vad_file:
            line = line.strip()
            dic = json.loads(line)
            if dic['duration'] > 0:
                vad_uniq_ids.add(dic['uniq_id'])

    provided_uniq_ids = set(AUDIO_RTTM_MAP.keys())
    silence_ids = provided_uniq_ids - vad_uniq_ids
    for uniq_id in silence_ids:
        del AUDIO_RTTM_MAP[uniq_id]
        logging.warning(f"{uniq_id} is ignored since the file does not contain any speech signal to be processed.")

    if len(AUDIO_RTTM_MAP) == 0:
        raise ValueError("All files present in manifest contains silence, aborting next steps")


@torch.jit.script
def is_overlap(rangeA: List[float], rangeB: List[float]) -> bool:
    """
    Check whether two ranges have overlap.

    Args:
        rangeA (list, tuple):
            List or tuple containing start and end value in float.
        rangeB (list, tuple):
            List or tuple containing start and end value in float.
    Returns:
        (bool):
            Boolean that indicates whether the input ranges have overlap.
    """
    start1, end1 = rangeA[0], rangeA[1]
    start2, end2 = rangeB[0], rangeB[1]
    return end1 > start2 and end2 > start1


<<<<<<< HEAD
def combine_float_overlaps(ranges, decimals=5, margin=2):
=======
@torch.jit.script
def get_overlap_range(rangeA: List[float], rangeB: List[float]):
>>>>>>> ef6b8f0d
    """
    Calculate the overlapping range between rangeA and rangeB.

    Args:
<<<<<<< HEAD
        ranges (list):
            List containing ranges.
            Example: [(10.2, 10.83), (10.42, 10.91), (10.45, 12.09)]
        decimals (int):
            Number of rounding decimals
        margin (int):
            margin for determining overlap of the two ranges when ranges are converted to integer ranges.
            Default is margin=2 which follows the python index convention.

        Examples:
            If margin is 0:
                [(1, 10), (10, 20)] -> [(1, 20)]
                [(1, 10), (11, 20)] -> [(1, 20)]
            If margin is 1:
                [(1, 10), (10, 20)] -> [(1, 20)]
                [(1, 10), (11, 20)] -> [(1, 10), (11, 20)]
            If margin is 2:
                [(1, 10), (10, 20)] -> [(1, 10), (10, 20)]
                [(1, 10), (11, 20)] -> [(1, 10), (11, 20)]
=======
        rangeA (list, tuple):
            List or tuple containing start and end value in float.
        rangeB (list, tuple):
            List or tuple containing start and end value in float.
>>>>>>> ef6b8f0d

    Returns:
        (list):
            List containing the overlapping range between rangeA and rangeB.
    """
<<<<<<< HEAD
    ranges_int = []
    for x in ranges:
        stt, end = fl2int(x[0], decimals) + margin, fl2int(x[1], decimals)
        if stt == end:
            logging.warning(f"The range {stt}:{end} is too short to be combined thus skipped.")
        else:
            ranges_int.append([stt, end])
    merged_ranges = combine_int_overlaps(ranges_int)
    merged_ranges = [[int2fl(x[0] - margin, decimals), int2fl(x[1], decimals)] for x in merged_ranges]
    return merged_ranges
=======
    assert is_overlap(rangeA, rangeB), f"There is no overlap between rangeA:{rangeA} and rangeB:{rangeB}"
    return [max(rangeA[0], rangeB[0]), min(rangeA[1], rangeB[1])]
>>>>>>> ef6b8f0d


@torch.jit.script
def merge_int_intervals(intervals_in: List[List[int]]) -> List[List[int]]:
    """
    Interval merging algorithm which has `O(N*logN)` time complexity. (N is number of intervals)
    Merge the range pairs if there is overlap exists between the given ranges.
    This algorithm needs a sorted range list in terms of the start time.
    Note that neighboring numbers lead to a merged range.

    Note: This function is designed to be compiled/imported with `@torch.jit.script` decorator.

    Example:
        input: [(1, 10), (11, 20)]
        output: [(1, 20)]

    Refer to the original code at https://stackoverflow.com/a/59378428

    Args:
        intervals_in (list):
            List containing ranges.
            Example:
                >>> intervals_in
                [(102, 103), (104, 109), (107, 120)]

    Returns:
        merged_list (list):
            List containing the combined ranges.
            Example:
                >>> merged_list
                [(102, 120)]
    """
    num_intervals = len(intervals_in)
    if num_intervals == 0:
        return []
    elif num_intervals == 1:
        return intervals_in
    else:
        merged_list: List[List[int]] = []
        stt2: int = 0
        end2: int = 0

        intervals_in = [[int(x[0]), int(x[1])] for x in intervals_in]
        interval_tensor: torch.Tensor = torch.tensor(intervals_in)
        _sorted, _ = torch.sort(interval_tensor, dim=0)
        _sorted_int: List[List[int]] = [[int(x[0]), int(x[1])] for x in _sorted.cpu()]
        intervals: List[List[int]] = _sorted_int

        start, end = intervals[0][0], intervals[0][1]
        for i in range(1, num_intervals):
            stt2, end2 = intervals[i][0], intervals[i][1]
            if end >= stt2:
                end = max(end2, end)
            else:
                start, end = int(start), int(end)
                merged_list.append([start, end])
                start = stt2
                end = max(end2, end)

        start, end = int(start), int(end)
        merged_list.append([start, end])
        return merged_list


<<<<<<< HEAD
def fl2int(x, decimals=3):
    """
    Convert floating point number to integer.
    """
    return int(round(x * pow(10, decimals)))


def int2fl(x, decimals=3):
    """
    Convert integer to floating point number.
    """
    return round(float(x / pow(10, decimals)), int(decimals))


def getMergedRanges(label_list_A: List, label_list_B: List, decimals: int = 3) -> List:
=======
@torch.jit.script
def fl2int(x: float, decimals: int = 3) -> int:
    """
    Convert floating point number to integer.
    """
    return torch.round(torch.tensor([x * (10 ** decimals)]), decimals=0).int().item()


@torch.jit.script
def int2fl(x: int, decimals: int = 3) -> float:
    """
    Convert integer to floating point number.
    """
    return torch.round(torch.tensor([x / (10 ** decimals)]), decimals=decimals).item()


@torch.jit.script
def merge_float_intervals(ranges: List[List[float]], decimals: int = 5, margin: int = 2) -> List[List[float]]:
>>>>>>> ef6b8f0d
    """
    Combine overlaps with floating point numbers. Since neighboring integers are considered as continuous range,
    we need to add margin to the starting range before merging then subtract margin from the result range.

    Args:
        ranges (list):
            List containing ranges.
            Example: [(10.2, 10.83), (10.42, 10.91), (10.45, 12.09)]
        decimals (int):
            Number of rounding decimals
        margin (int):
            margin for determining overlap of the two ranges when ranges are converted to integer ranges.
            Default is margin=2 which follows the python index convention.

        Examples:
            If margin is 0:
                [(1, 10), (10, 20)] -> [(1, 20)]
                [(1, 10), (11, 20)] -> [(1, 20)]
            If margin is 1:
                [(1, 10), (10, 20)] -> [(1, 20)]
                [(1, 10), (11, 20)] -> [(1, 10), (11, 20)]
            If margin is 2:
                [(1, 10), (10, 20)] -> [(1, 10), (10, 20)]
                [(1, 10), (11, 20)] -> [(1, 10), (11, 20)]

    Returns:
        merged_list (list):
            List containing the combined ranges.
            Example: [(10.2, 12.09)]
    """
<<<<<<< HEAD
    if label_list_A == [] and label_list_B != []:
        return label_list_B
    elif label_list_A != [] and label_list_B == []:
        return label_list_A
    else:
        label_list_A = [[fl2int(x[0] + 1, decimals), fl2int(x[1], decimals)] for x in label_list_A]
        label_list_B = [[fl2int(x[0] + 1, decimals), fl2int(x[1], decimals)] for x in label_list_B]
        combined = combine_int_overlaps(label_list_A + label_list_B)
        return [[int2fl(x[0] - 1, decimals), int2fl(x[1], decimals)] for x in combined]
=======
    ranges_int: List[List[int]] = []
    merged_ranges_int: List[List[int]] = []
    for x in ranges:
        stt, end = int(fl2int(x[0], decimals) + margin), int(fl2int(x[1], decimals))
        if stt < end:
            ranges_int.append([stt, end])
    merged_ranges_int = merge_int_intervals(ranges_int)
    merged_ranges_float: List[List[float]] = []
    merged_ranges_float = [[int2fl(x[0] - margin, decimals), int2fl(x[1], decimals)] for x in merged_ranges_int]
    return merged_ranges_float
>>>>>>> ef6b8f0d


@torch.jit.script
def get_sub_range_list(target_range: List[float], source_range_list: List[List[float]]) -> List[List[float]]:
    """
    Get the ranges that has overlaps with the target range from the source_range_list.

    Example:
        source range:
            |===--======---=====---====--|
        target range:
            |--------================----|
        out_range:
            |--------===---=====---==----|

    Args:
        target_range (list):
            A range (a start and end value pair) that defines the target range we want to select.
            target_range = [(start, end)]
        source_range_list (list):
            List containing the subranges that need to be selected.
            source_range = [(start0, end0), (start1, end1), ...]
    Returns:
        out_range (list):
            List containing the overlap between target_range and
            source_range_list.
    """
    if len(target_range) == 0:
        return []
    else:
        out_range: List[List[float]] = []
        for s_range in source_range_list:
            if is_overlap(s_range, target_range):
                ovl_range = get_overlap_range(s_range, target_range)
                out_range.append(ovl_range)
        return out_range


def write_rttm2manifest(
    AUDIO_RTTM_MAP: str, manifest_file: str, include_uniq_id: bool = False, decimals: int = 5
) -> str:
    """
    Write manifest file based on rttm files (or vad table out files). This manifest file would be used by
    speaker diarizer to compute embeddings and cluster them. This function takes care of overlapping VAD timestamps
    and trimmed with the given offset and duration value.

    Args:
        AUDIO_RTTM_MAP (dict):
            Dictionary containing keys to unique names, that contains audio filepath and rttm_filepath as its contents,
            these are used to extract oracle vad timestamps.
        manifest (str):
            The path to the output manifest file.

    Returns:
        manifest (str):
            The path to the output manifest file.
    """
    with open(manifest_file, 'w') as outfile:
        for uniq_id in AUDIO_RTTM_MAP:
            rttm_file_path = AUDIO_RTTM_MAP[uniq_id]['rttm_filepath']
            rttm_lines = read_rttm_lines(rttm_file_path)
            offset, duration = get_offset_and_duration(AUDIO_RTTM_MAP, uniq_id, decimals)
            vad_start_end_list_raw = []
            for line in rttm_lines:
                start, dur = get_vad_out_from_rttm_line(line)
                vad_start_end_list_raw.append([start, start + dur])
<<<<<<< HEAD
            vad_start_end_list = combine_float_overlaps(vad_start_end_list_raw, decimals)
=======
            vad_start_end_list = merge_float_intervals(vad_start_end_list_raw, decimals)
>>>>>>> ef6b8f0d
            if len(vad_start_end_list) == 0:
                logging.warning(f"File ID: {uniq_id}: The VAD label is not containing any speech segments.")
            elif duration <= 0:
                logging.warning(f"File ID: {uniq_id}: The audio file has negative or zero duration.")
            else:
                overlap_range_list = get_sub_range_list(
                    source_range_list=vad_start_end_list, target_range=[offset, offset + duration]
                )
<<<<<<< HEAD
                write_overlap_segments(outfile, AUDIO_RTTM_MAP, uniq_id, overlap_range_list, include_uniq_id, decimals)
=======
                write_overlap_segments(outfile, AUDIO_RTTM_MAP, uniq_id, overlap_range_list, decimals)
>>>>>>> ef6b8f0d
    return manifest_file


def segments_manifest_to_subsegments_manifest(
    segments_manifest_file: str,
    subsegments_manifest_file: str = None,
    window: float = 1.5,
    shift: float = 0.75,
    min_subsegment_duration: float = 0.05,
    include_uniq_id: bool = False,
):
    """
    Generate subsegments manifest from segments manifest file
    Args:
        segments_manifest file (str): path to segments manifest file, typically from VAD output
        subsegments_manifest_file (str): path to output subsegments manifest file (default (None) : writes to current working directory)
        window (float): window length for segments to subsegments length
        shift (float): hop length for subsegments shift
        min_subsegments_duration (float): exclude subsegments smaller than this duration value

    Returns:
        returns path to subsegment manifest file
    """
    if subsegments_manifest_file is None:
        pwd = os.getcwd()
        subsegments_manifest_file = os.path.join(pwd, 'subsegments.json')

    with open(segments_manifest_file, 'r') as segments_manifest, open(
        subsegments_manifest_file, 'w'
    ) as subsegments_manifest:
        segments = segments_manifest.readlines()
        for segment in segments:
            segment = segment.strip()
            dic = json.loads(segment)
            audio, offset, duration, label = dic['audio_filepath'], dic['offset'], dic['duration'], dic['label']
            subsegments = get_subsegments(offset=offset, window=window, shift=shift, duration=duration)
            if include_uniq_id and 'uniq_id' in dic:
                uniq_id = dic['uniq_id']
            else:
                uniq_id = None
            for subsegment in subsegments:
                start, dur = subsegment
                if dur > min_subsegment_duration:
                    meta = {
                        "audio_filepath": audio,
                        "offset": start,
                        "duration": dur,
                        "label": label,
                        "uniq_id": uniq_id,
                    }

                    json.dump(meta, subsegments_manifest)
                    subsegments_manifest.write("\n")

    return subsegments_manifest_file


def get_subsegments(offset: float, window: float, shift: float, duration: float) -> List[List[float]]:
    """
    Return subsegments from a segment of audio file
    Args:
        offset (float): start time of audio segment
        window (float): window length for segments to subsegments length
        shift (float): hop length for subsegments shift
        duration (float): duration of segment
    Returns:
        subsegments (List[tuple[float, float]]): subsegments generated for the segments as list of tuple of start and duration of each subsegment
    """
    subsegments: List[List[float]] = []
    start = offset
    slice_end = start + duration
    base = math.ceil((duration - window) / shift)
    slices = 1 if base < 0 else base + 1
    for slice_id in range(slices):
        end = start + window
        if end > slice_end:
            end = slice_end
        subsegments.append([start, end - start])
        start = offset + (slice_id + 1) * shift
    return subsegments


<<<<<<< HEAD
=======
@torch.jit.script
def get_target_sig(sig, start_sec: float, end_sec: float, slice_length: int, sample_rate: int,) -> torch.Tensor:
    """
    Extract time-series signal from the given audio buffer based on the start and end
    timestamps.

    Args:
        start_sec (float):
            Start of the targeted segments in second
        end_sec (float):
            Start of the targeted segments in second
        slice_length (int):
            Length of the entire audio segment that the samples are extracted from
        sample_rate (int):
            Sampling rate of the time-series audio signal

    Returns:
        (Tensor) Trimmed ime-series audio signal samples
    """
    start_idx = int(start_sec * sample_rate)
    end_idx = min(int(end_sec * sample_rate), int(slice_length + start_idx))
    return sig[start_idx:end_idx]


@torch.jit.script
def check_ranges(range_tensor):
    """
    Check whether the range list has any faulty timestamp order.

    Args:
        range_tensor (list):
            List containing the start and end time of the segments.
            Example:
                >>> range_tensor = [[0.5, 3.12], [3.51, 7.26], ... ]
    """
    for k in range(range_tensor.shape[0]):
        range_tup = range_tensor[k]
        if range_tup[1] < range_tup[0]:
            raise ValueError("Range start time should be preceding the end time but we got: {range_tup}")
    return True


@torch.jit.script
def tensor_to_list(range_tensor: torch.Tensor) -> List[List[float]]:
    """
    For online segmentation. Force the list elements to be float type.
    """
    return [[float(range_tensor[k][0]), float(range_tensor[k][1])] for k in range(range_tensor.shape[0])]


@torch.jit.script
def get_speech_labels_for_update(
    frame_start: float,
    buffer_end: float,
    vad_timestamps: torch.Tensor,
    cumulative_speech_labels: torch.Tensor,
    cursor_for_old_segments: float,
) -> Tuple[torch.Tensor, torch.Tensor]:
    """
    Bring the new speech labels from the current buffer. Followingly:

    1. Concatenate the old speech labels from self.cumulative_speech_labels for the overlapped region.
        - This goes to new_speech_labels.
    2. Update the new 1 sec of speech label (speech_label_for_new_segments) to self.cumulative_speech_labels.
    3. Return the speech label from cursor_for_old_segments to buffer end.

    Args:
        frame_start (float):
            Start of the middle audio chunk in the audio buffer
        buffer_end (float):
            End of the audio buffer
        vad_timestamps (Tensor):
            Tensor containing VAD intervals (start and end timestamps)
        cumulative_speech_labels (torch.Tensor):
            Cumulative speech/non-speech timestamps (equivalent to VAD timestamps)
        cursor_for_old_segments (float):
            Floating point number that indicates the point where new segments should replace
            the old segments

    Returns:
        speech_label_for_new_segments (Tensor):
            The intervals (start and end) timestamps where the new incoming speech segments should
            be collected from
        cumulative_speech_labels (Tensor):
            Cumulative speech/non-speech timestamps (equivalent to VAD timestamps) with newly added
            speech/non-speech timestamps from the `vad_timestamps` input
    """
    update_overlap_range: List[float] = []
    if cursor_for_old_segments < frame_start:
        update_overlap_range = [float(cursor_for_old_segments), float(frame_start)]

    # Get VAD timestamps that are in (frame_start, buffer_end) range
    vad_timestamps = tensor_to_list(vad_timestamps)
    cumulative_speech_labels = tensor_to_list(cumulative_speech_labels)
    new_incoming_speech_labels = get_sub_range_list(
        target_range=[float(frame_start), float(buffer_end)], source_range_list=vad_timestamps
    )

    # Update the speech label by including overlapping region with the previous output
    update_overlap_speech_labels = get_sub_range_list(
        target_range=update_overlap_range, source_range_list=cumulative_speech_labels
    )

    # Speech segments for embedding extractions
    speech_label_for_new_segments = merge_float_intervals(
        update_overlap_speech_labels + new_incoming_speech_labels, margin=0
    )

    # Keep cumulative VAD labels for the future use
    cumulative_speech_labels = merge_float_intervals(cumulative_speech_labels + new_incoming_speech_labels, margin=0)

    # Convert the lists back to type torch.Tensor
    speech_label_for_new_segments = torch.tensor(speech_label_for_new_segments)
    cumulative_speech_labels = torch.tensor(cumulative_speech_labels)

    return speech_label_for_new_segments, cumulative_speech_labels


@torch.jit.script
def get_new_cursor_for_update(frame_start: float, segment_range_ts: List[List[float]],) -> Tuple[float, int]:
    """
    For online speaker diarization.
    Remove the old segments that overlap with the new frame (self.frame_start)
    cursor_for_old_segments is set to the onset of the t_range popped lastly.

    Args:
        frame_start (float):
            Start of streaming pipeline frame
        segment_range_ts (float):
            Interval (start and end timestamps) of the targeted segments

    Returns:
        cursor_for_old_segments (float):
            Floating point number that indicates the point where new segments should replace
            the old segments
        cursor_index (int):
            The index of the first newly accepted segments
    """
    cursor_for_old_segments = frame_start
    cursor_index: int = len(segment_range_ts)
    count = 0
    while True and len(segment_range_ts) > 0:
        t_range = segment_range_ts[-1 * (count + 1)]
        if frame_start <= t_range[1]:
            count += 1
            cursor_for_old_segments = t_range[0]
        else:
            break
    cursor_index = len(segment_range_ts) - count
    return cursor_for_old_segments, cursor_index


@torch.jit.script
def get_online_segments_from_slices(
    sig: torch.Tensor,
    buffer_start: float,
    buffer_end: float,
    subsegments: List[List[float]],
    ind_offset: int,
    window: float,
    sample_rate: int,
) -> Tuple[int, List[torch.Tensor], List[List[float]], List[int]]:
    """
    Create short speech segments from slices for online processing purpose.

    Args:
        sig (Tensor):
            Tensor containing the raw time-series signal
        buffer_start (float):
            Start point of the time-series signal buffer
        buffer_end (float):
            End point of the time-series signal buffer
        subsegments (list):
            List containing the interval information (start and duration) of each segment
        ind_offset (int):
            Offset for index that compensates the point of the current position in the streaming session
        window (float):
            Window length in second
        shift (float):
            Shift length in second

    Returns:
        sigs_list  (list):
            list of sliced input signal
        audio_lengths (list):
            list of audio sample lengths
    """
    sig_rangel_list: List[List[float]] = []
    sig_indexes: List[int] = []
    sigs_list: List[torch.Tensor] = []
    slice_length: int = int(window * sample_rate)
    end_sec: float = 0.0
    for subseg in subsegments:
        start_sec, dur = subseg[0], subseg[1]

        if start_sec > buffer_end:
            continue
        ind_offset += 1

        buffer_len = buffer_end - buffer_start
        end_sec = float(start_sec + dur)

        if end_sec > buffer_len:
            end_sec = float(min(end_sec, buffer_len))

        signal = get_target_sig(sig, start_sec, end_sec, slice_length, sample_rate)

        if len(signal) == 0:
            raise ValueError("len(signal) is zero. Signal length should not be zero.")
        if len(signal) < slice_length:
            signal = repeat_signal(signal, len(signal), slice_length)

        start_abs_sec = buffer_start + start_sec
        end_abs_sec = buffer_start + end_sec

        sigs_list.append(signal)
        sig_rangel_list.append([start_abs_sec, end_abs_sec])
        sig_indexes.append(ind_offset)

    if not len(sigs_list) == len(sig_rangel_list) == len(sig_indexes):
        raise ValueError("Signal information lists have a mismatch.")

    return ind_offset, sigs_list, sig_rangel_list, sig_indexes


@torch.jit.script
def get_online_subsegments_from_buffer(
    buffer_start: float,
    buffer_end: float,
    sample_rate: int,
    speech_labels_for_update: torch.Tensor,
    audio_buffer: torch.Tensor,
    segment_indexes: List[int],
    window: float,
    shift: float,
) -> Tuple[List[torch.Tensor], List[List[float]], List[int]]:
    """
    Generate subsegments for online processing from the given segment information.
    This function extracts subsegments (embedding vector level) time-series from the
    raw time-series buffer based on the segment interval (start and end timestamps) information.

    Args:
        buffer_start (float):
            Start point of the time-series signal buffer
        buffer_end (float):
            End point of the time-series signal buffer
        sample_rate (int):
            Sampling rate of the audio input
        speech_labels_for_update (Tensor):
            Tensor containing intervals (start and end timestamps) of the speech segments
        audio_buffer (Tensor):
            Tensor containing the raw time-series signal
        segment_indexes (list):
            List containing the unique indices of segments
        window (float):
            Window length in second
        shift (float):
            Shift length in second

    Returns:
        sigs_list (list):
            List containing the tensors of the old and the newly added time-series signals
        sig_rangel_list (list):
            List containing the old and the newly added intervals (timestamps) of the speech segments
        sig_indexes (list):
            List containing the old and the newly added unique indices of segments
    """
    sigs_list: List[torch.Tensor] = []
    sig_rangel_list: List[List[float]] = []
    sig_indexes: List[int] = []
    if len(segment_indexes) > 0:
        ind_offset = segment_indexes[-1]
    else:
        ind_offset = -1

    for idx, range_spl in enumerate(speech_labels_for_update):
        range_offs = [float(range_spl[0].item() - buffer_start), float(range_spl[1].item() - buffer_start)]
        range_t = [max(0, range_offs[0]), range_offs[1]]

        subsegments = get_subsegments(
            offset=range_t[0], window=window, shift=shift, duration=(range_t[1] - range_t[0]),
        )
        ind_offset, sigs, ranges, inds = get_online_segments_from_slices(
            sig=audio_buffer,
            buffer_start=buffer_start,
            buffer_end=buffer_end,
            subsegments=subsegments,
            window=window,
            ind_offset=ind_offset,
            sample_rate=sample_rate,
        )

        sigs_list.extend(sigs)
        sig_rangel_list.extend(ranges)
        sig_indexes.extend(inds)

    assert len(sigs_list) == len(sig_rangel_list) == len(sig_indexes)
    return sigs_list, sig_rangel_list, sig_indexes


>>>>>>> ef6b8f0d
def get_scale_mapping_argmat(uniq_embs_and_timestamps: Dict[str, dict]) -> Dict[int, torch.Tensor]:
    """
    Calculate cosine similarity values among speaker embeddings for each scale then
    apply multiscale weights to calculate the fused similarity matrix.

    Args:
        uniq_embs_and_timestamps: (dict)
            The dictionary containing embeddings, timestamps and multiscale weights.
            If uniq_embs_and_timestamps contains only one scale, single scale diarization
            is performed.

    Returns:
        scale_mapping_argmat (dict)
            Dictionary containing scale mapping information matrix for each scale.
    """
    scale_mapping_argmat = {}
    embeddings_in_scales, timestamps_in_scales = split_input_data(
        embeddings_in_scales=uniq_embs_and_timestamps['embeddings'],
        timestamps_in_scales=uniq_embs_and_timestamps['timestamps'],
        multiscale_segment_counts=uniq_embs_and_timestamps['multiscale_segment_counts'],
    )
    session_scale_mapping_list = get_argmin_mat(timestamps_in_scales)
    for scale_idx in range(len(session_scale_mapping_list)):
        mapping_argmat = session_scale_mapping_list[scale_idx]
        scale_mapping_argmat[scale_idx] = mapping_argmat
    return scale_mapping_argmat


def get_overlap_stamps(cont_stamps: List[str], ovl_spk_idx: List[str]):
    """
    Generate timestamps that include overlap speech. Overlap-including timestamps are created based on the segments that are
    created for clustering diarizer. Overlap speech is assigned to the existing speech segments in `cont_stamps`.

    Args:
        cont_stamps (list):
            Non-overlapping (single speaker per segment) diarization output in string format.
            Each line contains the start and end time of segments and corresponding speaker labels.
        ovl_spk_idx (list):
            List containing segment index of the estimated overlapped speech. The start and end of segments are based on the
            single-speaker (i.e., non-overlap-aware) RTTM generation.
    Returns:
        total_ovl_cont_list (list):
            Rendered diarization output in string format. Each line contains the start and end time of segments and
            corresponding speaker labels. This format is identical to `cont_stamps`.
    """
    ovl_spk_cont_list = [[] for _ in range(len(ovl_spk_idx))]
    for spk_idx in range(len(ovl_spk_idx)):
        for idx, cont_a_line in enumerate(cont_stamps):
            start, end, speaker = cont_a_line.split()
            if idx in ovl_spk_idx[spk_idx]:
                ovl_spk_cont_list[spk_idx].append(f"{start} {end} speaker_{spk_idx}")
    total_ovl_cont_list = []
    for ovl_cont_list in ovl_spk_cont_list:
        if len(ovl_cont_list) > 0:
            total_ovl_cont_list.extend(merge_stamps(ovl_cont_list))
    return total_ovl_cont_list


def get_adaptive_threshold(estimated_num_of_spks: int, min_threshold: float, overlap_infer_spk_limit: int):
    """
    This function controls the magnitude of the sigmoid threshold based on the estimated number of speakers. As the number of
    speakers becomes larger, diarization error rate is very sensitive on overlap speech detection. This function linearly increases
    the threshold in proportion to the estimated number of speakers so more confident overlap speech results are reflected when
    the number of estimated speakers are relatively high.

    Args:
        estimated_num_of_spks (int):
            Estimated number of speakers from the clustering result.
        min_threshold (float):
            Sigmoid threshold value from the config file. This threshold value is minimum threshold value when `estimated_num_of_spks=2`
        overlap_infer_spk_limit (int):
            If the `estimated_num_of_spks` is less then `overlap_infer_spk_limit`, overlap speech estimation is skipped.

    Returns:
        adaptive_threshold (float):
            Threshold value that is scaled based on the `estimated_num_of_spks`.
    """
    adaptive_threshold = min_threshold - (estimated_num_of_spks - 2) * (min_threshold - 1) / (
        overlap_infer_spk_limit - 2
    )
    return adaptive_threshold


def generate_speaker_timestamps(
    clus_labels: List[Union[float, int]], msdd_preds: List[torch.Tensor], **params
) -> Tuple[List[str], List[str]]:
    '''
    Generate speaker timestamps from the segmentation information. If `use_clus_as_main=True`, use clustering result for main speaker
    labels and use timestamps from the predicted sigmoid values. In this function, the main speaker labels in `maj_labels` exist for
    every subsegment steps while overlap speaker labels in `ovl_labels` only exist for segments where overlap-speech is occuring.

    Args:
        clus_labels (list):
            List containing integer-valued speaker clustering results.
        msdd_preds (list):
            List containing tensors of the predicted sigmoid values.
            Each tensor has shape of: (Session length, estimated number of speakers).
        params:
            Parameters for generating RTTM output and evaluation. Parameters include:
                infer_overlap (bool): If False, overlap-speech will not be detected.
                use_clus_as_main (bool): Add overlap-speech detection from MSDD to clustering results. If False, only MSDD output
                                         is used for constructing output RTTM files.
                overlap_infer_spk_limit (int): Above this limit, overlap-speech detection is bypassed.
                use_adaptive_thres (bool): Boolean that determines whehther to use adaptive_threshold depending on the estimated
                                           number of speakers.
                max_overlap_spks (int): Maximum number of overlap speakers detected. Default is 2.
                threshold (float): Sigmoid threshold for MSDD output.

    Returns:
        maj_labels (list):
            List containing string-formated single-speaker speech segment timestamps and corresponding speaker labels.
            Example: [..., '551.685 552.77 speaker_1', '552.99 554.43 speaker_0', '554.97 558.19 speaker_0', ...]
        ovl_labels (list):
            List containing string-formated additional overlapping speech segment timestamps and corresponding speaker labels.
            Note that `ovl_labels` includes only overlapping speech that is not included in `maj_labels`.
            Example: [..., '152.495 152.745 speaker_1', '372.71 373.085 speaker_0', '554.97 555.885 speaker_1', ...]
    '''
    msdd_preds.squeeze(0)
    estimated_num_of_spks = msdd_preds.shape[-1]
    overlap_speaker_list = [[] for _ in range(estimated_num_of_spks)]
    infer_overlap = estimated_num_of_spks < int(params['overlap_infer_spk_limit'])
    main_speaker_lines = []
    if params['use_adaptive_thres']:
        threshold = get_adaptive_threshold(
            estimated_num_of_spks, params['threshold'], params['overlap_infer_spk_limit']
        )
    else:
        threshold = params['threshold']
    for seg_idx, cluster_label in enumerate(clus_labels):
        msdd_preds.squeeze(0)
        spk_for_seg = (msdd_preds[0, seg_idx] > threshold).int().cpu().numpy().tolist()
        sm_for_seg = msdd_preds[0, seg_idx].cpu().numpy()

        if params['use_clus_as_main']:
            main_spk_idx = int(cluster_label[2])
        else:
            main_spk_idx = np.argsort(msdd_preds[0, seg_idx].cpu().numpy())[::-1][0]

        if sum(spk_for_seg) > 1 and infer_overlap:
            idx_arr = np.argsort(sm_for_seg)[::-1]
            for ovl_spk_idx in idx_arr[: params['max_overlap_spks']].tolist():
                if ovl_spk_idx != int(main_spk_idx):
                    overlap_speaker_list[ovl_spk_idx].append(seg_idx)
        main_speaker_lines.append(f"{cluster_label[0]} {cluster_label[1]} speaker_{main_spk_idx}")
    cont_stamps = get_contiguous_stamps(main_speaker_lines)
    maj_labels = merge_stamps(cont_stamps)
    ovl_labels = get_overlap_stamps(cont_stamps, overlap_speaker_list)
    return maj_labels, ovl_labels


def get_uniq_id_list_from_manifest(manifest_file: str):
    """Retrieve `uniq_id` values from the given manifest_file and save the IDs to a list.
    """
    uniq_id_list = []
    with open(manifest_file, 'r', encoding='utf-8') as manifest:
        for i, line in enumerate(manifest.readlines()):
            line = line.strip()
            dic = json.loads(line)
            uniq_id = get_uniqname_from_filepath(dic['audio_filepath'])
            uniq_id_list.append(uniq_id)
    return uniq_id_list


def get_id_tup_dict(uniq_id_list: List[str], test_data_collection, preds_list: List[torch.Tensor]):
    """
    Create session-level dictionary containing data needed to construct RTTM diarization output.

    Args:
        uniq_id_list (list):
            List containing the `uniq_id` values.
        test_data_collection (collections.DiarizationLabelEntity):
            Class instance that is containing session information such as targeted speaker indices, audio filepath and RTTM filepath.
        preds_list (list):
            List containing tensors of predicted sigmoid values.

    Returns:
        session_dict (dict):
            Dictionary containing session-level target speakers data and predicted simoid values in tensor format.
    """
    session_dict = {x: [] for x in uniq_id_list}
    for idx, line in enumerate(test_data_collection):
        uniq_id = get_uniqname_from_filepath(line.audio_file)
        session_dict[uniq_id].append([line.target_spks, preds_list[idx]])
    return session_dict


def prepare_split_data(manifest_filepath, _out_dir, multiscale_args_dict, global_rank):
    """
    This function is needed for preparing diarization training data for multiscale diarization decoder (MSDD).
    Prepare multiscale timestamp data for training. Oracle VAD timestamps from RTTM files are used as VAD timestamps.
    In this function, timestamps for embedding extraction are extracted without extracting the embedding vectors.

    Args:
        manifest_filepath (str):
            Input manifest file for creating audio-to-RTTM mapping.
        _out_dir (str):
            Output directory where timestamp json files are saved.

    Returns:
        multiscale_args_dict (dict):
            - Dictionary containing two types of arguments: multi-scale weights and subsegment timestamps for each data sample.
            - Each data sample has two keys: `multiscale_weights` and `scale_dict`.
                - `multiscale_weights` key contains a list containing multiscale weights.
                - `scale_dict` is indexed by integer keys which are scale index.
            - Each data sample is indexed by using the following naming convention: `<uniq_id>_<start time in ms>_<end time in ms>`
                Example: `fe_03_00106_mixed_626310_642300`
    """
    speaker_dir = os.path.join(_out_dir, 'speaker_outputs')

    # Only if this is for the first run of modelPT instance, remove temp folders.
    if global_rank == 0:
        if os.path.exists(speaker_dir):
            shutil.rmtree(speaker_dir)
        os.makedirs(speaker_dir)
    split_audio_rttm_map = audio_rttm_map(manifest_filepath, attach_dur=True)

    # Speech Activity Detection part
    _speaker_manifest_path = os.path.join(speaker_dir, f'oracle_vad_manifest.json')
    logging.info(f"Extracting oracle VAD timestamps and saving at {speaker_dir}")
    if not os.path.exists(_speaker_manifest_path):
        write_rttm2manifest(split_audio_rttm_map, _speaker_manifest_path, include_uniq_id=True)

    multiscale_timestamps_by_scale = {}

    # Segmentation
    for scale_idx, (window, shift) in multiscale_args_dict['scale_dict'].items():
        subsegments_manifest_path = os.path.join(speaker_dir, f'subsegments_scale{scale_idx}.json')
        if not os.path.exists(subsegments_manifest_path):
            # Sub-segmentation for the current scale (scale_idx)
            segments_manifest_to_subsegments_manifest(
                segments_manifest_file=_speaker_manifest_path,
                subsegments_manifest_file=subsegments_manifest_path,
                window=window,
                shift=shift,
                include_uniq_id=True,
            )
            logging.info(
                f"Subsegmentation for timestamp extracted for: scale-{scale_idx} at {subsegments_manifest_path}"
            )
        multiscale_timestamps = extract_timestamps(subsegments_manifest_path)
        multiscale_timestamps_by_scale[scale_idx] = multiscale_timestamps

    multiscale_timestamps_dict = get_timestamps(multiscale_timestamps_by_scale, multiscale_args_dict)
    return multiscale_timestamps_dict


def extract_timestamps(manifest_file: str):
    """
    This method extracts timestamps from segments passed through manifest_file.

    Args:
        manifest_file (str):
            Manifest file containing segmentation information.
    Returns:
        time_stamps (dict):
            Dictionary containing lists of timestamps.
    """
    logging.info(f"Extracting timestamps from {manifest_file} for multiscale subsegmentation.")
    time_stamps = {}
    with open(manifest_file, 'r', encoding='utf-8') as manifest:
        for i, line in enumerate(manifest.readlines()):
            line = line.strip()
            dic = json.loads(line)
            uniq_name = dic['uniq_id']
            if uniq_name not in time_stamps:
                time_stamps[uniq_name] = []
            start = dic['offset']
            end = start + dic['duration']
            time_stamps[uniq_name].append([start, end])
    return time_stamps


def make_rttm_with_overlap(
    manifest_file_path: str,
    clus_label_dict: Dict[str, List[Union[float, int]]],
    msdd_preds: List[torch.Tensor],
    **params,
):
    """
    Create RTTM files that include detected overlap speech. Note that the effect of overlap detection is only
    notable when RTTM files are evaluated with `ignore_overlap=False` option.

    Args:
        manifest_file_path (str):
            Path to the input manifest file.
        clus_label_dict (dict):
            Dictionary containing subsegment timestamps in float type and cluster labels in integer type.
            Indexed by `uniq_id` string.
        msdd_preds (list):
            List containing tensors of the predicted sigmoid values.
            Each tensor has shape of: (Session length, estimated number of speakers).
        params:
            Parameters for generating RTTM output and evaluation. Parameters include:
                infer_overlap (bool): If False, overlap-speech will not be detected.
            See docstrings of `generate_speaker_timestamps` function for other variables in `params`.

    Returns:
        all_hypothesis (list):
            List containing Pyannote's `Annotation` objects that are created from hypothesis RTTM outputs.
        all_reference
            List containing Pyannote's `Annotation` objects that are created from ground-truth RTTM outputs
    """
    AUDIO_RTTM_MAP = audio_rttm_map(manifest_file_path)
    manifest_file_lengths_list = []
    all_hypothesis, all_reference = [], []
    no_references = False
    with open(manifest_file_path, 'r', encoding='utf-8') as manifest:
        for i, line in enumerate(manifest.readlines()):
            uniq_id = get_uniq_id_from_manifest_line(line)
            manifest_dic = AUDIO_RTTM_MAP[uniq_id]
            clus_labels = clus_label_dict[uniq_id]
            manifest_file_lengths_list.append(len(clus_labels))
            maj_labels, ovl_labels = generate_speaker_timestamps(clus_labels, msdd_preds[i], **params)
            if params['infer_overlap']:
                hyp_labels = maj_labels + ovl_labels
            else:
                hyp_labels = maj_labels
            hypothesis = labels_to_pyannote_object(hyp_labels, uniq_name=uniq_id)
            if params['out_rttm_dir']:
                hyp_labels = sorted(hyp_labels, key=lambda x: float(x.split()[0]))
                labels_to_rttmfile(hyp_labels, uniq_id, params['out_rttm_dir'])
            all_hypothesis.append([uniq_id, hypothesis])
            rttm_file = manifest_dic.get('rttm_filepath', None)
            if rttm_file is not None and os.path.exists(rttm_file) and not no_references:
                ref_labels = rttm_to_labels(rttm_file)
                reference = labels_to_pyannote_object(ref_labels, uniq_name=uniq_id)
                all_reference.append([uniq_id, reference])
            else:
                no_references = True
                all_reference = []
    return all_reference, all_hypothesis


def embedding_normalize(embs, use_std=False, eps=1e-10):
    """
    Mean and l2 length normalize the input speaker embeddings

    Args:
        embs: embeddings of shape (Batch,emb_size)
    Returns:
        embs: normalized embeddings of shape (Batch,emb_size)
    """
    embs = embs - embs.mean(axis=0)
    if use_std:
        embs = embs / (embs.std(axis=0) + eps)
    embs_l2_norm = np.expand_dims(np.linalg.norm(embs, ord=2, axis=-1), axis=1)
    embs = embs / embs_l2_norm

    return embs


@torch.jit.script
class OnlineSegmentor:
    """
    Online Segmentor for online (streaming) diarizer.
    - The class instances created by this class takes time-series signal from the audio buffer and
      creates subsegments for embedding extraction.
    - Since online segmentation is based on a short audio buffer, the methods in this class extracts
      a few subsegments from the given intervals for the raw time-series signal.

    Attributes:
        frame_start (float):
            Start of the middle chunk
        buffer_start (float):
            Start of the entire buffer
        buffer_end (float):
            End of the entire buffer
        sample_rate (int):
            Sampling rate of the input time-series signal
        cumulative_speech_labels (Tensor):
            Torch tensor matrix containing culmulative VAD (speech activity) timestamps
    """

    def __init__(self, sample_rate: int):
        self.frame_start: float = 0.0
        self.buffer_start: float = 0.0
        self.buffer_end: float = 0.0
        self.sample_rate: int = sample_rate
        self.cumulative_speech_labels: torch.Tensor = torch.tensor([])

    def run_online_segmentation(
        self,
        audio_buffer: torch.Tensor,
        vad_timestamps: torch.Tensor,
        segment_raw_audio: List[torch.Tensor],
        segment_range_ts: List[List[float]],
        segment_indexes: List[int],
        window: float,
        shift: float,
    ):
        """
        Remove the old segments that overlap with the new frame (self.frame_start)
        cursor_for_old_segments is pointing at the onset of the t_range popped most recently.

        Frame is in the middle of the buffer.

        |___Buffer___[___________]____________|
        |____________[   Frame   ]____________|

        | <- buffer start
        |____________| <- frame start


        Args:
            audio_buffer (Tensor):
                Tensor containing raw time-series signal
            vad_timestamps (Tensor):
                Tensor containing VAD intervals (start and end timestamps)
            segment_raw_audio (list):
                List containing the previously added tensors of the raw time-series signal segments
            segment_range_ts (list):
                List containing the previously added intervals (start and end timestamps) of each segment
            segment_indexes (list):
                List containing the previously added global integer indicies of the segments from
                start to current cursor
            window (float):
                Window length in second
            shift (float):
                Shift length in second

        Returns:
            segment_raw_audio (list):
                List containing the newly added tensors of the raw time-series signal
            segment_range_ts (list):
                List containing the newly added interval (start and end timestamps) of each segment
            segment_indexes (list):
                List containing the newly added global integer indicies of the segments from
                start to current cursor
        """
        if self.buffer_start >= 0:
            # Check if this is the very first step
            if len(segment_raw_audio) == 0 and vad_timestamps.shape[0] > 0:
                vad_timestamps[0][0] = max(vad_timestamps[0][0], 0.0)
                speech_labels_for_update = vad_timestamps
                self.cumulative_speech_labels = speech_labels_for_update
            else:
                # Calculate a cursor for the update point
                cursor_for_old_segments, cursor_index = get_new_cursor_for_update(self.frame_start, segment_range_ts)

                segment_range_ts = segment_range_ts[:cursor_index]
                segment_raw_audio = segment_raw_audio[:cursor_index]
                segment_indexes = segment_indexes[:cursor_index]

                if not len(segment_raw_audio) == len(segment_range_ts) == len(segment_indexes):
                    raise ValueError("Scale-wise segment information has a mismatch in length.")

                speech_labels_for_update, self.cumulative_speech_labels = get_speech_labels_for_update(
                    self.frame_start,
                    self.buffer_end,
                    self.cumulative_speech_labels,
                    vad_timestamps,
                    cursor_for_old_segments,
                )

            # Collect the timeseries signal from the buffer
            sigs_list, sig_rangel_list, sig_indexes = get_online_subsegments_from_buffer(
                buffer_start=self.buffer_start,
                buffer_end=self.buffer_end,
                sample_rate=self.sample_rate,
                speech_labels_for_update=speech_labels_for_update,
                audio_buffer=audio_buffer,
                segment_indexes=segment_indexes,
                window=window,
                shift=shift,
            )

            segment_raw_audio.extend(sigs_list)
            segment_range_ts.extend(sig_rangel_list)
            segment_indexes.extend(sig_indexes)

        if not len(segment_raw_audio) == len(segment_range_ts) == len(segment_indexes):
            raise ValueError("Segment information has a mismatch in length.")
        return segment_raw_audio, segment_range_ts, segment_indexes<|MERGE_RESOLUTION|>--- conflicted
+++ resolved
@@ -18,10 +18,6 @@
 import os
 import shutil
 from copy import deepcopy
-<<<<<<< HEAD
-from functools import reduce
-=======
->>>>>>> ef6b8f0d
 from typing import Dict, List, Tuple, Union
 
 import numpy as np
@@ -31,10 +27,7 @@
 from pyannote.core import Annotation, Segment
 from tqdm import tqdm
 
-<<<<<<< HEAD
-=======
 from nemo.collections.asr.data.audio_to_label import repeat_signal
->>>>>>> ef6b8f0d
 from nemo.collections.asr.parts.utils.offline_clustering import SpeakerClustering, get_argmin_mat, split_input_data
 from nemo.utils import logging
 
@@ -445,24 +438,16 @@
 
     Args:
         embs_and_timestamps (dict): This dictionary contains the following items indexed by unique IDs.
-<<<<<<< HEAD
-            'embeddings' : Embeddings with key as unique_id
-            'timestamps' : Time stamps list for each audio recording
-=======
             'embeddings' : Tensor containing embeddings. Dimensions:(# of embs) x (emb. dimension)
             'timestamps' : Tensor containing ime stamps list for each audio recording
             'multiscale_segment_counts' : Tensor containing the number of segments for each scale
->>>>>>> ef6b8f0d
         AUDIO_RTTM_MAP (dict): AUDIO_RTTM_MAP for mapping unique id with audio file path and rttm path
         out_rttm_dir (str): Path to write predicted rttms
         clustering_params (dict): clustering parameters provided through config that contains max_num_speakers (int),
         oracle_num_speakers (bool), max_rp_threshold(float), sparse_search_volume(int) and enhance_count_threshold (int)
         use_torch_script (bool): Boolean that determines whether to use torch.jit.script for speaker clustering
-<<<<<<< HEAD
-=======
         device (torch.device): Device we are running on ('cpu', 'cuda').
         verbose (bool): Enable TQDM progress bar.
->>>>>>> ef6b8f0d
 
     Returns:
         all_reference (list[uniq_name,Annotation]): reference annotations for score calculation
@@ -475,30 +460,18 @@
     lines_cluster_labels = []
 
     cuda = True
-<<<<<<< HEAD
-    if not torch.cuda.is_available():
-        logging.warning("cuda=False, using CPU for eigen decomposition. This might slow down the clustering process.")
-        cuda = False
-
-    speaker_clustering = SpeakerClustering(maj_vote_spk_count=clustering_params.maj_vote_spk_count, cuda=cuda)
-=======
     if device.type != 'cuda':
         logging.warning("cuda=False, using CPU for eigen decomposition. This might slow down the clustering process.")
         cuda = False
 
     speaker_clustering = SpeakerClustering(cuda=cuda)
->>>>>>> ef6b8f0d
 
     # If True, export torch script module and save it to the base folder.
     if clustering_params.get('export_script_module', False):
         speaker_clustering = torch.jit.script(speaker_clustering)
         torch.jit.save(speaker_clustering, 'speaker_clustering_script.pt')
 
-<<<<<<< HEAD
-    for uniq_id, audio_rttm_values in tqdm(AUDIO_RTTM_MAP.items(), desc='clustering', leave=True):
-=======
     for uniq_id, audio_rttm_values in tqdm(AUDIO_RTTM_MAP.items(), desc='clustering', leave=True, disable=not verbose):
->>>>>>> ef6b8f0d
         uniq_embs_and_timestamps = embs_and_timestamps[uniq_id]
 
         if clustering_params.oracle_num_speakers:
@@ -508,11 +481,8 @@
         else:
             num_speakers = -1
 
-<<<<<<< HEAD
-=======
         base_scale_idx = uniq_embs_and_timestamps['multiscale_segment_counts'].shape[0] - 1
 
->>>>>>> ef6b8f0d
         cluster_labels = speaker_clustering.forward_infer(
             embeddings_in_scales=uniq_embs_and_timestamps['embeddings'],
             timestamps_in_scales=uniq_embs_and_timestamps['timestamps'],
@@ -524,32 +494,18 @@
             sparse_search_volume=int(clustering_params.sparse_search_volume),
         )
 
-<<<<<<< HEAD
-        base_scale_idx = uniq_embs_and_timestamps['multiscale_segment_counts'].shape[0] - 1
-=======
         del uniq_embs_and_timestamps
         if cuda:
             torch.cuda.empty_cache()
         else:
             gc.collect()
 
->>>>>>> ef6b8f0d
         timestamps = speaker_clustering.timestamps_in_scales[base_scale_idx]
         cluster_labels = cluster_labels.cpu().numpy()
         if len(cluster_labels) != timestamps.shape[0]:
             raise ValueError("Mismatch of length between cluster_labels and timestamps.")
 
-<<<<<<< HEAD
-        lines = []
-        for idx, label in enumerate(cluster_labels):
-            tag = 'speaker_' + str(label)
-            lines.append(f"{timestamps[idx][0]:.3f} {timestamps[idx][1]:.3f} {tag}")
-
-        a = get_contiguous_stamps(lines)
-        labels = merge_stamps(a)
-=======
         labels, lines = generate_cluster_labels(timestamps, cluster_labels)
->>>>>>> ef6b8f0d
 
         if out_rttm_dir:
             labels_to_rttmfile(labels, uniq_id, out_rttm_dir)
@@ -611,11 +567,7 @@
     return offset, duration
 
 
-<<<<<<< HEAD
-def write_overlap_segments(outfile, AUDIO_RTTM_MAP, uniq_id, overlap_range_list, include_uniq_id, decimals=5):
-=======
 def write_overlap_segments(outfile, AUDIO_RTTM_MAP, uniq_id, overlap_range_list, decimals=5):
->>>>>>> ef6b8f0d
     """
     Write the json dictionary into the specified manifest file.
 
@@ -712,17 +664,110 @@
     return end1 > start2 and end2 > start1
 
 
-<<<<<<< HEAD
-def combine_float_overlaps(ranges, decimals=5, margin=2):
-=======
 @torch.jit.script
 def get_overlap_range(rangeA: List[float], rangeB: List[float]):
->>>>>>> ef6b8f0d
     """
     Calculate the overlapping range between rangeA and rangeB.
 
     Args:
-<<<<<<< HEAD
+        rangeA (list, tuple):
+            List or tuple containing start and end value in float.
+        rangeB (list, tuple):
+            List or tuple containing start and end value in float.
+
+    Returns:
+        (list):
+            List containing the overlapping range between rangeA and rangeB.
+    """
+    assert is_overlap(rangeA, rangeB), f"There is no overlap between rangeA:{rangeA} and rangeB:{rangeB}"
+    return [max(rangeA[0], rangeB[0]), min(rangeA[1], rangeB[1])]
+
+
+@torch.jit.script
+def merge_int_intervals(intervals_in: List[List[int]]) -> List[List[int]]:
+    """
+    Interval merging algorithm which has `O(N*logN)` time complexity. (N is number of intervals)
+    Merge the range pairs if there is overlap exists between the given ranges.
+    This algorithm needs a sorted range list in terms of the start time.
+    Note that neighboring numbers lead to a merged range.
+
+    Note: This function is designed to be compiled/imported with `@torch.jit.script` decorator.
+
+    Example:
+        input: [(1, 10), (11, 20)]
+        output: [(1, 20)]
+
+    Refer to the original code at https://stackoverflow.com/a/59378428
+
+    Args:
+        intervals_in (list):
+            List containing ranges.
+            Example:
+                >>> intervals_in
+                [(102, 103), (104, 109), (107, 120)]
+
+    Returns:
+        merged_list (list):
+            List containing the combined ranges.
+            Example:
+                >>> merged_list
+                [(102, 120)]
+    """
+    num_intervals = len(intervals_in)
+    if num_intervals == 0:
+        return []
+    elif num_intervals == 1:
+        return intervals_in
+    else:
+        merged_list: List[List[int]] = []
+        stt2: int = 0
+        end2: int = 0
+
+        intervals_in = [[int(x[0]), int(x[1])] for x in intervals_in]
+        interval_tensor: torch.Tensor = torch.tensor(intervals_in)
+        _sorted, _ = torch.sort(interval_tensor, dim=0)
+        _sorted_int: List[List[int]] = [[int(x[0]), int(x[1])] for x in _sorted.cpu()]
+        intervals: List[List[int]] = _sorted_int
+
+        start, end = intervals[0][0], intervals[0][1]
+        for i in range(1, num_intervals):
+            stt2, end2 = intervals[i][0], intervals[i][1]
+            if end >= stt2:
+                end = max(end2, end)
+            else:
+                start, end = int(start), int(end)
+                merged_list.append([start, end])
+                start = stt2
+                end = max(end2, end)
+
+        start, end = int(start), int(end)
+        merged_list.append([start, end])
+        return merged_list
+
+
+@torch.jit.script
+def fl2int(x: float, decimals: int = 3) -> int:
+    """
+    Convert floating point number to integer.
+    """
+    return torch.round(torch.tensor([x * (10 ** decimals)]), decimals=0).int().item()
+
+
+@torch.jit.script
+def int2fl(x: int, decimals: int = 3) -> float:
+    """
+    Convert integer to floating point number.
+    """
+    return torch.round(torch.tensor([x / (10 ** decimals)]), decimals=decimals).item()
+
+
+@torch.jit.script
+def merge_float_intervals(ranges: List[List[float]], decimals: int = 5, margin: int = 2) -> List[List[float]]:
+    """
+    Combine overlaps with floating point numbers. Since neighboring integers are considered as continuous range,
+    we need to add margin to the starting range before merging then subtract margin from the result range.
+
+    Args:
         ranges (list):
             List containing ranges.
             Example: [(10.2, 10.83), (10.42, 10.91), (10.45, 12.09)]
@@ -742,173 +787,12 @@
             If margin is 2:
                 [(1, 10), (10, 20)] -> [(1, 10), (10, 20)]
                 [(1, 10), (11, 20)] -> [(1, 10), (11, 20)]
-=======
-        rangeA (list, tuple):
-            List or tuple containing start and end value in float.
-        rangeB (list, tuple):
-            List or tuple containing start and end value in float.
->>>>>>> ef6b8f0d
-
-    Returns:
-        (list):
-            List containing the overlapping range between rangeA and rangeB.
-    """
-<<<<<<< HEAD
-    ranges_int = []
-    for x in ranges:
-        stt, end = fl2int(x[0], decimals) + margin, fl2int(x[1], decimals)
-        if stt == end:
-            logging.warning(f"The range {stt}:{end} is too short to be combined thus skipped.")
-        else:
-            ranges_int.append([stt, end])
-    merged_ranges = combine_int_overlaps(ranges_int)
-    merged_ranges = [[int2fl(x[0] - margin, decimals), int2fl(x[1], decimals)] for x in merged_ranges]
-    return merged_ranges
-=======
-    assert is_overlap(rangeA, rangeB), f"There is no overlap between rangeA:{rangeA} and rangeB:{rangeB}"
-    return [max(rangeA[0], rangeB[0]), min(rangeA[1], rangeB[1])]
->>>>>>> ef6b8f0d
-
-
-@torch.jit.script
-def merge_int_intervals(intervals_in: List[List[int]]) -> List[List[int]]:
-    """
-    Interval merging algorithm which has `O(N*logN)` time complexity. (N is number of intervals)
-    Merge the range pairs if there is overlap exists between the given ranges.
-    This algorithm needs a sorted range list in terms of the start time.
-    Note that neighboring numbers lead to a merged range.
-
-    Note: This function is designed to be compiled/imported with `@torch.jit.script` decorator.
-
-    Example:
-        input: [(1, 10), (11, 20)]
-        output: [(1, 20)]
-
-    Refer to the original code at https://stackoverflow.com/a/59378428
-
-    Args:
-        intervals_in (list):
-            List containing ranges.
-            Example:
-                >>> intervals_in
-                [(102, 103), (104, 109), (107, 120)]
-
-    Returns:
-        merged_list (list):
-            List containing the combined ranges.
-            Example:
-                >>> merged_list
-                [(102, 120)]
-    """
-    num_intervals = len(intervals_in)
-    if num_intervals == 0:
-        return []
-    elif num_intervals == 1:
-        return intervals_in
-    else:
-        merged_list: List[List[int]] = []
-        stt2: int = 0
-        end2: int = 0
-
-        intervals_in = [[int(x[0]), int(x[1])] for x in intervals_in]
-        interval_tensor: torch.Tensor = torch.tensor(intervals_in)
-        _sorted, _ = torch.sort(interval_tensor, dim=0)
-        _sorted_int: List[List[int]] = [[int(x[0]), int(x[1])] for x in _sorted.cpu()]
-        intervals: List[List[int]] = _sorted_int
-
-        start, end = intervals[0][0], intervals[0][1]
-        for i in range(1, num_intervals):
-            stt2, end2 = intervals[i][0], intervals[i][1]
-            if end >= stt2:
-                end = max(end2, end)
-            else:
-                start, end = int(start), int(end)
-                merged_list.append([start, end])
-                start = stt2
-                end = max(end2, end)
-
-        start, end = int(start), int(end)
-        merged_list.append([start, end])
-        return merged_list
-
-
-<<<<<<< HEAD
-def fl2int(x, decimals=3):
-    """
-    Convert floating point number to integer.
-    """
-    return int(round(x * pow(10, decimals)))
-
-
-def int2fl(x, decimals=3):
-    """
-    Convert integer to floating point number.
-    """
-    return round(float(x / pow(10, decimals)), int(decimals))
-
-
-def getMergedRanges(label_list_A: List, label_list_B: List, decimals: int = 3) -> List:
-=======
-@torch.jit.script
-def fl2int(x: float, decimals: int = 3) -> int:
-    """
-    Convert floating point number to integer.
-    """
-    return torch.round(torch.tensor([x * (10 ** decimals)]), decimals=0).int().item()
-
-
-@torch.jit.script
-def int2fl(x: int, decimals: int = 3) -> float:
-    """
-    Convert integer to floating point number.
-    """
-    return torch.round(torch.tensor([x / (10 ** decimals)]), decimals=decimals).item()
-
-
-@torch.jit.script
-def merge_float_intervals(ranges: List[List[float]], decimals: int = 5, margin: int = 2) -> List[List[float]]:
->>>>>>> ef6b8f0d
-    """
-    Combine overlaps with floating point numbers. Since neighboring integers are considered as continuous range,
-    we need to add margin to the starting range before merging then subtract margin from the result range.
-
-    Args:
-        ranges (list):
-            List containing ranges.
-            Example: [(10.2, 10.83), (10.42, 10.91), (10.45, 12.09)]
-        decimals (int):
-            Number of rounding decimals
-        margin (int):
-            margin for determining overlap of the two ranges when ranges are converted to integer ranges.
-            Default is margin=2 which follows the python index convention.
-
-        Examples:
-            If margin is 0:
-                [(1, 10), (10, 20)] -> [(1, 20)]
-                [(1, 10), (11, 20)] -> [(1, 20)]
-            If margin is 1:
-                [(1, 10), (10, 20)] -> [(1, 20)]
-                [(1, 10), (11, 20)] -> [(1, 10), (11, 20)]
-            If margin is 2:
-                [(1, 10), (10, 20)] -> [(1, 10), (10, 20)]
-                [(1, 10), (11, 20)] -> [(1, 10), (11, 20)]
 
     Returns:
         merged_list (list):
             List containing the combined ranges.
             Example: [(10.2, 12.09)]
     """
-<<<<<<< HEAD
-    if label_list_A == [] and label_list_B != []:
-        return label_list_B
-    elif label_list_A != [] and label_list_B == []:
-        return label_list_A
-    else:
-        label_list_A = [[fl2int(x[0] + 1, decimals), fl2int(x[1], decimals)] for x in label_list_A]
-        label_list_B = [[fl2int(x[0] + 1, decimals), fl2int(x[1], decimals)] for x in label_list_B]
-        combined = combine_int_overlaps(label_list_A + label_list_B)
-        return [[int2fl(x[0] - 1, decimals), int2fl(x[1], decimals)] for x in combined]
-=======
     ranges_int: List[List[int]] = []
     merged_ranges_int: List[List[int]] = []
     for x in ranges:
@@ -919,7 +803,6 @@
     merged_ranges_float: List[List[float]] = []
     merged_ranges_float = [[int2fl(x[0] - margin, decimals), int2fl(x[1], decimals)] for x in merged_ranges_int]
     return merged_ranges_float
->>>>>>> ef6b8f0d
 
 
 @torch.jit.script
@@ -986,11 +869,7 @@
             for line in rttm_lines:
                 start, dur = get_vad_out_from_rttm_line(line)
                 vad_start_end_list_raw.append([start, start + dur])
-<<<<<<< HEAD
-            vad_start_end_list = combine_float_overlaps(vad_start_end_list_raw, decimals)
-=======
             vad_start_end_list = merge_float_intervals(vad_start_end_list_raw, decimals)
->>>>>>> ef6b8f0d
             if len(vad_start_end_list) == 0:
                 logging.warning(f"File ID: {uniq_id}: The VAD label is not containing any speech segments.")
             elif duration <= 0:
@@ -999,11 +878,7 @@
                 overlap_range_list = get_sub_range_list(
                     source_range_list=vad_start_end_list, target_range=[offset, offset + duration]
                 )
-<<<<<<< HEAD
-                write_overlap_segments(outfile, AUDIO_RTTM_MAP, uniq_id, overlap_range_list, include_uniq_id, decimals)
-=======
                 write_overlap_segments(outfile, AUDIO_RTTM_MAP, uniq_id, overlap_range_list, decimals)
->>>>>>> ef6b8f0d
     return manifest_file
 
 
@@ -1086,8 +961,6 @@
     return subsegments
 
 
-<<<<<<< HEAD
-=======
 @torch.jit.script
 def get_target_sig(sig, start_sec: float, end_sec: float, slice_length: int, sample_rate: int,) -> torch.Tensor:
     """
@@ -1388,7 +1261,6 @@
     return sigs_list, sig_rangel_list, sig_indexes
 
 
->>>>>>> ef6b8f0d
 def get_scale_mapping_argmat(uniq_embs_and_timestamps: Dict[str, dict]) -> Dict[int, torch.Tensor]:
     """
     Calculate cosine similarity values among speaker embeddings for each scale then
