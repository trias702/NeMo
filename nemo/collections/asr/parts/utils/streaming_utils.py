--- conflicted
+++ resolved
@@ -1301,29 +1301,19 @@
     It can be used to simulate streaming audio or audios.
     """
 
-<<<<<<< HEAD
-    def __init__(self, model, online_normalization=None):
-=======
     def __init__(self, model, online_normalization=None, pad_and_drop_preencoded=False):
->>>>>>> ef6b8f0d
         '''
         Args:
             model: An ASR model.
             online_normalization (bool): whether to perform online normalization per chunk or normalize the whole audio before chunking
-<<<<<<< HEAD
-=======
             pad_and_drop_preencoded (bool): if true pad first audio chunk and always drop preencoded
->>>>>>> ef6b8f0d
         '''
         self.model = model
         self.buffer = None
         self.buffer_idx = 0
         self.streams_length = None
         self.step = 0
-<<<<<<< HEAD
-=======
         self.pad_and_drop_preencoded = pad_and_drop_preencoded
->>>>>>> ef6b8f0d
 
         self.online_normalization = online_normalization
         if not isinstance(model.encoder, StreamingEncoder):
@@ -1349,14 +1339,10 @@
                 return
 
             if self.buffer_idx == 0 and isinstance(self.streaming_cfg.chunk_size, list):
-<<<<<<< HEAD
-                chunk_size = self.streaming_cfg.chunk_size[0]
-=======
                 if self.pad_and_drop_preencoded:
                     chunk_size = self.streaming_cfg.chunk_size[1]
                 else:
                     chunk_size = self.streaming_cfg.chunk_size[0]
->>>>>>> ef6b8f0d
             else:
                 chunk_size = (
                     self.streaming_cfg.chunk_size[1]
@@ -1365,14 +1351,10 @@
                 )
 
             if self.buffer_idx == 0 and isinstance(self.streaming_cfg.shift_size, list):
-<<<<<<< HEAD
-                shift_size = self.streaming_cfg.shift_size[0]
-=======
                 if self.pad_and_drop_preencoded:
                     shift_size = self.streaming_cfg.shift_size[1]
                 else:
                     shift_size = self.streaming_cfg.shift_size[0]
->>>>>>> ef6b8f0d
             else:
                 shift_size = (
                     self.streaming_cfg.shift_size[1]
@@ -1397,13 +1379,6 @@
             # if there is not enough frames to be used as the pre-encoding cache, zeros would be added
             zeros_pads = None
             if self.buffer_idx == 0 and isinstance(self.streaming_cfg.pre_encode_cache_size, list):
-<<<<<<< HEAD
-                cache_pre_encode = torch.zeros(
-                    (audio_chunk.size(0), self.input_features, self.streaming_cfg.pre_encode_cache_size[0]),
-                    device=audio_chunk.device,
-                    dtype=audio_chunk.dtype,
-                )
-=======
                 if self.pad_and_drop_preencoded:
                     cache_pre_encode = torch.zeros(
                         (audio_chunk.size(0), self.input_features, self.streaming_cfg.pre_encode_cache_size[1]),
@@ -1416,7 +1391,6 @@
                         device=audio_chunk.device,
                         dtype=audio_chunk.dtype,
                     )
->>>>>>> ef6b8f0d
             else:
                 if isinstance(self.streaming_cfg.pre_encode_cache_size, list):
                     pre_encode_cache_size = self.streaming_cfg.pre_encode_cache_size[1]
