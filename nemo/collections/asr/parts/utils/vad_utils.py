# Copyright (c) 2020, NVIDIA CORPORATION.  All rights reserved.
#
# Licensed under the Apache License, Version 2.0 (the "License");
# you may not use this file except in compliance with the License.
# You may obtain a copy of the License at
#
#     http://www.apache.org/licenses/LICENSE-2.0
#
# Unless required by applicable law or agreed to in writing, software
# distributed under the License is distributed on an "AS IS" BASIS,
# WITHOUT WARRANTIES OR CONDITIONS OF ANY KIND, either express or implied.
# See the License for the specific language governing permissions and
# limitations under the License.
import glob
import json
import math
import multiprocessing
import os
import shutil
from itertools import repeat
from pathlib import Path
<<<<<<< HEAD
from typing import Dict, List, Tuple
=======
from typing import Dict, List, Optional, Tuple
>>>>>>> ef6b8f0d

import IPython.display as ipd
import librosa
import matplotlib.pyplot as plt
import numpy as np
import pandas as pd
import torch
from pyannote.core import Annotation, Segment
from pyannote.metrics import detection
from sklearn.model_selection import ParameterGrid
from tqdm import tqdm

from nemo.collections.asr.models import EncDecClassificationModel
from nemo.utils import logging

try:
    from torch.cuda.amp import autocast
except ImportError:
    from contextlib import contextmanager

    @contextmanager
    def autocast(enabled=None):
        yield


"""
This file contains all the utility functions required for voice activity detection. 
"""


def prepare_manifest(config: dict) -> str:
    """
    Perform VAD on long audio snippet might cause CUDA out of memory issue. 
    Automatically split manifest entry by split_duration to avoid the potential memory issue.
    """
    if 'prepared_manifest_vad_input' in config and config['prepared_manifest_vad_input']:
        manifest_vad_input = config['prepared_manifest_vad_input']
    else:
        default_path = "manifest_vad_input.json"
        manifest_vad_input = os.path.join(config["out_dir"], default_path) if "out_dir" in config else default_path

    # input_list is a list of variable ['audio_filepath': i, "offset": xxx, "duration": xxx])
    if type(config['input']) == str:
        input_list = []
        with open(config['input'], 'r', encoding='utf-8') as manifest:
            for line in manifest.readlines():
                input_list.append(json.loads(line.strip()))
    elif type(config['input']) == list:
        input_list = config['input']
    else:
        raise ValueError(
            "The input for manifest preparation would either be a string of the filepath to manifest or a list of {'audio_filepath': i, 'offset': 0, 'duration': null} "
        )

    args_func = {
        'label': 'infer',
        'split_duration': config['split_duration'],
        'window_length_in_sec': config['window_length_in_sec'],
    }

    if config.get('num_workers') is not None and config['num_workers'] > 1:
        with multiprocessing.Pool(processes=config['num_workers']) as p:
            inputs = zip(input_list, repeat(args_func))
            results = list(
                tqdm(
                    p.imap(write_vad_infer_manifest_star, inputs),
                    total=len(input_list),
                    desc='splitting manifest',
                    leave=True,
                )
            )
    else:
        results = [
            write_vad_infer_manifest(input_el, args_func)
            for input_el in tqdm(input_list, desc='splitting manifest', leave=True)
        ]

    if os.path.exists(manifest_vad_input):
        logging.info("The prepared manifest file exists. Overwriting!")
        os.remove(manifest_vad_input)

    with open(manifest_vad_input, 'a', encoding='utf-8') as fout:
        for res in results:
            for r in res:
                json.dump(r, fout)
                fout.write('\n')
                fout.flush()
    return manifest_vad_input


def write_vad_infer_manifest_star(args):
    """
    A workaround for tqdm with starmap of multiprocessing
    """
    return write_vad_infer_manifest(*args)


def write_vad_infer_manifest(file: dict, args_func: dict) -> list:
    """
    Used by prepare_manifest.
    Given a list of files, split them with maximum split_duration and write them to the manifest.
    Args:
        files (dict) : file to be processed
        args_func:
            label (str): label for audio snippet.y
            split_duration (float): max duration of each audio clip (each line in json)
            window_length_in_sec (float) : length of window for generating the frame. Used for taking care of joint. 
    Returns:
        res (list) : list of generated metadata line of json for file
    """
    res = []
    label = args_func['label']
    split_duration = args_func['split_duration']
    window_length_in_sec = args_func['window_length_in_sec']
    filepath = file['audio_filepath']
    in_duration = file.get('duration', None)
    in_offset = file.get('offset', 0)

    try:
        sr = 16000
        x, _sr = librosa.load(filepath, sr=sr, offset=in_offset, duration=in_duration)
        duration = librosa.get_duration(y=x, sr=sr)
        left = duration
        current_offset = in_offset

        status = 'single'
        while left > 0:
            if left <= split_duration:
                if status == 'single':
                    write_duration = left
                    current_offset = 0
                else:
                    status = 'end'
                    write_duration = left + window_length_in_sec
                    current_offset -= window_length_in_sec
                offset_inc = left
                left = 0
            else:
                if status == 'start' or status == 'next':
                    status = 'next'
                else:
                    status = 'start'

                if status == 'start':
                    write_duration = split_duration
                    offset_inc = split_duration
                else:
                    write_duration = split_duration + window_length_in_sec
                    current_offset -= window_length_in_sec
                    offset_inc = split_duration + window_length_in_sec

                left -= split_duration

            metadata = {
                'audio_filepath': filepath,
                'duration': write_duration,
                'label': label,
                'text': '_',
                'offset': current_offset,
            }
            res.append(metadata)

            current_offset += offset_inc

    except Exception as e:
        err_file = "error.log"
        with open(err_file, 'w', encoding='utf-8') as fout:
            fout.write(filepath + ":" + str(e))
    return res


def get_vad_stream_status(data: list) -> list:
    """
    Generate a list of status for each snippet in manifest. A snippet should be in single, start, next or end status. 
    Used for concatenating to full audio file.
    Args:
        data (list): list of filepath of audio snippet
    Returns:
        status (list): list of status of each snippet.
    """
    if len(data) == 1:
        return ['single']

    status = [None] * len(data)
    for i in range(len(data)):
        if i == 0:
            status[i] = 'start' if data[i] == data[i + 1] else 'single'
        elif i == len(data) - 1:
            status[i] = 'end' if data[i] == data[i - 1] else 'single'
        else:
            if data[i] != data[i - 1] and data[i] == data[i + 1]:
                status[i] = 'start'
            elif data[i] == data[i - 1] and data[i] == data[i + 1]:
                status[i] = 'next'
            elif data[i] == data[i - 1] and data[i] != data[i + 1]:
                status[i] = 'end'
            else:
                status[i] = 'single'
    return status


def load_tensor_from_file(filepath: str) -> Tuple[torch.Tensor, str]:
    """
    Load torch.Tensor and the name from file
    """
    frame = []
    with open(filepath, "r", encoding='utf-8') as f:
        for line in f.readlines():
            frame.append(float(line))

    name = Path(filepath).stem
    return torch.tensor(frame), name


def generate_overlap_vad_seq(
    frame_pred_dir: str,
    smoothing_method: str,
    overlap: float,
    window_length_in_sec: float,
    shift_length_in_sec: float,
    num_workers: int,
    out_dir: str = None,
) -> str:
    """
    Generate predictions with overlapping input windows/segments. Then a smoothing filter is applied to decide the label for a frame spanned by multiple windows. 
    Two common smoothing filters are supported: majority vote (median) and average (mean).
    This function uses multiprocessing to speed up. 
    Args:
        frame_pred_dir (str): Directory of frame prediction file to be processed.
        smoothing_method (str): median or mean smoothing filter.
        overlap (float): amounts of overlap of adjacent windows.
        window_length_in_sec (float): length of window for generating the frame.
        shift_length_in_sec (float): amount of shift of window for generating the frame.
        out_dir (str): directory of generated predictions.
        num_workers(float): number of process for multiprocessing
    Returns:
        overlap_out_dir(str): directory of the generated predictions.
    """

    frame_filepathlist = glob.glob(frame_pred_dir + "/*.frame")
    if out_dir:
        overlap_out_dir = out_dir
    else:
        overlap_out_dir = frame_pred_dir + "/overlap_smoothing_output" + "_" + smoothing_method + "_" + str(overlap)

    if not os.path.exists(overlap_out_dir):
        os.mkdir(overlap_out_dir)

    per_args = {
        "overlap": overlap,
        "window_length_in_sec": window_length_in_sec,
        "shift_length_in_sec": shift_length_in_sec,
        "out_dir": overlap_out_dir,
        "smoothing_method": smoothing_method,
    }
    if num_workers is not None and num_workers > 1:
        with multiprocessing.Pool(processes=num_workers) as p:
            inputs = zip(frame_filepathlist, repeat(per_args))
            results = list(
                tqdm(
                    p.imap(generate_overlap_vad_seq_per_file_star, inputs),
                    total=len(frame_filepathlist),
                    desc='generating preds',
                    leave=True,
                )
            )

    else:
        for frame_filepath in tqdm(frame_filepathlist, desc='generating preds', leave=False):
            generate_overlap_vad_seq_per_file(frame_filepath, per_args)

    return overlap_out_dir


def generate_overlap_vad_seq_per_file_star(args):
    """
    A workaround for tqdm with starmap of multiprocessing
    """
    return generate_overlap_vad_seq_per_file(*args)


@torch.jit.script
def generate_overlap_vad_seq_per_tensor(
    frame: torch.Tensor, per_args: Dict[str, float], smoothing_method: str
) -> torch.Tensor:
    """
    Use generated frame prediction (generated by shifting window of shift_length_in_sec (10ms)) to generate prediction with overlapping input window/segments
    See description in generate_overlap_vad_seq.
    Use this for single instance pipeline. 
    """
    # This function will be refactor for vectorization but this is okay for now

    overlap = per_args['overlap']
    window_length_in_sec = per_args['window_length_in_sec']
    shift_length_in_sec = per_args['shift_length_in_sec']
    frame_len = per_args.get('frame_len', 0.01)

    shift = int(shift_length_in_sec / frame_len)  # number of units of shift
    seg = int((window_length_in_sec / frame_len + 1))  # number of units of each window/segment

    jump_on_target = int(seg * (1 - overlap))  # jump on target generated sequence
    jump_on_frame = int(jump_on_target / shift)  # jump on input frame sequence

    if jump_on_frame < 1:
        raise ValueError(
            f"Note we jump over frame sequence to generate overlapping input segments. \n \
        Your input makes jump_on_frame={jump_on_frame} < 1 which is invalid because it cannot jump and will stuck.\n \
        Please try different window_length_in_sec, shift_length_in_sec and overlap choices. \n \
        jump_on_target = int(seg * (1 - overlap)) \n \
        jump_on_frame  = int(jump_on_frame/shift) "
        )

    target_len = int(len(frame) * shift)

    if smoothing_method == 'mean':
        preds = torch.zeros(target_len)
        pred_count = torch.zeros(target_len)

        for i, og_pred in enumerate(frame):
            if i % jump_on_frame != 0:
                continue
            start = i * shift
            end = start + seg
            preds[start:end] = preds[start:end] + og_pred
            pred_count[start:end] = pred_count[start:end] + 1

        preds = preds / pred_count
        last_non_zero_pred = preds[pred_count != 0][-1]
        preds[pred_count == 0] = last_non_zero_pred

    elif smoothing_method == 'median':
        preds = [torch.empty(0) for _ in range(target_len)]
        for i, og_pred in enumerate(frame):
            if i % jump_on_frame != 0:
                continue

            start = i * shift
            end = start + seg
            for j in range(start, end):
                if j <= target_len - 1:
                    preds[j] = torch.cat((preds[j], og_pred.unsqueeze(0)), 0)

        preds = torch.stack([torch.nanquantile(l, q=0.5) for l in preds])
        nan_idx = torch.isnan(preds)
        last_non_nan_pred = preds[~nan_idx][-1]
        preds[nan_idx] = last_non_nan_pred

    else:
        raise ValueError("smoothing_method should be either mean or median")

    return preds


def generate_overlap_vad_seq_per_file(frame_filepath: str, per_args: dict) -> str:
    """
    A wrapper for generate_overlap_vad_seq_per_tensor.
    """

    out_dir = per_args['out_dir']
    smoothing_method = per_args['smoothing_method']
    frame, name = load_tensor_from_file(frame_filepath)

    per_args_float: Dict[str, float] = {}
    for i in per_args:
        if type(per_args[i]) == float or type(per_args[i]) == int:
            per_args_float[i] = per_args[i]

    preds = generate_overlap_vad_seq_per_tensor(frame, per_args_float, smoothing_method)

    overlap_filepath = os.path.join(out_dir, name + "." + smoothing_method)
    with open(overlap_filepath, "w", encoding='utf-8') as f:
        for pred in preds:
            f.write(f"{pred:.4f}\n")

    return overlap_filepath


@torch.jit.script
def merge_overlap_segment(segments: torch.Tensor) -> torch.Tensor:
    """
    Merged the given overlapped segments.
    For example:
    torch.Tensor([[0, 1.5], [1, 3.5]]) -> torch.Tensor([0, 3.5])
    """
    if (
        segments.shape == torch.Size([0])
        or segments.shape == torch.Size([0, 2])
        or segments.shape == torch.Size([1, 2])
    ):
        return segments

    segments = segments[segments[:, 0].sort()[1]]
    merge_boundary = segments[:-1, 1] >= segments[1:, 0]
    head_padded = torch.nn.functional.pad(merge_boundary, [1, 0], mode='constant', value=0.0)
    head = segments[~head_padded, 0]
    tail_padded = torch.nn.functional.pad(merge_boundary, [0, 1], mode='constant', value=0.0)
    tail = segments[~tail_padded, 1]
    merged = torch.stack((head, tail), dim=1)
    return merged


@torch.jit.script
def filter_short_segments(segments: torch.Tensor, threshold: float) -> torch.Tensor:
    """
    Remove segments which duration is smaller than a threshold.
    For example,
    torch.Tensor([[0, 1.5], [1, 3.5], [4, 7]]) and threshold = 2.0
    -> 
    torch.Tensor([[1, 3.5], [4, 7]])
    """
    return segments[segments[:, 1] - segments[:, 0] >= threshold]


def percentile(data: torch.Tensor, perc: int) -> float:
    """
    Calculate percentile given data
    """
    size = len(data)
    return float(sorted(data)[int(math.ceil((size * perc) / 100)) - 1])


def cal_vad_onset_offset(
    scale: str, onset: float, offset: float, sequence: torch.Tensor = None
) -> Tuple[float, float]:
    """
    Calculate onset and offset threshold given different scale.
    """
    if scale == "absolute":
        mini = 0
        maxi = 1
    elif scale == "relative":
        mini = min(sequence)
        maxi = max(sequence)
    elif scale == "percentile":
        mini = percentile(sequence, 1)
        maxi = percentile(sequence, 99)

    onset = mini + onset * (maxi - mini)
    offset = mini + offset * (maxi - mini)
    return float(onset), float(offset)


@torch.jit.script
def binarization(sequence: torch.Tensor, per_args: Dict[str, float]) -> torch.Tensor:
    """
    Binarize predictions to speech and non-speech

    Reference
    Paper: Gregory Gelly and Jean-Luc Gauvain. "Minimum Word Error Training of RNN-based Voice Activity Detection", InterSpeech 2015. 
    Implementation: https://github.com/pyannote/pyannote-audio/blob/master/pyannote/audio/utils/signal.py 

    Args:
        sequence (torch.Tensor) : A tensor of frame level predictions.
        per_args:
            onset (float): onset threshold for detecting the beginning and end of a speech 
            offset (float): offset threshold for detecting the end of a speech. 
            pad_onset (float): adding durations before each speech segment
            pad_offset (float): adding durations after each speech segment;
            frame_length_in_sec (float): length of frame.
    
    Returns:
        speech_segments(torch.Tensor): A tensor of speech segment in torch.Tensor([[start1, end1], [start2, end2]]) format. 
    """
    frame_length_in_sec = per_args.get('frame_length_in_sec', 0.01)

    onset = per_args.get('onset', 0.5)
    offset = per_args.get('offset', 0.5)
    pad_onset = per_args.get('pad_onset', 0.0)
    pad_offset = per_args.get('pad_offset', 0.0)

    speech = False
    start = 0.0
    i = 0

    speech_segments = torch.empty(0)

    for i in range(0, len(sequence)):
        # Current frame is speech
        if speech:
            # Switch from speech to non-speech
            if sequence[i] < offset:
                if i * frame_length_in_sec + pad_offset > max(0, start - pad_onset):
                    new_seg = torch.tensor(
                        [max(0, start - pad_onset), i * frame_length_in_sec + pad_offset]
                    ).unsqueeze(0)
                    speech_segments = torch.cat((speech_segments, new_seg), 0)

                start = i * frame_length_in_sec
                speech = False

        # Current frame is non-speech
        else:
            # Switch from non-speech to speech
            if sequence[i] > onset:
                start = i * frame_length_in_sec
                speech = True

    # if it's speech at the end, add final segment
    if speech:
        new_seg = torch.tensor([max(0, start - pad_onset), i * frame_length_in_sec + pad_offset]).unsqueeze(0)
        speech_segments = torch.cat((speech_segments, new_seg), 0)

    # Merge the overlapped speech segments due to padding
    speech_segments = merge_overlap_segment(speech_segments)  # not sorted
    return speech_segments


@torch.jit.script
def remove_segments(original_segments: torch.Tensor, to_be_removed_segments: torch.Tensor) -> torch.Tensor:
    """
    Remove speech segments list in to_be_removed_segments from original_segments.
    For example, 
    remove torch.Tensor([[start2, end2],[start4, end4]]) from torch.Tensor([[start1, end1],[start2, end2],[start3, end3], [start4, end4]]),
    -> 
    torch.Tensor([[start1, end1],[start3, end3]])
    """
    for y in to_be_removed_segments:
        original_segments = original_segments[original_segments.eq(y).all(dim=1).logical_not()]
    return original_segments


@torch.jit.script
def get_gap_segments(segments: torch.Tensor) -> torch.Tensor:
    """
    Get the gap segments. 
    For example,
    torch.Tensor([[start1, end1], [start2, end2], [start3, end3]]) -> torch.Tensor([[end1, start2], [end2, start3]])
    """
    segments = segments[segments[:, 0].sort()[1]]
    return torch.column_stack((segments[:-1, 1], segments[1:, 0]))


@torch.jit.script
def filtering(speech_segments: torch.Tensor, per_args: Dict[str, float]) -> torch.Tensor:

    """
    Filter out short non_speech and speech segments.

    Reference
    Paper: Gregory Gelly and Jean-Luc Gauvain. "Minimum Word Error Training of RNN-based Voice Activity Detection", InterSpeech 2015. 
    Implementation: https://github.com/pyannote/pyannote-audio/blob/master/pyannote/audio/utils/signal.py 
    Args:
        speech_segments (torch.Tensor):  A tensor of speech segment in torch.Tensor([[start1, end1], [start2, end2]]) format. 
        per_args:
            min_duration_on (float): threshold for small non_speech deletion
            min_duration_off (float): threshold for short speech segment deletion
            filter_speech_first (float): Whether to perform short speech segment deletion first. Use 1.0 to represent True. 

    Returns:
        speech_segments(torch.Tensor): A tensor of filtered speech segment in torch.Tensor([[start1, end1], [start2, end2]]) format. 
    """
    if speech_segments.shape == torch.Size([0]):
        return speech_segments

    min_duration_on = per_args.get('min_duration_on', 0.0)
    min_duration_off = per_args.get('min_duration_off', 0.0)
    filter_speech_first = per_args.get('filter_speech_first', 1.0)

    if filter_speech_first == 1.0:
        # Filter out the shorter speech segments
        if min_duration_on > 0.0:
            speech_segments = filter_short_segments(speech_segments, min_duration_on)
        # Filter out the shorter non-speech segments and return to be as speech segments
        if min_duration_off > 0.0:
            # Find non-speech segments
            non_speech_segments = get_gap_segments(speech_segments)
            # Find shorter non-speech segments
            short_non_speech_segments = remove_segments(
                non_speech_segments, filter_short_segments(non_speech_segments, min_duration_off)
            )
            # Return shorter non-speech segments to be as speech segments
            speech_segments = torch.cat((speech_segments, short_non_speech_segments), 0)

            # Merge the overlapped speech segments
            speech_segments = merge_overlap_segment(speech_segments)
    else:
        if min_duration_off > 0.0:
            # Find non-speech segments
            non_speech_segments = get_gap_segments(speech_segments)
            # Find shorter non-speech segments
            short_non_speech_segments = remove_segments(
                non_speech_segments, filter_short_segments(non_speech_segments, min_duration_off)
            )

            speech_segments = torch.cat((speech_segments, short_non_speech_segments), 0)

            # Merge the overlapped speech segments
            speech_segments = merge_overlap_segment(speech_segments)
        if min_duration_on > 0.0:
            speech_segments = filter_short_segments(speech_segments, min_duration_on)

    return speech_segments


def prepare_gen_segment_table(sequence: torch.Tensor, per_args: dict) -> Tuple[str, dict]:
    """
    Preparing for generating segment table. 
    """
    out_dir = per_args.get('out_dir', None)

    # calculate onset offset based on scale selection
    per_args['onset'], per_args['offset'] = cal_vad_onset_offset(
        per_args.get('scale', 'absolute'), per_args['onset'], per_args['offset'], sequence
    )

    # cast 'filter_speech_first' for torch.jit.script
    if 'filter_speech_first' in per_args:
        if per_args['filter_speech_first']:
            per_args['filter_speech_first'] = 1.0
        else:
            per_args['filter_speech_first'] = 0.0

    per_args_float: Dict[str, float] = {}
    for i in per_args:
        if type(per_args[i]) == float or type(per_args[i]) == int:
            per_args_float[i] = per_args[i]

    return out_dir, per_args_float


@torch.jit.script
def generate_vad_segment_table_per_tensor(sequence: torch.Tensor, per_args: Dict[str, float]) -> torch.Tensor:
    """
    See description in generate_overlap_vad_seq.
    Use this for single instance pipeline. 
    """
    UNIT_FRAME_LEN = 0.01

    speech_segments = binarization(sequence, per_args)
    speech_segments = filtering(speech_segments, per_args)

    if speech_segments.shape == torch.Size([0]):
        return speech_segments

    speech_segments, _ = torch.sort(speech_segments, 0)

    dur = speech_segments[:, 1:2] - speech_segments[:, 0:1] + UNIT_FRAME_LEN
    speech_segments = torch.column_stack((speech_segments, dur))

    return speech_segments


def generate_vad_segment_table_per_file(pred_filepath: str, per_args: dict) -> str:
    """
    A wrapper for generate_vad_segment_table_per_tensor
    """
    sequence, name = load_tensor_from_file(pred_filepath)
    out_dir, per_args_float = prepare_gen_segment_table(sequence, per_args)

    preds = generate_vad_segment_table_per_tensor(sequence, per_args_float)
    ext = ".rttm" if per_args.get("use_rttm", False) else ".txt"
    save_name = name + ext
    save_path = os.path.join(out_dir, save_name)

    if preds.shape[0] == 0:
        with open(save_path, "w", encoding='utf-8') as fp:
            if per_args.get("use_rttm", False):
                fp.write(f"SPEAKER <NA> 1 0 0 <NA> <NA> speech <NA> <NA>\n")
            else:
                fp.write(f"0 0 speech\n")
    else:
        with open(save_path, "w", encoding='utf-8') as fp:
            for i in preds:
                if per_args.get("use_rttm", False):
                    fp.write(f"SPEAKER {name} 1 {i[0]:.4f} {i[2]:.4f} <NA> <NA> speech <NA> <NA>\n")
                else:
                    fp.write(f"{i[0]:.4f} {i[2]:.4f} speech\n")

    return save_path


def generate_vad_segment_table(
    vad_pred_dir: str, postprocessing_params: dict, frame_length_in_sec: float, num_workers: int, out_dir: str = None,
) -> str:
    """
    Convert frame level prediction to speech segment in start and end times format.
    And save to csv file  in rttm-like format
            0, 10, speech
            17,18, speech
    Args:
        vad_pred_dir (str): directory of prediction files to be processed.
        postprocessing_params (dict): dictionary of thresholds for prediction score. See details in binarization and filtering.
        frame_length_in_sec (float): frame length. 
        out_dir (str): output dir of generated table/csv file.
        num_workers(float): number of process for multiprocessing
    Returns:
        table_out_dir(str): directory of the generated table.
    """

    suffixes = ("frame", "mean", "median")
    vad_pred_filepath_list = [os.path.join(vad_pred_dir, x) for x in os.listdir(vad_pred_dir) if x.endswith(suffixes)]

    if out_dir:
        table_out_dir = out_dir
    else:
        table_out_dir_name = "table_output_tmp_"
        for key in postprocessing_params:
            table_out_dir_name = table_out_dir_name + str(key) + str(postprocessing_params[key]) + "_"

        table_out_dir = os.path.join(vad_pred_dir, table_out_dir_name)

    if not os.path.exists(table_out_dir):
        os.mkdir(table_out_dir)

    per_args = {
        "frame_length_in_sec": frame_length_in_sec,
        "out_dir": table_out_dir,
    }
    per_args = {**per_args, **postprocessing_params}
    num_workers = None
    if num_workers is not None and num_workers > 1:
        with multiprocessing.Pool(num_workers) as p:
            inputs = zip(vad_pred_filepath_list, repeat(per_args))
            list(
                tqdm(
                    p.imap(generate_vad_segment_table_per_file_star, inputs),
                    total=len(vad_pred_filepath_list),
                    desc='creating speech segments',
                    leave=True,
                )
            )

    else:
        for vad_pred_filepath in tqdm(vad_pred_filepath_list, desc='creating speech segments', leave=True):
            generate_vad_segment_table_per_file(vad_pred_filepath, per_args)

    return table_out_dir


def generate_vad_segment_table_per_file_star(args):
    """
    A workaround for tqdm with starmap of multiprocessing
    """
    return generate_vad_segment_table_per_file(*args)


def vad_construct_pyannote_object_per_file(
    vad_table_filepath: str, groundtruth_RTTM_file: str
) -> Tuple[Annotation, Annotation]:
    """
    Construct a Pyannote object for evaluation.
    Args:
        vad_table_filepath(str) : path of vad rttm-like table.
        groundtruth_RTTM_file(str): path of groundtruth rttm file.
    Returns:
        reference(pyannote.Annotation): groundtruth
        hypothesis(pyannote.Annotation): prediction
    """

    pred = pd.read_csv(vad_table_filepath, sep=" ", header=None)
    label = pd.read_csv(groundtruth_RTTM_file, sep=" ", delimiter=None, header=None)
    label = label.rename(columns={3: "start", 4: "dur", 7: "speaker"})

    # construct reference
    reference = Annotation()
    for index, row in label.iterrows():
        reference[Segment(row['start'], row['start'] + row['dur'])] = row['speaker']

    # construct hypothsis
    hypothesis = Annotation()
    for index, row in pred.iterrows():
        hypothesis[Segment(float(row[0]), float(row[0]) + float(row[1]))] = 'Speech'
    return reference, hypothesis


def get_parameter_grid(params: dict) -> list:
    """
    Get the parameter grid given a dictionary of parameters.
    """
    has_filter_speech_first = False
    if 'filter_speech_first' in params:
        filter_speech_first = params['filter_speech_first']
        has_filter_speech_first = True
        params.pop("filter_speech_first")

    params_grid = list(ParameterGrid(params))

    if has_filter_speech_first:
        for i in params_grid:
            i['filter_speech_first'] = filter_speech_first
    return params_grid


def vad_tune_threshold_on_dev(
    params: dict,
    vad_pred: str,
    groundtruth_RTTM: str,
    result_file: str = "res",
    vad_pred_method: str = "frame",
    focus_metric: str = "DetER",
    frame_length_in_sec: float = 0.01,
    num_workers: int = 20,
) -> Tuple[dict, dict]:
    """
    Tune thresholds on dev set. Return best thresholds which gives the lowest detection error rate (DetER) in thresholds.
    Args:
        params (dict): dictionary of parameters to be tuned on.
        vad_pred_method (str): suffix of prediction file. Use to locate file. Should be either in "frame", "mean" or "median".
        groundtruth_RTTM_dir (str): directory of ground-truth rttm files or a file contains the paths of them.
        focus_metric (str): metrics we care most when tuning threshold. Should be either in "DetER", "FA", "MISS"
        frame_length_in_sec (float): frame length.
        num_workers (int): number of workers.
    Returns:
        best_threshold (float): threshold that gives lowest DetER.
    """
    min_score = 100
    all_perf = {}
    try:
        check_if_param_valid(params)
    except:
        raise ValueError("Please check if the parameters are valid")

    paired_filenames, groundtruth_RTTM_dict, vad_pred_dict = pred_rttm_map(vad_pred, groundtruth_RTTM, vad_pred_method)
    metric = detection.DetectionErrorRate()
    params_grid = get_parameter_grid(params)

    for param in params_grid:
        for i in param:
            if type(param[i]) == np.float64 or type(param[i]) == np.int64:
                param[i] = float(param[i])
        try:
            # Generate speech segments by performing binarization on the VAD prediction according to param.
            # Filter speech segments according to param and write the result to rttm-like table.
            vad_table_dir = generate_vad_segment_table(
                vad_pred, param, frame_length_in_sec=frame_length_in_sec, num_workers=num_workers
            )
            # add reference and hypothesis to metrics
            for filename in paired_filenames:
                groundtruth_RTTM_file = groundtruth_RTTM_dict[filename]
                vad_table_filepath = os.path.join(vad_table_dir, filename + ".txt")
                reference, hypothesis = vad_construct_pyannote_object_per_file(
                    vad_table_filepath, groundtruth_RTTM_file
                )
                metric(reference, hypothesis)  # accumulation

            # delete tmp table files
            shutil.rmtree(vad_table_dir, ignore_errors=True)

            report = metric.report(display=False)
            DetER = report.iloc[[-1]][('detection error rate', '%')].item()
            FA = report.iloc[[-1]][('false alarm', '%')].item()
            MISS = report.iloc[[-1]][('miss', '%')].item()

            assert (
                focus_metric == "DetER" or focus_metric == "FA" or focus_metric == "MISS"
            ), "Metric we care most should be only in 'DetER', 'FA' or 'MISS'!"
            all_perf[str(param)] = {'DetER (%)': DetER, 'FA (%)': FA, 'MISS (%)': MISS}
            logging.info(f"parameter {param}, {all_perf[str(param)] }")

            score = all_perf[str(param)][focus_metric + ' (%)']

            del report
            metric.reset()  # reset internal accumulator

            # save results for analysis
            with open(result_file + ".txt", "a", encoding='utf-8') as fp:
                fp.write(f"{param}, {all_perf[str(param)] }\n")

            if score < min_score:
                best_threshold = param
                optimal_scores = all_perf[str(param)]
                min_score = score
            print("Current best", best_threshold, optimal_scores)

        except RuntimeError as e:
            print(f"Pass {param}, with error {e}")
        except pd.errors.EmptyDataError as e1:
            print(f"Pass {param}, with error {e1}")

    return best_threshold, optimal_scores


def check_if_param_valid(params: dict) -> bool:
    """
    Check if the parameters are valid.
    """
    for i in params:
        if i == "filter_speech_first":
            if not type(params["filter_speech_first"]) == bool:
                raise ValueError("Invalid inputs! filter_speech_first should be either True or False!")
        elif i == "pad_onset":
            continue
        elif i == "pad_offset":
            continue
        else:
            for j in params[i]:
                if not j >= 0:
                    raise ValueError(
                        "Invalid inputs! All float parameters except pad_onset and pad_offset should be larger than 0!"
                    )

    if not (all(i <= 1 for i in params['onset']) and all(i <= 1 for i in params['offset'])):
        raise ValueError("Invalid inputs! The onset and offset thresholds should be in range [0, 1]!")

    return True


def pred_rttm_map(vad_pred: str, groundtruth_RTTM: str, vad_pred_method: str = "frame") -> Tuple[set, dict, dict]:
    """
    Find paired files in vad_pred and groundtruth_RTTM
    """
    groundtruth_RTTM_dict = {}
    if os.path.isfile(groundtruth_RTTM):
        with open(groundtruth_RTTM, "r", encoding='utf-8') as fp:
            groundtruth_RTTM_files = fp.read().splitlines()
    elif os.path.isdir(groundtruth_RTTM):
        groundtruth_RTTM_files = glob.glob(os.path.join(groundtruth_RTTM, "*.rttm"))
    else:
        raise ValueError(
            "groundtruth_RTTM should either be a directory contains rttm files or a file contains paths to them!"
        )
    for f in groundtruth_RTTM_files:
        filename = os.path.basename(f).rsplit(".", 1)[0]
        groundtruth_RTTM_dict[filename] = f

    vad_pred_dict = {}
    if os.path.isfile(vad_pred):
        with open(vad_pred, "r", encoding='utf-8') as fp:
            vad_pred_files = fp.read().splitlines()
    elif os.path.isdir(vad_pred):
        vad_pred_files = glob.glob(os.path.join(vad_pred, "*." + vad_pred_method))
    else:
        raise ValueError(
            "vad_pred should either be a directory containing vad pred files or a file contains paths to them!"
        )
    for f in vad_pred_files:
        filename = os.path.basename(f).rsplit(".", 1)[0]
        vad_pred_dict[filename] = f

    paired_filenames = groundtruth_RTTM_dict.keys() & vad_pred_dict.keys()
    return paired_filenames, groundtruth_RTTM_dict, vad_pred_dict


def plot(
    path2audio_file: str,
    path2_vad_pred: str,
    path2ground_truth_label: str = None,
    offset: float = 0,
    duration: float = None,
    threshold: float = None,
    per_args: dict = None,
) -> ipd.Audio:
    """
    Plot VAD outputs for demonstration in tutorial
    Args:
        path2audio_file (str):  path to audio file.
        path2_vad_pred (str): path to vad prediction file,
        path2ground_truth_label(str): path to groundtruth label file.
        threshold (float): threshold for prediction score (from 0 to 1).
        per_args(dict): a dict that stores the thresholds for postprocessing.
    """
    plt.figure(figsize=[20, 2])
    UNIT_FRAME_LEN = 0.01

    audio, sample_rate = librosa.load(path=path2audio_file, sr=16000, mono=True, offset=offset, duration=duration)
    dur = librosa.get_duration(y=audio, sr=sample_rate)

    time = np.arange(offset, offset + dur, UNIT_FRAME_LEN)
    frame, _ = load_tensor_from_file(path2_vad_pred)
    frame_snippet = frame[int(offset / UNIT_FRAME_LEN) : int((offset + dur) / UNIT_FRAME_LEN)]

    len_pred = len(frame_snippet)
    ax1 = plt.subplot()
    ax1.plot(np.arange(audio.size) / sample_rate, audio, 'gray')
    ax1.set_xlim([0, int(dur) + 1])
    ax1.tick_params(axis='y', labelcolor='b')
    ax1.set_ylabel('Signal')
    ax1.set_ylim([-1, 1])
    ax2 = ax1.twinx()

    if threshold and per_args:
        raise ValueError("threshold and per_args cannot be used at same time!")
    if not threshold and not per_args:
        raise ValueError("One and only one of threshold and per_args must have been used!")

    if threshold:
        pred_snippet = np.where(frame_snippet >= threshold, 1, 0)
    if per_args:
        _, per_args_float = prepare_gen_segment_table(
            frame, per_args
        )  # take whole frame here for calculating onset and offset
        speech_segments = generate_vad_segment_table_per_tensor(frame, per_args_float)
        pred = gen_pred_from_speech_segments(speech_segments, frame)
        pred_snippet = pred[int(offset / UNIT_FRAME_LEN) : int((offset + dur) / UNIT_FRAME_LEN)]

    if path2ground_truth_label:
        label = extract_labels(path2ground_truth_label, time)
        ax2.plot(np.arange(len_pred) * UNIT_FRAME_LEN, label, 'r', label='label')

    ax2.plot(np.arange(len_pred) * UNIT_FRAME_LEN, pred_snippet, 'b', label='pred')
    ax2.plot(np.arange(len_pred) * UNIT_FRAME_LEN, frame_snippet, 'g--', label='speech prob')
    ax2.tick_params(axis='y', labelcolor='r')
    ax2.legend(loc='lower right', shadow=True)
    ax2.set_ylabel('Preds and Probas')
    ax2.set_ylim([-0.1, 1.1])
    return ipd.Audio(audio, rate=16000)


def gen_pred_from_speech_segments(
    speech_segments: torch.Tensor, prob: float, shift_length_in_sec: float = 0.01
) -> np.array:
    """
    Generate prediction arrays like 000111000... from speech segments {[0,1][2,4]} 
    """
    pred = np.zeros(prob.shape)
    speech_segments = [list(i) for i in speech_segments]
    speech_segments.sort(key=lambda x: x[0])

    for seg in speech_segments:
        start = int(seg[0] / shift_length_in_sec)
        end = int(seg[1] / shift_length_in_sec)
        pred[start:end] = 1
    return pred


def extract_labels(path2ground_truth_label: str, time: list) -> list:
    """
    Extract ground-truth label for given time period.
    path2ground_truth_label (str): path of groundtruth label file 
    time (list) : a list of array representing time period.
    """

    data = pd.read_csv(path2ground_truth_label, sep=" ", delimiter=None, header=None)
    data = data.rename(columns={3: "start", 4: "dur", 7: "speaker"})
    labels = []
    for pos in time:
        line = data[(data["start"] <= pos) & (data["start"] + data["dur"] > pos)]
        if len(line) >= 1:
            labels.append(1)
        else:
            labels.append(0)
    return labels


def generate_vad_frame_pred(
    vad_model,
    window_length_in_sec: float,
    shift_length_in_sec: float,
    manifest_vad_input: str,
    out_dir: str,
    use_feat: bool = False,
) -> str:
    """
    Generate VAD frame level prediction and write to out_dir
    """
    time_unit = int(window_length_in_sec / shift_length_in_sec)
    trunc = int(time_unit / 2)
    trunc_l = time_unit - trunc
    all_len = 0

    data = []
    with open(manifest_vad_input, 'r', encoding='utf-8') as f:
        for line in f:
            file = json.loads(line)['audio_filepath'].split("/")[-1]
            data.append(file.split(".wav")[0])
    logging.info(f"Inference on {len(data)} audio files/json lines!")

    status = get_vad_stream_status(data)
    for i, test_batch in enumerate(tqdm(vad_model.test_dataloader(), total=len(vad_model.test_dataloader()))):
        test_batch = [x.to(vad_model.device) for x in test_batch]
        with autocast():
            if use_feat:
                log_probs = vad_model(processed_signal=test_batch[0], processed_signal_length=test_batch[1])
            else:
                log_probs = vad_model(input_signal=test_batch[0], input_signal_length=test_batch[1])
            probs = torch.softmax(log_probs, dim=-1)
            pred = probs[:, 1]

            if status[i] == 'start':
                to_save = pred[:-trunc]
            elif status[i] == 'next':
                to_save = pred[trunc:-trunc_l]
            elif status[i] == 'end':
                to_save = pred[trunc_l:]
            else:
                to_save = pred

            all_len += len(to_save)
            outpath = os.path.join(out_dir, data[i] + ".frame")
            with open(outpath, "a", encoding='utf-8') as fout:
                for f in range(len(to_save)):
                    fout.write('{0:0.4f}\n'.format(to_save[f]))

        del test_batch
        if status[i] == 'end' or status[i] == 'single':
            logging.debug(f"Overall length of prediction of {data[i]} is {all_len}!")
            all_len = 0
    return out_dir


def init_vad_model(model_path: str):
    """
    Initiate VAD model with model path
    """
    if model_path.endswith('.nemo'):
        logging.info(f"Using local VAD model from {model_path}")
        vad_model = EncDecClassificationModel.restore_from(restore_path=model_path)
    elif model_path.endswith('.ckpt'):
        vad_model = EncDecClassificationModel.load_from_checkpoint(checkpoint_path=model_path)
    else:
        logging.info(f"Using NGC cloud VAD model {model_path}")
        vad_model = EncDecClassificationModel.from_pretrained(model_name=model_path)
    return vad_model


def stitch_segmented_asr_output(
    segmented_output_manifest: str,
    speech_segments_tensor_dir: str = "speech_segments",
    stitched_output_manifest: str = "asr_stitched_output_manifest.json",
) -> str:
    """
    Stitch the prediction of speech segments.
    """
    if not os.path.exists(speech_segments_tensor_dir):
        os.mkdir(speech_segments_tensor_dir)

    segmented_output = []
    with open(segmented_output_manifest, 'r', encoding='utf-8') as f:
        for line in f:
            file = json.loads(line)
            segmented_output.append(file)

    with open(stitched_output_manifest, 'w', encoding='utf-8') as fout:
        speech_segments = torch.Tensor()
        all_pred_text = ""
        if len(segmented_output) > 1:
            for i in range(1, len(segmented_output)):
                start, end = (
                    segmented_output[i - 1]['offset'],
                    segmented_output[i - 1]['offset'] + segmented_output[i - 1]['duration'],
                )
                new_seg = torch.tensor([start, end]).unsqueeze(0)
                speech_segments = torch.cat((speech_segments, new_seg), 0)
                pred_text = segmented_output[i - 1]['pred_text']
                all_pred_text += pred_text
                name = segmented_output[i - 1]['audio_filepath'].split("/")[-1].rsplit(".", 1)[0]

                if segmented_output[i - 1]['audio_filepath'] != segmented_output[i]['audio_filepath']:

                    speech_segments_tensor_path = os.path.join(speech_segments_tensor_dir, name + '.pt')
                    torch.save(speech_segments, speech_segments_tensor_path)
                    meta = {
                        'audio_filepath': segmented_output[i - 1]['audio_filepath'],
                        'speech_segments_filepath': speech_segments_tensor_path,
                        'pred_text': all_pred_text,
                    }

                    json.dump(meta, fout)
                    fout.write('\n')
                    fout.flush()
                    speech_segments = torch.Tensor()
                    all_pred_text = ""
                else:
                    all_pred_text += " "
        else:
            i = -1

        start, end = segmented_output[i]['offset'], segmented_output[i]['offset'] + segmented_output[i]['duration']
        new_seg = torch.tensor([start, end]).unsqueeze(0)
        speech_segments = torch.cat((speech_segments, new_seg), 0)
        pred_text = segmented_output[i]['pred_text']
        all_pred_text += pred_text
        name = segmented_output[i]['audio_filepath'].split("/")[-1].rsplit(".", 1)[0]
        speech_segments_tensor_path = os.path.join(speech_segments_tensor_dir, name + '.pt')
        torch.save(speech_segments, speech_segments_tensor_path)

        meta = {
            'audio_filepath': segmented_output[i]['audio_filepath'],
            'speech_segments_filepath': speech_segments_tensor_path,
            'pred_text': all_pred_text,
        }
        json.dump(meta, fout)
        fout.write('\n')
        fout.flush()

        logging.info(
            f"Finish stitch segmented ASR output to {stitched_output_manifest}, the speech segments info has been stored in directory {speech_segments_tensor_dir}"
        )
        return stitched_output_manifest


def construct_manifest_eval(
    input_manifest: str, stitched_output_manifest: str, aligned_vad_asr_output_manifest: str = "vad_asr_out.json"
) -> str:

    """
    Generate aligned manifest for evaluation.
    Because some pure noise samples might not appear in stitched_output_manifest.
    """
    stitched_output = dict()
    with open(stitched_output_manifest, 'r', encoding='utf-8') as f:
        for line in f:
            file = json.loads(line)
            stitched_output[file["audio_filepath"]] = file

    out = []
    with open(input_manifest, 'r', encoding='utf-8') as f:
        for line in f:
            file = json.loads(line)
            sample = file["audio_filepath"]
            if sample in stitched_output:
                file["pred_text"] = stitched_output[sample]["pred_text"]
                file["speech_segments_filepath"] = stitched_output[sample]["speech_segments_filepath"]
            else:
                file["pred_text"] = ""
                file["speech_segments_filepath"] = ""

            out.append(file)

    with open(aligned_vad_asr_output_manifest, 'w', encoding='utf-8') as fout:
        for i in out:
            json.dump(i, fout)
            fout.write('\n')
            fout.flush()

    return aligned_vad_asr_output_manifest


def extract_audio_features(vad_model: EncDecClassificationModel, manifest_vad_input: str, out_dir: str) -> str:
    """
    Extract audio features and write to out_dir
    """

    file_list = []
    with open(manifest_vad_input, 'r', encoding='utf-8') as fin:
        for line in fin.readlines():
            file_list.append(Path(json.loads(line)['audio_filepath']).stem)

    logging.info(f"Extracting features on {len(file_list)} audio files/json lines!")

    for i, test_batch in enumerate(tqdm(vad_model.test_dataloader(), total=len(vad_model.test_dataloader()))):
        test_batch = [x.to(vad_model.device) for x in test_batch]
        with autocast():
            processed_signal, processed_signal_length = vad_model.preprocessor(
                input_signal=test_batch[0], length=test_batch[1],
            )
            processed_signal = processed_signal.squeeze(0)[:, :processed_signal_length]
            processed_signal = processed_signal.cpu()
            outpath = os.path.join(out_dir, file_list[i] + ".pt")
            torch.save(processed_signal, outpath)
        del test_batch
    return out_dir


def load_rttm_file(filepath: str) -> pd.DataFrame:
    """
    Load rttm file and extract speech segments
    """
    if not Path(filepath).exists():
        raise ValueError(f"File not found: {filepath}")
<<<<<<< HEAD
    data = pd.read_csv(filepath, sep=" ", delimiter=None, header=None)
=======
    data = pd.read_csv(filepath, sep="\s+", delimiter=None, header=None)
>>>>>>> ef6b8f0d
    data = data.rename(columns={3: "start", 4: "dur", 7: "speaker"})

    data['start'] = data['start'].astype(float)
    data['dur'] = data['dur'].astype(float)
    data['end'] = data['start'] + data['dur']

    data = data.sort_values(by=['start'])
    data['segment'] = list(zip(data['start'], data['end']))

    return data


def merge_intervals(intervals: List[List[float]]) -> List[List[float]]:
    """
    Merge speech segments into non-overlapping segments
    """
    intervals.sort(key=lambda x: x[0])
    merged = []
    for interval in intervals:
        # if the list of merged intervals is empty or if the current
        # interval does not overlap with the previous, simply append it.
        if not merged or merged[-1][1] < interval[0]:
            merged.append(interval)
        else:
            # otherwise, there is overlap, so we merge the current and previous
            # intervals.
            merged[-1][1] = max(merged[-1][1], interval[1])
    return merged


def load_speech_segments_from_rttm(rttm_file: str) -> List[List[float]]:
    """
    load speech segments from rttm file, where each segment is represented
    as [start, end] interval
    """
    speech_segments = list(load_rttm_file(rttm_file)['segment'])
    speech_segments = [list(x) for x in speech_segments]
    speech_segments = merge_intervals(speech_segments)
<<<<<<< HEAD
    return speech_segments
=======
    return speech_segments


def load_speech_overlap_segments_from_rttm(rttm_file: str) -> Tuple[List[List[float]], List[List[float]]]:
    """
    Load speech segments from RTTM file, merge and extract possible overlaps

    Args:
        rttm_file (str): Path to RTTM file

    Returns:
        merged (List[List[float]]): merged speech intervals without overlaps
        overlaps (List[List[float]]): intervals without overlap speech
    """
    speech_segments = list(load_rttm_file(rttm_file)['segment'])
    speech_segments = [list(x) for x in speech_segments]
    speech_segments.sort(key=lambda x: x[0])  # sort by start time
    merged = []
    overlaps = []
    for interval in speech_segments:
        # if the list of merged intervals is empty or if the current
        # interval does not overlap with the previous, simply append it.
        if not merged or merged[-1][1] < interval[0]:
            merged.append(interval)
        else:
            # otherwise, there is overlap, so we merge the current and previous
            # intervals.
            overlaps.append([interval[0], min(merged[-1][1], interval[1])])
            merged[-1][1] = max(merged[-1][1], interval[1])
    return merged, overlaps


def get_nonspeech_segments(
    speech_segments: List[List[float]], max_duration: Optional[float] = None
) -> List[List[float]]:
    """
    Get non-speech segments from given speech segments and maximum duration

    Args:
        speech_segments (List[List[float]]): speech segment intervals loaded by load_speech_segments()
        max_duration (Optional[float]): maximum duration of the audio, used to calculate the last silence segment
    
    Returns:
        nonspeech_segments (List[List[float]]): intervals of non-speech segments
    """
    nonspeech_segments = []
    start = 0.0
    for sp_seg in speech_segments:
        end = sp_seg[0]
        nonspeech_segments.append([start, end])
        start = sp_seg[1]

    if max_duration is not None and start < max_duration:
        nonspeech_segments.append([start, max_duration])

    return nonspeech_segments


def get_frame_labels(segments: List[List[float]], frame_length: float, offset: float, duration: float) -> str:
    """
    Generate frame-level binary labels for audio, '0' for non-speech and '1' for speech

    Args:
        segments (List[List[float]]): speech segments loaded by load_speech_segments_from_rttm
        frame_length (float): frame length in seconds, e.g. 0.01 for 10ms frames
        offset (float): Offset of the audio clip
        duration (float): duration of the audio clip
    """
    labels = []
    n_frames = int(np.ceil(duration / frame_length))

    sid = 0
    for i in range(n_frames):
        t = offset + i * frame_length
        while sid < len(segments) - 1 and segments[sid][1] < t:
            sid += 1
        if segments[sid][0] <= t <= segments[sid][1]:
            labels.append('1')
        else:
            labels.append('0')
    return ' '.join(labels)


def plot_sample_from_rttm(
    audio_file: str, rttm_file: str, max_duration: Optional[float] = None, save_path: str = "", show: bool = True
):
    plt.figure(figsize=[20, 2])
    UNIT_FRAME_LEN = 0.01

    audio, sample_rate = librosa.load(path=audio_file, sr=16000, mono=True, offset=0, duration=max_duration)
    dur = librosa.get_duration(y=audio, sr=sample_rate)

    segments = load_speech_segments_from_rttm(rttm_file)
    labels = get_frame_labels(segments, UNIT_FRAME_LEN, 0.0, dur)
    labels = [float(x) for x in labels.split()]

    length = len(labels)
    ax1 = plt.subplot()
    ax1.set_title(audio_file)
    ax1.plot(np.arange(audio.size) / sample_rate, audio, 'gray')
    ax1.set_xlim([0, int(dur) + 1])
    ax1.tick_params(axis='y', labelcolor='b')
    ax1.set_ylabel('Signal')
    ax1.set_ylim([-1, 1])
    ax2 = ax1.twinx()

    ax2.plot(np.arange(length) * UNIT_FRAME_LEN, labels, 'r', label='label')
    ax2.tick_params(axis='y', labelcolor='r')
    ax2.legend(loc='lower right', shadow=True)
    ax2.set_ylabel('Labels')
    ax2.set_ylim([-0.1, 1.1])
    if show:
        plt.show()
    if save_path:
        plt.savefig(save_path)
    return ipd.Audio(audio, rate=16000)
>>>>>>> ef6b8f0d
<|MERGE_RESOLUTION|>--- conflicted
+++ resolved
@@ -19,11 +19,7 @@
 import shutil
 from itertools import repeat
 from pathlib import Path
-<<<<<<< HEAD
-from typing import Dict, List, Tuple
-=======
 from typing import Dict, List, Optional, Tuple
->>>>>>> ef6b8f0d
 
 import IPython.display as ipd
 import librosa
@@ -1274,11 +1270,7 @@
     """
     if not Path(filepath).exists():
         raise ValueError(f"File not found: {filepath}")
-<<<<<<< HEAD
-    data = pd.read_csv(filepath, sep=" ", delimiter=None, header=None)
-=======
     data = pd.read_csv(filepath, sep="\s+", delimiter=None, header=None)
->>>>>>> ef6b8f0d
     data = data.rename(columns={3: "start", 4: "dur", 7: "speaker"})
 
     data['start'] = data['start'].astype(float)
@@ -1317,9 +1309,6 @@
     speech_segments = list(load_rttm_file(rttm_file)['segment'])
     speech_segments = [list(x) for x in speech_segments]
     speech_segments = merge_intervals(speech_segments)
-<<<<<<< HEAD
-    return speech_segments
-=======
     return speech_segments
 
 
@@ -1435,5 +1424,4 @@
         plt.show()
     if save_path:
         plt.savefig(save_path)
-    return ipd.Audio(audio, rate=16000)
->>>>>>> ef6b8f0d
+    return ipd.Audio(audio, rate=16000)