# Copyright (c) 2020, NVIDIA CORPORATION.  All rights reserved.
#
# Licensed under the Apache License, Version 2.0 (the "License");
# you may not use this file except in compliance with the License.
# You may obtain a copy of the License at
#
#     http://www.apache.org/licenses/LICENSE-2.0
#
# Unless required by applicable law or agreed to in writing, software
# distributed under the License is distributed on an "AS IS" BASIS,
# WITHOUT WARRANTIES OR CONDITIONS OF ANY KIND, either express or implied.
# See the License for the specific language governing permissions and
# limitations under the License.
import glob
import json
import os
<<<<<<< HEAD
from pathlib import Path
=======
import re
>>>>>>> ef6b8f0d
from typing import List, Optional, Tuple, Union

import torch
from omegaconf import DictConfig
from tqdm.auto import tqdm

import nemo.collections.asr as nemo_asr
from nemo.collections.asr.models import ASRModel
from nemo.collections.asr.models.ctc_models import EncDecCTCModel
from nemo.collections.asr.parts.utils import rnnt_utils
from nemo.collections.asr.parts.utils.streaming_utils import FrameBatchASR
<<<<<<< HEAD
=======
from nemo.collections.common.parts.preprocessing.manifest import get_full_path
>>>>>>> ef6b8f0d
from nemo.utils import logging, model_utils


def get_buffered_pred_feat_rnnt(
    asr: FrameBatchASR,
    tokens_per_chunk: int,
    delay: int,
    model_stride_in_secs: int,
    batch_size: int,
    manifest: str = None,
    filepaths: List[list] = None,
) -> List[rnnt_utils.Hypothesis]:
    """
    Moved from examples/asr/asr_chunked_inference/rnnt/speech_to_text_buffered_infer_rnnt.py
    Write all information presented in input manifest to output manifest and removed WER calculation.
    """
    hyps = []
    refs = []

    if filepaths and manifest:
        raise ValueError("Please select either filepaths or manifest")
    if filepaths is None and manifest is None:
        raise ValueError("Either filepaths or manifest shoud not be None")

    if manifest:
        filepaths = []
        with open(manifest, "r", encoding='utf_8') as mfst_f:
            print("Parsing manifest files...")
            for l in mfst_f:
                row = json.loads(l.strip())
                filepaths.append(row['audio_filepath'])
                if 'text' in row:
                    refs.append(row['text'])

    with torch.inference_mode():
        with torch.cuda.amp.autocast():
            batch = []
            asr.sample_offset = 0
            for idx in tqdm(range(len(filepaths)), desc='Sample:', total=len(filepaths)):
                batch.append((filepaths[idx]))

                if len(batch) == batch_size:
                    audio_files = [sample for sample in batch]

                    asr.reset()
                    asr.read_audio_file(audio_files, delay, model_stride_in_secs)
                    hyp_list = asr.transcribe(tokens_per_chunk, delay)
                    hyps.extend(hyp_list)

                    batch.clear()
                    asr.sample_offset += batch_size

            if len(batch) > 0:
                asr.batch_size = len(batch)
                asr.frame_bufferer.batch_size = len(batch)
                asr.reset()

                audio_files = [sample for sample in batch]
                asr.read_audio_file(audio_files, delay, model_stride_in_secs)
                hyp_list = asr.transcribe(tokens_per_chunk, delay)
                hyps.extend(hyp_list)

                batch.clear()
                asr.sample_offset += len(batch)

    if os.environ.get('DEBUG', '0') in ('1', 'y', 't'):
        if len(refs) == 0:
            print("ground-truth text does not present!")
            for hyp in hyps:
                print("hyp:", hyp)
        else:
            for hyp, ref in zip(hyps, refs):
                print("hyp:", hyp)
                print("ref:", ref)

    wrapped_hyps = wrap_transcription(hyps)
    return wrapped_hyps


def get_buffered_pred_feat(
    asr: FrameBatchASR,
    frame_len: float,
    tokens_per_chunk: int,
    delay: int,
    preprocessor_cfg: DictConfig,
    model_stride_in_secs: int,
    device: Union[List[int], int],
    manifest: str = None,
    filepaths: List[list] = None,
) -> List[rnnt_utils.Hypothesis]:
    """
    Moved from examples/asr/asr_chunked_inference/ctc/speech_to_text_buffered_infer_ctc.py
    Write all information presented in input manifest to output manifest and removed WER calculation.
    """
    # Create a preprocessor to convert audio samples into raw features,
    # Normalization will be done per buffer in frame_bufferer
    # Do not normalize whatever the model's preprocessor setting is
    preprocessor_cfg.normalize = "None"
    preprocessor = nemo_asr.models.EncDecCTCModelBPE.from_config_dict(preprocessor_cfg)
    preprocessor.to(device)
    hyps = []
    refs = []

    if filepaths and manifest:
        raise ValueError("Please select either filepaths or manifest")
    if filepaths is None and manifest is None:
        raise ValueError("Either filepaths or manifest shoud not be None")

    if filepaths:
        for l in tqdm(filepaths, desc="Sample:"):
            asr.reset()
            asr.read_audio_file(l, delay, model_stride_in_secs)
            hyp = asr.transcribe(tokens_per_chunk, delay)
            hyps.append(hyp)
    else:
        with open(manifest, "r", encoding='utf_8') as mfst_f:
            for l in tqdm(mfst_f, desc="Sample:"):
                asr.reset()
                row = json.loads(l.strip())
                if 'text' in row:
                    refs.append(row['text'])
                # do not support partial audio
                asr.read_audio_file(row['audio_filepath'], delay, model_stride_in_secs)
                hyp = asr.transcribe(tokens_per_chunk, delay)
                hyps.append(hyp)

    if os.environ.get('DEBUG', '0') in ('1', 'y', 't'):
        if len(refs) == 0:
            print("ground-truth text does not present!")
            for hyp in hyps:
                print("hyp:", hyp)
        else:
            for hyp, ref in zip(hyps, refs):
                print("hyp:", hyp)
                print("ref:", ref)

    wrapped_hyps = wrap_transcription(hyps)
    return wrapped_hyps


def wrap_transcription(hyps: List[str]) -> List[rnnt_utils.Hypothesis]:
    """ Wrap transcription to the expected format in func write_transcription """
    wrapped_hyps = []
    for hyp in hyps:
        hypothesis = rnnt_utils.Hypothesis(score=0.0, y_sequence=[], text=hyp)
        wrapped_hyps.append(hypothesis)
    return wrapped_hyps


def setup_model(cfg: DictConfig, map_location: torch.device) -> Tuple[ASRModel, str]:
    """ Setup model from cfg and return model and model name for next step """
    if cfg.model_path is not None and cfg.model_path != "None":
        # restore model from .nemo file path
        model_cfg = ASRModel.restore_from(restore_path=cfg.model_path, return_config=True)
        classpath = model_cfg.target  # original class path
        imported_class = model_utils.import_class_by_path(classpath)  # type: ASRModel
        logging.info(f"Restoring model : {imported_class.__name__}")
        asr_model = imported_class.restore_from(
            restore_path=cfg.model_path, map_location=map_location,
        )  # type: ASRModel
        if hasattr(cfg, "model_change"):
            asr_model.change_attention_model(
                self_attention_model=cfg.model_change.conformer.get("self_attention_model", None),
                att_context_size=cfg.model_change.conformer.get("att_context_size", None),
            )
        model_name = os.path.splitext(os.path.basename(cfg.model_path))[0]
    else:
        # restore model by name
        asr_model = ASRModel.from_pretrained(
            model_name=cfg.pretrained_name, map_location=map_location,
        )  # type: ASRModel
        model_name = cfg.pretrained_name

    return asr_model, model_name


def prepare_audio_data(cfg: DictConfig) -> Tuple[List[str], bool]:
    """ Prepare audio data and decide whether it's partial_audio condition. """
    # this part may need refactor alongsides with refactor of transcribe
    partial_audio = False

    if cfg.audio_dir is not None and not cfg.append_pred:
        filepaths = list(glob.glob(os.path.join(cfg.audio_dir, f"**/*.{cfg.audio_type}"), recursive=True))
    else:
        # get filenames from manifest
        filepaths = []
        if os.stat(cfg.dataset_manifest).st_size == 0:
            logging.error(f"The input dataset_manifest {cfg.dataset_manifest} is empty. Exiting!")
            return None

<<<<<<< HEAD
        manifest_dir = Path(cfg.dataset_manifest).parent
=======
>>>>>>> ef6b8f0d
        with open(cfg.dataset_manifest, 'r', encoding='utf_8') as f:
            has_two_fields = []
            for line in f:
                item = json.loads(line)
                if "offset" in item and "duration" in item:
                    has_two_fields.append(True)
                else:
                    has_two_fields.append(False)
                audio_key = cfg.get('audio_key', 'audio_filepath')
<<<<<<< HEAD
                audio_file = Path(item[audio_key])
                if not audio_file.is_file() and not audio_file.is_absolute():
                    audio_file = manifest_dir / audio_file
                filepaths.append(str(audio_file.absolute()))
=======
                audio_file = get_full_path(audio_file=item[audio_key], manifest_file=cfg.dataset_manifest)
                filepaths.append(audio_file)
>>>>>>> ef6b8f0d
        partial_audio = all(has_two_fields)
    logging.info(f"\nTranscribing {len(filepaths)} files...\n")

    return filepaths, partial_audio


def compute_output_filename(cfg: DictConfig, model_name: str) -> DictConfig:
    """ Compute filename of output manifest and update cfg"""
    if cfg.output_filename is None:
        # create default output filename
        if cfg.audio_dir is not None:
            cfg.output_filename = os.path.dirname(os.path.join(cfg.audio_dir, '.')) + '.json'
        elif cfg.pred_name_postfix is not None:
            cfg.output_filename = cfg.dataset_manifest.replace('.json', f'_{cfg.pred_name_postfix}.json')
        else:
            cfg.output_filename = cfg.dataset_manifest.replace('.json', f'_{model_name}.json')
    return cfg


def normalize_timestamp_output(timestamps: dict):
    """
    Normalize the dictionary of timestamp values to JSON serializable values.
    Expects the following keys to exist -
        "start_offset": int-like object that represents the starting index of the token
            in the full audio after downsampling.
        "end_offset": int-like object that represents the ending index of the token
            in the full audio after downsampling.

    Args:
        timestamps: Nested dict.

    Returns:
        Normalized `timestamps` dictionary (in-place normalized)
    """
    for val_idx in range(len(timestamps)):
        timestamps[val_idx]['start_offset'] = int(timestamps[val_idx]['start_offset'])
        timestamps[val_idx]['end_offset'] = int(timestamps[val_idx]['end_offset'])
    return timestamps


def write_transcription(
<<<<<<< HEAD
    transcriptions: List[rnnt_utils.Hypothesis],
=======
    transcriptions: Union[List[rnnt_utils.Hypothesis], List[List[rnnt_utils.Hypothesis]]],
>>>>>>> ef6b8f0d
    cfg: DictConfig,
    model_name: str,
    filepaths: List[str] = None,
    compute_langs: bool = False,
    compute_timestamps: bool = False,
) -> str:
    """ Write generated transcription to output file. """
    if cfg.append_pred:
        logging.info(f'Transcripts will be written in "{cfg.output_filename}" file')
        if cfg.pred_name_postfix is not None:
            pred_by_model_name = cfg.pred_name_postfix
        else:
            pred_by_model_name = model_name
        pred_text_attr_name = 'pred_text_' + pred_by_model_name
    else:
        pred_text_attr_name = 'pred_text'

<<<<<<< HEAD
    with open(cfg.output_filename, 'w', encoding='utf-8', newline='\n') as f:
        if cfg.audio_dir is not None:
            for idx, transcription in enumerate(transcriptions):  # type: rnnt_utils.Hypothesis
=======
    if isinstance(transcriptions[0], rnnt_utils.Hypothesis):  # List[rnnt_utils.Hypothesis]
        best_hyps = transcriptions
        assert cfg.ctc_decoding.beam.return_best_hypothesis, "Works only with return_best_hypothesis=true"
    elif isinstance(transcriptions[0], list) and isinstance(
        transcriptions[0][0], rnnt_utils.Hypothesis
    ):  # List[List[rnnt_utils.Hypothesis]] NBestHypothesis
        best_hyps, beams = [], []
        for hyps in transcriptions:
            best_hyps.append(hyps[0])
            if not cfg.ctc_decoding.beam.return_best_hypothesis:
                beam = []
                for hyp in hyps:
                    beam.append((hyp.text, hyp.score))
                beams.append(beam)
    else:
        raise TypeError

    with open(cfg.output_filename, 'w', encoding='utf-8', newline='\n') as f:
        if cfg.audio_dir is not None:
            for idx, transcription in enumerate(best_hyps):  # type: rnnt_utils.Hypothesis
>>>>>>> ef6b8f0d
                item = {'audio_filepath': filepaths[idx], pred_text_attr_name: transcription.text}

                if compute_timestamps:
                    timestamps = transcription.timestep
                    if timestamps is not None and isinstance(timestamps, dict):
                        timestamps.pop('timestep', None)  # Pytorch tensor calculating index of each token, not needed.
                        for key in timestamps.keys():
                            values = normalize_timestamp_output(timestamps[key])
                            item[f'timestamps_{key}'] = values

                if compute_langs:
                    item['pred_lang'] = transcription.langs
                    item['pred_lang_chars'] = transcription.langs_chars
<<<<<<< HEAD

=======
                if not cfg.ctc_decoding.beam.return_best_hypothesis:
                    item['beams'] = beams[idx]
>>>>>>> ef6b8f0d
                f.write(json.dumps(item) + "\n")
        else:
            with open(cfg.dataset_manifest, 'r', encoding='utf_8') as fr:
                for idx, line in enumerate(fr):
                    item = json.loads(line)
<<<<<<< HEAD
                    item[pred_text_attr_name] = transcriptions[idx].text

                    if compute_timestamps:
                        timestamps = transcriptions[idx].timestep
=======
                    item[pred_text_attr_name] = best_hyps[idx].text

                    if compute_timestamps:
                        timestamps = best_hyps[idx].timestep
>>>>>>> ef6b8f0d
                        if timestamps is not None and isinstance(timestamps, dict):
                            timestamps.pop(
                                'timestep', None
                            )  # Pytorch tensor calculating index of each token, not needed.
                            for key in timestamps.keys():
                                values = normalize_timestamp_output(timestamps[key])
                                item[f'timestamps_{key}'] = values

                    if compute_langs:
<<<<<<< HEAD
                        item['pred_lang'] = transcriptions[idx].langs
                        item['pred_lang_chars'] = transcriptions[idx].langs_chars

=======
                        item['pred_lang'] = best_hyps[idx].langs
                        item['pred_lang_chars'] = best_hyps[idx].langs_chars

                    if not cfg.ctc_decoding.beam.return_best_hypothesis:
                        item['beams'] = beams[idx]
>>>>>>> ef6b8f0d
                    f.write(json.dumps(item) + "\n")

    return cfg.output_filename


def transcribe_partial_audio(
    asr_model,
    path2manifest: str = None,
    batch_size: int = 4,
    logprobs: bool = False,
    return_hypotheses: bool = False,
    num_workers: int = 0,
    channel_selector: Optional[int] = None,
    augmentor: DictConfig = None,
) -> List[str]:
    """
    See description of this function in trancribe() in nemo/collections/asr/models/ctc_models.py    """

    assert isinstance(asr_model, EncDecCTCModel), "Currently support CTC model only."

    if return_hypotheses and logprobs:
        raise ValueError(
            "Either `return_hypotheses` or `logprobs` can be True at any given time."
            "Returned hypotheses will contain the logprobs."
        )
    if num_workers is None:
        num_workers = min(batch_size, os.cpu_count() - 1)

    # We will store transcriptions here
    hypotheses = []
    # Model's mode and device
    mode = asr_model.training
    device = next(asr_model.parameters()).device
    dither_value = asr_model.preprocessor.featurizer.dither
    pad_to_value = asr_model.preprocessor.featurizer.pad_to

    try:
        asr_model.preprocessor.featurizer.dither = 0.0
        asr_model.preprocessor.featurizer.pad_to = 0
        # Switch model to evaluation mode
        asr_model.eval()
        # Freeze the encoder and decoder modules
        asr_model.encoder.freeze()
        asr_model.decoder.freeze()
        logging_level = logging.get_verbosity()
        logging.set_verbosity(logging.WARNING)

        config = {
            'manifest_filepath': path2manifest,
            'batch_size': batch_size,
            'num_workers': num_workers,
            'channel_selector': channel_selector,
        }
        if augmentor:
            config['augmentor'] = augmentor

        temporary_datalayer = asr_model._setup_transcribe_dataloader(config)
        for test_batch in tqdm(temporary_datalayer, desc="Transcribing"):
            logits, logits_len, greedy_predictions = asr_model.forward(
                input_signal=test_batch[0].to(device), input_signal_length=test_batch[1].to(device)
            )
            if logprobs:
                # dump log probs per file
                for idx in range(logits.shape[0]):
                    lg = logits[idx][: logits_len[idx]]
                    hypotheses.append(lg.cpu().numpy())
            else:
                current_hypotheses, all_hyp = asr_model.decoding.ctc_decoder_predictions_tensor(
                    logits, decoder_lengths=logits_len, return_hypotheses=return_hypotheses,
                )

                if return_hypotheses:
                    # dump log probs per file
                    for idx in range(logits.shape[0]):
                        current_hypotheses[idx].y_sequence = logits[idx][: logits_len[idx]]
                        if current_hypotheses[idx].alignments is None:
                            current_hypotheses[idx].alignments = current_hypotheses[idx].y_sequence

                hypotheses += current_hypotheses

            del greedy_predictions
            del logits
            del test_batch

    finally:
        # set mode back to its original value
        asr_model.train(mode=mode)
        asr_model.preprocessor.featurizer.dither = dither_value
        asr_model.preprocessor.featurizer.pad_to = pad_to_value
        if mode is True:
            asr_model.encoder.unfreeze()
            asr_model.decoder.unfreeze()
        logging.set_verbosity(logging_level)
    return hypotheses


class PunctuationCapitalization:
    def __init__(self, punctuation_marks='.,?'):
        self.regex_punctuation = re.compile(fr"([{''.join(punctuation_marks)}])")

    def separate_punctuation(self, lines):
        return [self.regex_punctuation.sub(r' \1 ', line) for line in lines]

    def do_lowercase(self, lines):
        return [line.lower() for line in lines]

    def rm_punctuation(self, lines):
        return [self.regex_punctuation.sub(' ', line).strip() for line in lines]<|MERGE_RESOLUTION|>--- conflicted
+++ resolved
@@ -14,11 +14,7 @@
 import glob
 import json
 import os
-<<<<<<< HEAD
-from pathlib import Path
-=======
 import re
->>>>>>> ef6b8f0d
 from typing import List, Optional, Tuple, Union
 
 import torch
@@ -30,10 +26,7 @@
 from nemo.collections.asr.models.ctc_models import EncDecCTCModel
 from nemo.collections.asr.parts.utils import rnnt_utils
 from nemo.collections.asr.parts.utils.streaming_utils import FrameBatchASR
-<<<<<<< HEAD
-=======
 from nemo.collections.common.parts.preprocessing.manifest import get_full_path
->>>>>>> ef6b8f0d
 from nemo.utils import logging, model_utils
 
 
@@ -224,10 +217,6 @@
             logging.error(f"The input dataset_manifest {cfg.dataset_manifest} is empty. Exiting!")
             return None
 
-<<<<<<< HEAD
-        manifest_dir = Path(cfg.dataset_manifest).parent
-=======
->>>>>>> ef6b8f0d
         with open(cfg.dataset_manifest, 'r', encoding='utf_8') as f:
             has_two_fields = []
             for line in f:
@@ -237,15 +226,8 @@
                 else:
                     has_two_fields.append(False)
                 audio_key = cfg.get('audio_key', 'audio_filepath')
-<<<<<<< HEAD
-                audio_file = Path(item[audio_key])
-                if not audio_file.is_file() and not audio_file.is_absolute():
-                    audio_file = manifest_dir / audio_file
-                filepaths.append(str(audio_file.absolute()))
-=======
                 audio_file = get_full_path(audio_file=item[audio_key], manifest_file=cfg.dataset_manifest)
                 filepaths.append(audio_file)
->>>>>>> ef6b8f0d
         partial_audio = all(has_two_fields)
     logging.info(f"\nTranscribing {len(filepaths)} files...\n")
 
@@ -287,11 +269,7 @@
 
 
 def write_transcription(
-<<<<<<< HEAD
-    transcriptions: List[rnnt_utils.Hypothesis],
-=======
     transcriptions: Union[List[rnnt_utils.Hypothesis], List[List[rnnt_utils.Hypothesis]]],
->>>>>>> ef6b8f0d
     cfg: DictConfig,
     model_name: str,
     filepaths: List[str] = None,
@@ -309,11 +287,6 @@
     else:
         pred_text_attr_name = 'pred_text'
 
-<<<<<<< HEAD
-    with open(cfg.output_filename, 'w', encoding='utf-8', newline='\n') as f:
-        if cfg.audio_dir is not None:
-            for idx, transcription in enumerate(transcriptions):  # type: rnnt_utils.Hypothesis
-=======
     if isinstance(transcriptions[0], rnnt_utils.Hypothesis):  # List[rnnt_utils.Hypothesis]
         best_hyps = transcriptions
         assert cfg.ctc_decoding.beam.return_best_hypothesis, "Works only with return_best_hypothesis=true"
@@ -334,7 +307,6 @@
     with open(cfg.output_filename, 'w', encoding='utf-8', newline='\n') as f:
         if cfg.audio_dir is not None:
             for idx, transcription in enumerate(best_hyps):  # type: rnnt_utils.Hypothesis
->>>>>>> ef6b8f0d
                 item = {'audio_filepath': filepaths[idx], pred_text_attr_name: transcription.text}
 
                 if compute_timestamps:
@@ -348,28 +320,17 @@
                 if compute_langs:
                     item['pred_lang'] = transcription.langs
                     item['pred_lang_chars'] = transcription.langs_chars
-<<<<<<< HEAD
-
-=======
                 if not cfg.ctc_decoding.beam.return_best_hypothesis:
                     item['beams'] = beams[idx]
->>>>>>> ef6b8f0d
                 f.write(json.dumps(item) + "\n")
         else:
             with open(cfg.dataset_manifest, 'r', encoding='utf_8') as fr:
                 for idx, line in enumerate(fr):
                     item = json.loads(line)
-<<<<<<< HEAD
-                    item[pred_text_attr_name] = transcriptions[idx].text
-
-                    if compute_timestamps:
-                        timestamps = transcriptions[idx].timestep
-=======
                     item[pred_text_attr_name] = best_hyps[idx].text
 
                     if compute_timestamps:
                         timestamps = best_hyps[idx].timestep
->>>>>>> ef6b8f0d
                         if timestamps is not None and isinstance(timestamps, dict):
                             timestamps.pop(
                                 'timestep', None
@@ -379,17 +340,11 @@
                                 item[f'timestamps_{key}'] = values
 
                     if compute_langs:
-<<<<<<< HEAD
-                        item['pred_lang'] = transcriptions[idx].langs
-                        item['pred_lang_chars'] = transcriptions[idx].langs_chars
-
-=======
                         item['pred_lang'] = best_hyps[idx].langs
                         item['pred_lang_chars'] = best_hyps[idx].langs_chars
 
                     if not cfg.ctc_decoding.beam.return_best_hypothesis:
                         item['beams'] = beams[idx]
->>>>>>> ef6b8f0d
                     f.write(json.dumps(item) + "\n")
 
     return cfg.output_filename
