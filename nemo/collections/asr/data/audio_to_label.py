# Copyright (c) 2020, NVIDIA CORPORATION.  All rights reserved.
#
# Licensed under the Apache License, Version 2.0 (the "License");
# you may not use this file except in compliance with the License.
# You may obtain a copy of the License at
#
#     http://www.apache.org/licenses/LICENSE-2.0
#
# Unless required by applicable law or agreed to in writing, software
# distributed under the License is distributed on an "AS IS" BASIS,
# WITHOUT WARRANTIES OR CONDITIONS OF ANY KIND, either express or implied.
# See the License for the specific language governing permissions and
# limitations under the License.
import io
import os
from typing import Dict, List, Optional, Union

import braceexpand
import torch
import webdataset as wd

from nemo.collections.asr.data.audio_to_text import cache_datastore_manifests, expand_audio_filepaths
from nemo.collections.asr.parts.preprocessing.segment import available_formats as valid_sf_formats
from nemo.collections.common.parts.preprocessing import collections
from nemo.core.classes import Dataset, IterableDataset
from nemo.core.neural_types import AudioSignal, LabelsType, LengthsType, NeuralType, RegressionValuesType
from nemo.utils import logging

# List of valid file formats (prioritized by order of importance)
VALID_FILE_FORMATS = ';'.join(['wav', 'mp3', 'flac'] + [fmt.lower() for fmt in valid_sf_formats.keys()])


def repeat_signal(signal: torch.Tensor, sig_len: int, required_length: int) -> torch.Tensor:
    """repeat signal to make short signal to have required_length
    Args:
        signal (Tensor): input signal
        sig_len (int): length of input signal
        required_length (int): length of generated signal
    Returns:
        signal (Tensor): generated signal of required_length by repeating itself.
    """
    sub: torch.Tensor = torch.tensor([])
    repeat = int(required_length // sig_len)
    rem = int(required_length % sig_len)
    sub: torch.Tensor = torch.tensor([])
    rep_sig: torch.Tensor = torch.cat(repeat * [signal])
    if rem > 0:
        sub = signal[-rem:]
        signal = torch.cat((rep_sig, sub))
    else:
        signal = rep_sig
    return signal


def normalize(signal):
    """normalize signal
    Args:
        signal(FloatTensor): signal to be normalized.
    """
    signal_minusmean = signal - signal.mean()
    return signal_minusmean / signal_minusmean.abs().max()


def count_occurence(manifest_file_id):
    """Count number of wav files in Dict manifest_file_id. Use for _TarredAudioToLabelDataset.
    Args:
        manifest_file_id (Dict): Dict of files and their corresponding id. {'A-sub0' : 1, ..., 'S-sub10':100}
    Returns:
        count (Dict): Dict of wav files {'A' : 2, ..., 'S':10}
    """
    count = dict()
    for i in manifest_file_id:
        audio_filename = i.split("-sub")[0]
        count[audio_filename] = count.get(audio_filename, 0) + 1
    return count


def _speech_collate_fn(batch, pad_id):
    """collate batch of audio sig, audio len, tokens, tokens len
    Args:
        batch (Optional[FloatTensor], Optional[LongTensor], LongTensor,
               LongTensor):  A tuple of tuples of signal, signal lengths,
               encoded tokens, and encoded tokens length.  This collate func
               assumes the signals are 1d torch tensors (i.e. mono audio).
    """
    _, audio_lengths, _, tokens_lengths = zip(*batch)
    max_audio_len = 0
    has_audio = audio_lengths[0] is not None
    if has_audio:
        max_audio_len = max(audio_lengths).item()
    max_tokens_len = max(tokens_lengths).item()

    audio_signal, tokens = [], []
    for sig, sig_len, tokens_i, tokens_i_len in batch:
        if has_audio:
            sig_len = sig_len.item()
            if sig_len < max_audio_len:
                pad = (0, max_audio_len - sig_len)
                sig = torch.nn.functional.pad(sig, pad)
            audio_signal.append(sig)
        tokens_i_len = tokens_i_len.item()
        if tokens_i_len < max_tokens_len:
            pad = (0, max_tokens_len - tokens_i_len)
            tokens_i = torch.nn.functional.pad(tokens_i, pad, value=pad_id)
        tokens.append(tokens_i)

    if has_audio:
        audio_signal = torch.stack(audio_signal)
        audio_lengths = torch.stack(audio_lengths)
    else:
        audio_signal, audio_lengths = None, None
    tokens = torch.stack(tokens)
    tokens_lengths = torch.stack(tokens_lengths)

    return audio_signal, audio_lengths, tokens, tokens_lengths


def _fixed_seq_collate_fn(self, batch):
    """collate batch of audio sig, audio len, tokens, tokens len
        Args:
            batch (Optional[FloatTensor], Optional[LongTensor], LongTensor,
                LongTensor):  A tuple of tuples of signal, signal lengths,
                encoded tokens, and encoded tokens length.  This collate func
                assumes the signals are 1d torch tensors (i.e. mono audio).
        """
    _, audio_lengths, _, tokens_lengths = zip(*batch)

    has_audio = audio_lengths[0] is not None
    fixed_length = int(max(audio_lengths))

    audio_signal, tokens, new_audio_lengths = [], [], []
    for sig, sig_len, tokens_i, _ in batch:
        if has_audio:
            sig_len = sig_len.item()
            chunck_len = sig_len - fixed_length

            if chunck_len < 0:
                repeat = fixed_length // sig_len
                rem = fixed_length % sig_len
                sub = sig[-rem:] if rem > 0 else torch.tensor([])
                rep_sig = torch.cat(repeat * [sig])
                sig = torch.cat((rep_sig, sub))
            new_audio_lengths.append(torch.tensor(fixed_length))

            audio_signal.append(sig)

        tokens.append(tokens_i)

    if has_audio:
        audio_signal = torch.stack(audio_signal)
        audio_lengths = torch.stack(new_audio_lengths)
    else:
        audio_signal, audio_lengths = None, None
    tokens = torch.stack(tokens)
    tokens_lengths = torch.stack(tokens_lengths)

    return audio_signal, audio_lengths, tokens, tokens_lengths


def _vad_frame_seq_collate_fn(self, batch):
    """collate batch of audio sig, audio len, tokens, tokens len
    Args:
        batch (Optional[FloatTensor], Optional[LongTensor], LongTensor,
            LongTensor):  A tuple of tuples of signal, signal lengths,
            encoded tokens, and encoded tokens length.  This collate func
            assumes the signals are 1d torch tensors (i.e. mono audio).
            batch size equals to 1.
    """
    slice_length = int(self.featurizer.sample_rate * self.window_length_in_sec)
    _, audio_lengths, _, tokens_lengths = zip(*batch)
    slice_length = int(min(slice_length, max(audio_lengths)))
    shift = int(self.featurizer.sample_rate * self.shift_length_in_sec)
    has_audio = audio_lengths[0] is not None

    audio_signal, num_slices, tokens, audio_lengths = [], [], [], []

    append_len_start = slice_length // 2
    append_len_end = slice_length - slice_length // 2
    for sig, sig_len, tokens_i, _ in batch:
        if self.normalize_audio:
            sig = normalize(sig)
        start = torch.zeros(append_len_start)
        end = torch.zeros(append_len_end)
        sig = torch.cat((start, sig, end))
        sig_len += slice_length

        if has_audio:
            slices = torch.div(sig_len - slice_length, shift, rounding_mode='trunc')
            for slice_id in range(slices):
                start_idx = slice_id * shift
                end_idx = start_idx + slice_length
                signal = sig[start_idx:end_idx]
                audio_signal.append(signal)

            num_slices.append(slices)
            tokens.extend([tokens_i] * slices)
            audio_lengths.extend([slice_length] * slices)

    if has_audio:
        audio_signal = torch.stack(audio_signal)
        audio_lengths = torch.tensor(audio_lengths)
    else:
        audio_signal, audio_lengths = None, None

    tokens = torch.stack(tokens)
    tokens_lengths = torch.tensor(num_slices)
    return audio_signal, audio_lengths, tokens, tokens_lengths


class _AudioLabelDataset(Dataset):
    """
    Dataset that loads tensors via a json file containing paths to audio files,
    labels, and durations and offsets(in seconds). Each new line is a
    different sample. Example below:
    and their target labels. JSON files should be of the following format::
        {"audio_filepath": "/path/to/audio_wav_0.wav", "duration": time_in_sec_0, "label": \
target_label_0, "offset": offset_in_sec_0}
        ...
        {"audio_filepath": "/path/to/audio_wav_n.wav", "duration": time_in_sec_n, "label": \
target_label_n, "offset": offset_in_sec_n}
    Args:
        manifest_filepath (Union[str, List[str]]): Dataset parameter. Path to JSON containing data.
        labels (list): Dataset parameter. List of target classes that can be output by the speaker recognition model.
        featurizer
        min_duration (float): Dataset parameter. All training files which have a duration less than min_duration
            are dropped. Note: Duration is read from the manifest JSON.
            Defaults to 0.1.
        max_duration (float): Dataset parameter.
            All training files which have a duration more than max_duration
            are dropped. Note: Duration is read from the manifest JSON.
            Defaults to None.
        trim (bool): Whether to use trim silence from beginning and end of audio signal using librosa.effects.trim().
            Defaults to False.
    """

    @property
    def output_types(self) -> Optional[Dict[str, NeuralType]]:
        """Returns definitions of module output ports.
        """

        output_types = {
            'audio_signal': NeuralType(
                ('B', 'T'),
                AudioSignal(freq=self._sample_rate)
                if self is not None and hasattr(self, '_sample_rate')
                else AudioSignal(),
            ),
            'a_sig_length': NeuralType(tuple('B'), LengthsType()),
        }

        if self.is_regression_task:
            output_types.update(
                {
                    'targets': NeuralType(tuple('B'), RegressionValuesType()),
                    'targets_length': NeuralType(tuple('B'), LengthsType()),
                }
            )
        else:

            output_types.update(
                {'label': NeuralType(tuple('B'), LabelsType()), 'label_length': NeuralType(tuple('B'), LengthsType()),}
            )

        return output_types

    def __init__(
        self,
        *,
        manifest_filepath: Union[str, List[str]],
        labels: List[str],
        featurizer,
        min_duration: Optional[float] = 0.1,
        max_duration: Optional[float] = None,
        trim: bool = False,
        is_regression_task: bool = False,
        cal_labels_occurrence: Optional[bool] = False,
    ):
        super().__init__()
        if isinstance(manifest_filepath, str):
            manifest_filepath = manifest_filepath.split(',')
<<<<<<< HEAD
=======
        cache_datastore_manifests(manifest_filepaths=manifest_filepath, cache_audio=True)
>>>>>>> ef6b8f0d
        self.collection = collections.ASRSpeechLabel(
            manifests_files=manifest_filepath,
            min_duration=min_duration,
            max_duration=max_duration,
            is_regression_task=is_regression_task,
            cal_labels_occurrence=cal_labels_occurrence,
        )

        self.featurizer = featurizer
        self.trim = trim
        self.is_regression_task = is_regression_task

        if not is_regression_task:
            self.labels = labels if labels else self.collection.uniq_labels
            self.num_classes = len(self.labels) if self.labels is not None else 1
            self.label2id, self.id2label = {}, {}
            self.id2occurrence, self.labels_occurrence = {}, []

            for label_id, label in enumerate(self.labels):
                self.label2id[label] = label_id
                self.id2label[label_id] = label
                if cal_labels_occurrence:
                    self.id2occurrence[label_id] = self.collection.labels_occurrence[label]

            if cal_labels_occurrence:
                self.labels_occurrence = [self.id2occurrence[k] for k in sorted(self.id2occurrence)]

            for idx in range(len(self.labels[:5])):
                logging.debug(" label id {} and its mapped label {}".format(idx, self.id2label[idx]))

        else:
            self.labels = []
            self.num_classes = 1

    def __len__(self):
        return len(self.collection)

    def __getitem__(self, index):
        sample = self.collection[index]

        offset = sample.offset

        if offset is None:
            offset = 0

        features = self.featurizer.process(sample.audio_file, offset=offset, duration=sample.duration, trim=self.trim)
        f, fl = features, torch.tensor(features.shape[0]).long()

        if not self.is_regression_task:
            t = torch.tensor(self.label2id[sample.label]).long()
        else:
            t = torch.tensor(sample.label).float()

        tl = torch.tensor(1).long()  # For compatibility with collate_fn used later

        return f, fl, t, tl


# Ported from https://github.com/NVIDIA/OpenSeq2Seq/blob/master/open_seq2seq/data/speech2text/speech_commands.py
class AudioToClassificationLabelDataset(_AudioLabelDataset):
    """
    Dataset that loads tensors via a json file containing paths to audio
    files, command class, and durations (in seconds). Each new line is a
    different sample. Example below:
    {"audio_filepath": "/path/to/audio_wav_0.wav", "duration": time_in_sec_0, "label": \
        target_label_0, "offset": offset_in_sec_0}
    ...
    {"audio_filepath": "/path/to/audio_wav_n.wav", "duration": time_in_sec_n, "label": \
        target_label_n, "offset": offset_in_sec_n}
    Args:
        manifest_filepath (Union[str, List[str]]): Path to manifest json as described above. Can
            be comma-separated paths.
        labels (Optional[list]): String containing all the possible labels to map to
            if None then automatically picks from ASRSpeechLabel collection.
        featurizer: Initialized featurizer class that converts paths of
            audio to feature tensors
        max_duration: If audio exceeds this length, do not include in dataset
        min_duration: If audio is less than this length, do not include
            in dataset
        trim: Boolean flag whether to trim the audio
    """

    def _collate_fn(self, batch):
        return _speech_collate_fn(batch, pad_id=0)


class AudioToSpeechLabelDataset(_AudioLabelDataset):
    """
    Dataset that loads tensors via a json file containing paths to audio
    files, command class, and durations (in seconds). Each new line is a
    different sample. Example below:
    {"audio_filepath": "/path/to/audio_wav_0.wav", "duration": time_in_sec_0, "label": \
        target_label_0, "offset": offset_in_sec_0}
    ...
    {"audio_filepath": "/path/to/audio_wav_n.wav", "duration": time_in_sec_n, "label": \
        target_label_n, "offset": offset_in_sec_n}
    Args:
        manifest_filepath (Union[str, List[str]]): Path to manifest json as described above. Can
            be comma-separated paths.
        labels (Optional[list]): String containing all the possible labels to map to
            if None then automatically picks from ASRSpeechLabel collection.
        min_duration (float): Dataset parameter.
            All training files which have a duration less than min_duration
            are dropped. Note: Duration is read from the manifest JSON.
            Defaults to 0.1.
        max_duration (float): Dataset parameter.
            All training files which have a duration more than max_duration
            are dropped. Note: Duration is read from the manifest JSON.
            Defaults to None.
        trim (bool): Whether to use trim silence from beginning and end
            of audio signal using librosa.effects.trim().
            Defaults to False.
        window_length_in_sec (float): length of window/slice (in seconds)
            Use this for speaker recognition and VAD tasks.
        shift_length_in_sec (float): amount of shift of window for generating the frame for VAD task in a batch
            Use this for VAD task during inference.
        normalize_audio (bool): Whether to normalize audio signal.
            Defaults to False.
        is_regression_task (bool): Whether the dataset is for a regression task instead of classification.
            Defaults to False.
        cal_labels_occurrence (bool): Wether to calculate occurrence of labels
            Defaults to False.
    """

    def __init__(
        self,
        *,
        manifest_filepath: Union[str, List[str]],
        labels: List[str],
        featurizer,
        min_duration: Optional[float] = 0.1,
        max_duration: Optional[float] = None,
        trim: bool = False,
        window_length_in_sec: Optional[float] = 8,
        shift_length_in_sec: Optional[float] = 1,
        normalize_audio: bool = False,
        is_regression_task: bool = False,
        cal_labels_occurrence: Optional[bool] = False,
    ):
        self.window_length_in_sec = window_length_in_sec
        self.shift_length_in_sec = shift_length_in_sec
        self.normalize_audio = normalize_audio

        logging.debug("Window/slice length considered for collate func is {}".format(self.window_length_in_sec))
        logging.debug("Shift length considered for collate func is {}".format(self.shift_length_in_sec))

        super().__init__(
            manifest_filepath=manifest_filepath,
            labels=labels,
            featurizer=featurizer,
            min_duration=min_duration,
            max_duration=max_duration,
            trim=trim,
            is_regression_task=is_regression_task,
            cal_labels_occurrence=cal_labels_occurrence,
        )

    def fixed_seq_collate_fn(self, batch):
        return _fixed_seq_collate_fn(self, batch)

    def vad_frame_seq_collate_fn(self, batch):
        return _vad_frame_seq_collate_fn(self, batch)


class _TarredAudioLabelDataset(IterableDataset):
    """
    A similar Dataset to the AudioLabelDataSet, but which loads tarred audio files.

    Accepts a single comma-separated JSON manifest file (in the same style as for the AudioToSpeechLabelDataset),
    as well as the path(s) to the tarball(s) containing the wav files. Each line of the manifest should
    contain the information for one audio file, including at least the label and name of the audio
    file within the tarball.

    Valid formats for the audio_tar_filepaths argument include:
    (1) a single string that can be brace-expanded, e.g. 'path/to/audio.tar' or 'path/to/audio_{1..100}.tar.gz', or
    (2) a list of file paths that will not be brace-expanded, e.g. ['audio_1.tar', 'audio_2.tar', ...].

    Note: For brace expansion in (1), there may be cases where `{x..y}` syntax cannot be used due to shell interference.
    This occurs most commonly inside SLURM scripts. Therefore we provide a few equivalent replacements.
    Supported opening braces - { <=> (, [, < and the special tag _OP_.
    Supported closing braces - } <=> ), ], > and the special tag _CL_.
    For SLURM based tasks, we suggest the use of the special tags for ease of use.

    See the documentation for more information about accepted data and input formats.

    If using multiple processes the number of shards should be divisible by the number of workers to ensure an
    even split among workers. If it is not divisible, logging will give a warning but training will proceed.
    In addition, if using mutiprocessing, each shard MUST HAVE THE SAME NUMBER OF ENTRIES after filtering
    is applied. We currently do not check for this, but your program may hang if the shards are uneven!

    Notice that a few arguments are different from the AudioLabelDataSet; for example, shuffle (bool) has been
    replaced by shuffle_n (int).

    Additionally, please note that the len() of this DataLayer is assumed to be the length of the manifest
    after filtering. An incorrect manifest length may lead to some DataLoader issues down the line.

    Args:
        audio_tar_filepaths: Either a list of audio tarball filepaths, or a
            string (can be brace-expandable).
        manifest_filepath (str): Path to the manifest.
        labels (list): Dataset parameter.
            List of target classes that can be output by the speaker recognition model.
        featurizer
        shuffle_n (int): How many samples to look ahead and load to be shuffled.
            See WebDataset documentation for more details.
            Defaults to 0.
        min_duration (float): Dataset parameter.
            All training files which have a duration less than min_duration
            are dropped. Note: Duration is read from the manifest JSON.
            Defaults to 0.1.
        max_duration (float): Dataset parameter.
            All training files which have a duration more than max_duration
            are dropped. Note: Duration is read from the manifest JSON.
            Defaults to None.
        trim(bool): Whether to use trim silence from beginning and end
            of audio signal using librosa.effects.trim().
            Defaults to False.
        window_length_in_sec (float): length of slice/window (in seconds) # Pass this only for speaker recognition and VAD task
        shift_length_in_sec (float): amount of shift of window for generating the frame for VAD task. in a batch # Pass this only for VAD task during inference.
        normalize_audio (bool): Whether to normalize audio signal. Defaults to False.
        shard_strategy (str): Tarred dataset shard distribution strategy chosen as a str value during ddp.
            -   `scatter`: The default shard strategy applied by WebDataset, where each node gets
                a unique set of shards, which are permanently pre-allocated and never changed at runtime.
            -   `replicate`: Optional shard strategy, where each node gets all of the set of shards
                available in the tarred dataset, which are permanently pre-allocated and never changed at runtime.
                The benefit of replication is that it allows each node to sample data points from the entire
                dataset independently of other nodes, and reduces dependence on value of `shuffle_n`.

                .. warning::
                    Replicated strategy allows every node to sample the entire set of available tarfiles,
                    and therefore more than one node may sample the same tarfile, and even sample the same
                    data points! As such, there is no assured guarantee that all samples in the dataset will be
                    sampled at least once during 1 epoch. Scattered strategy, on the other hand, on specific
                    occasions (when the number of shards is not divisible with ``world_size``), will not sample
                    the entire dataset. For these reasons it is not advisable to use tarred datasets as validation
                    or test datasets.
        global_rank (int): Worker rank, used for partitioning shards. Defaults to 0.
        world_size (int): Total number of processes, used for partitioning shards. Defaults to 0.
        is_regression_task (bool): Whether it is a regression task. Defualts to False.
    """

    def __init__(
        self,
        *,
        audio_tar_filepaths: Union[str, List[str]],
        manifest_filepath: Union[str, List[str]],
        labels: List[str],
        featurizer,
        shuffle_n: int = 0,
        min_duration: Optional[float] = 0.1,
        max_duration: Optional[float] = None,
        trim: bool = False,
        shard_strategy: str = "scatter",
        global_rank: int = 0,
        world_size: int = 0,
        is_regression_task: bool = False,
    ):
        cache_datastore_manifests(manifest_filepaths=manifest_filepath)
        self.collection = collections.ASRSpeechLabel(
            manifests_files=manifest_filepath,
            min_duration=min_duration,
            max_duration=max_duration,
            index_by_file_id=True,  # Must set this so the manifest lines can be indexed by file ID
        )

        self.file_occurence = count_occurence(self.collection.mapping)

        self.featurizer = featurizer
        self.trim = trim

        self.labels = labels if labels else self.collection.uniq_labels
        self.num_classes = len(self.labels)

        self.label2id, self.id2label = {}, {}
        for label_id, label in enumerate(self.labels):
            self.label2id[label] = label_id
            self.id2label[label_id] = label

        for idx in range(len(self.labels[:5])):
            logging.debug(" label id {} and its mapped label {}".format(idx, self.id2label[idx]))

        audio_tar_filepaths = expand_audio_filepaths(
            audio_tar_filepaths=audio_tar_filepaths,
            shard_strategy=shard_strategy,
            world_size=world_size,
            global_rank=global_rank,
        )
        # Put together WebDataset
        self._dataset = wd.WebDataset(urls=audio_tar_filepaths, nodesplitter=None)

        if shuffle_n > 0:
            self._dataset = self._dataset.shuffle(shuffle_n)
        else:
            logging.info("WebDataset will not shuffle files within the tar files.")

        self._dataset = (
            self._dataset.rename(audio=VALID_FILE_FORMATS, key='__key__')
            .to_tuple('audio', 'key')
            .pipe(self._filter)
            .map(f=self._build_sample)
        )

    def _filter(self, iterator):
        """This function is used to remove samples that have been filtered out by ASRSpeechLabel already.
        Otherwise, we would get a KeyError as _build_sample attempts to find the manifest entry for a sample
        that was filtered out (e.g. for duration).
        Note that if using multi-GPU training, filtering may lead to an imbalance in samples in each shard,
        which may make your code hang as one process will finish before the other.
        """

        class TarredAudioFilter:
            def __init__(self, collection, file_occurence):
                self.iterator = iterator
                self.collection = collection
                self.file_occurence = file_occurence
                self._iterable = self._internal_generator()

            def __iter__(self):
                self._iterable = self._internal_generator()
                return self

            def __next__(self):
                try:
                    values = next(self._iterable)
                except StopIteration:
                    # reset generator
                    self._iterable = self._internal_generator()
                    values = next(self._iterable)

                return values

            def _internal_generator(self):
                """
                WebDataset requires an Iterator, but we require an iterable that yields 1-or-more
                values per value inside self.iterator.

                Therefore wrap the iterator with a generator function that will yield 1-or-more
                values per sample in the iterator.
                """
                for _, tup in enumerate(self.iterator):
                    audio_bytes, audio_filename = tup

                    file_id, _ = os.path.splitext(os.path.basename(audio_filename))
                    if audio_filename in self.file_occurence:
                        for j in range(0, self.file_occurence[file_id]):
                            if j == 0:
                                audio_filename = file_id
                            else:
                                audio_filename = file_id + "-sub" + str(j)
                            yield audio_bytes, audio_filename

        return TarredAudioFilter(self.collection, self.file_occurence)

    def _build_sample(self, tup):
        """Builds the training sample by combining the data from the WebDataset with the manifest info.
        """
        audio_bytes, audio_filename = tup
        # Grab manifest entry from self.collection
        file_id, _ = os.path.splitext(os.path.basename(audio_filename))

        manifest_idx = self.collection.mapping[file_id]
        manifest_entry = self.collection[manifest_idx]

        offset = manifest_entry.offset
        if offset is None:
            offset = 0

        # Convert audio bytes to IO stream for processing (for SoundFile to read)
        audio_filestream = io.BytesIO(audio_bytes)
        features = self.featurizer.process(
            audio_filestream, offset=offset, duration=manifest_entry.duration, trim=self.trim,
        )

        audio_filestream.close()

        # Audio features
        f, fl = features, torch.tensor(features.shape[0]).long()

        t = self.label2id[manifest_entry.label]
        tl = 1  # For compatibility with collate_fn used later

        return f, fl, torch.tensor(t).long(), torch.tensor(tl).long()

    def __iter__(self):
        return self._dataset.__iter__()

    def __len__(self):
        return len(self.collection)


class TarredAudioToClassificationLabelDataset(_TarredAudioLabelDataset):
    """
    A similar Dataset to the AudioToClassificationLabelDataset, but which loads tarred audio files.

    Accepts a single comma-separated JSON manifest file (in the same style as for the AudioToClassificationLabelDataset),
    as well as the path(s) to the tarball(s) containing the wav files. Each line of the manifest should
    contain the information for one audio file, including at least the transcript and name of the audio
    file within the tarball.

    Valid formats for the audio_tar_filepaths argument include:
    (1) a single string that can be brace-expanded, e.g. 'path/to/audio.tar' or 'path/to/audio_{1..100}.tar.gz', or
    (2) a list of file paths that will not be brace-expanded, e.g. ['audio_1.tar', 'audio_2.tar', ...].

    See the WebDataset documentation for more information about accepted data and input formats.

    If using multiple processes the number of shards should be divisible by the number of workers to ensure an
    even split among workers. If it is not divisible, logging will give a warning but training will proceed.
    In addition, if using mutiprocessing, each shard MUST HAVE THE SAME NUMBER OF ENTRIES after filtering
    is applied. We currently do not check for this, but your program may hang if the shards are uneven!

    Notice that a few arguments are different from the AudioToBPEDataset; for example, shuffle (bool) has been
    replaced by shuffle_n (int).

    Additionally, please note that the len() of this DataLayer is assumed to be the length of the manifest
    after filtering. An incorrect manifest length may lead to some DataLoader issues down the line.

    Args:
        audio_tar_filepaths: Either a list of audio tarball filepaths, or a
            string (can be brace-expandable).
        manifest_filepath (str): Path to the manifest.
        labels (list): Dataset parameter.
            List of target classes that can be output by the speaker recognition model.
        featurizer
        shuffle_n (int): How many samples to look ahead and load to be shuffled.
            See WebDataset documentation for more details.
            Defaults to 0.
        min_duration (float): Dataset parameter.
            All training files which have a duration less than min_duration
            are dropped. Note: Duration is read from the manifest JSON.
            Defaults to 0.1.
        max_duration (float): Dataset parameter.
            All training files which have a duration more than max_duration
            are dropped. Note: Duration is read from the manifest JSON.
            Defaults to None.
        trim(bool): Whether to use trim silence from beginning and end
            of audio signal using librosa.effects.trim().
            Defaults to False.
        shard_strategy (str): Tarred dataset shard distribution strategy chosen as a str value during ddp.
            -   `scatter`: The default shard strategy applied by WebDataset, where each node gets
                a unique set of shards, which are permanently pre-allocated and never changed at runtime.
            -   `replicate`: Optional shard strategy, where each node gets all of the set of shards
                available in the tarred dataset, which are permanently pre-allocated and never changed at runtime.
                The benefit of replication is that it allows each node to sample data points from the entire
                dataset independently of other nodes, and reduces dependence on value of `shuffle_n`.

                .. warning::
                    Replicated strategy allows every node to sample the entire set of available tarfiles,
                    and therefore more than one node may sample the same tarfile, and even sample the same
                    data points! As such, there is no assured guarantee that all samples in the dataset will be
                    sampled at least once during 1 epoch. Scattered strategy, on the other hand, on specific
                    occasions (when the number of shards is not divisible with ``world_size``), will not sample
                    the entire dataset. For these reasons it is not advisable to use tarred datasets as validation
                    or test datasets.
        global_rank (int): Worker rank, used for partitioning shards. Defaults to 0.
        world_size (int): Total number of processes, used for partitioning shards. Defaults to 0.
        is_regression_task (bool): Whether it is a regression task. Defualts to False.
    """

    # self.labels = labels if labels else self.collection.uniq_labels
    # self.num_commands = len(self.labels)

    def _collate_fn(self, batch):
        return _speech_collate_fn(batch, pad_id=0)


class TarredAudioToSpeechLabelDataset(_TarredAudioLabelDataset):
    """
    A similar Dataset to the AudioToSpeechLabelDataset, but which loads tarred audio files.

    Accepts a single comma-separated JSON manifest file (in the same style as for the AudioToSpeechLabelDataset),
    as well as the path(s) to the tarball(s) containing the wav files. Each line of the manifest should
    contain the information for one audio file, including at least the transcript and name of the audio
    file within the tarball.

    Valid formats for the audio_tar_filepaths argument include:
    (1) a single string that can be brace-expanded, e.g. 'path/to/audio.tar' or 'path/to/audio_{1..100}.tar.gz', or
    (2) a list of file paths that will not be brace-expanded, e.g. ['audio_1.tar', 'audio_2.tar', ...].

    See the WebDataset documentation for more information about accepted data and input formats.

    If using multiple processes the number of shards should be divisible by the number of workers to ensure an
    even split among workers. If it is not divisible, logging will give a warning but training will proceed.
    In addition, if using mutiprocessing, each shard MUST HAVE THE SAME NUMBER OF ENTRIES after filtering
    is applied. We currently do not check for this, but your program may hang if the shards are uneven!

    Notice that a few arguments are different from the AudioToBPEDataset; for example, shuffle (bool) has been
    replaced by shuffle_n (int).

    Additionally, please note that the len() of this DataLayer is assumed to be the length of the manifest
    after filtering. An incorrect manifest length may lead to some DataLoader issues down the line.

    Args:
        audio_tar_filepaths: Either a list of audio tarball filepaths, or a
            string (can be brace-expandable).
        manifest_filepath (str): Path to the manifest.
        labels (list): Dataset parameter.
            List of target classes that can be output by the speaker recognition model.
        featurizer
        shuffle_n (int): How many samples to look ahead and load to be shuffled.
            See WebDataset documentation for more details.
            Defaults to 0.
        min_duration (float): Dataset parameter.
            All training files which have a duration less than min_duration
            are dropped. Note: Duration is read from the manifest JSON.
            Defaults to 0.1.
        max_duration (float): Dataset parameter.
            All training files which have a duration more than max_duration
            are dropped. Note: Duration is read from the manifest JSON.
            Defaults to None.
        trim(bool): Whether to use trim silence from beginning and end
            of audio signal using librosa.effects.trim().
            Defaults to False.
        window_length_in_sec (float): time length of window/slice (in seconds) # Pass this only for speaker recognition and VAD task
        shift_length_in_sec (float): amount of shift of window for generating the frame for VAD task. in a batch # Pass this only for VAD task during inference.
        normalize_audio (bool): Whether to normalize audio signal. Defaults to False.
        shard_strategy (str): Tarred dataset shard distribution strategy chosen as a str value during ddp.
            -   `scatter`: The default shard strategy applied by WebDataset, where each node gets
                a unique set of shards, which are permanently pre-allocated and never changed at runtime.
            -   `replicate`: Optional shard strategy, where each node gets all of the set of shards
                available in the tarred dataset, which are permanently pre-allocated and never changed at runtime.
                The benefit of replication is that it allows each node to sample data points from the entire
                dataset independently of other nodes, and reduces dependence on value of `shuffle_n`.

                .. warning::
                    Replicated strategy allows every node to sample the entire set of available tarfiles,
                    and therefore more than one node may sample the same tarfile, and even sample the same
                    data points! As such, there is no assured guarantee that all samples in the dataset will be
                    sampled at least once during 1 epoch. Scattered strategy, on the other hand, on specific
                    occasions (when the number of shards is not divisible with ``world_size``), will not sample
                    the entire dataset. For these reasons it is not advisable to use tarred datasets as validation
                    or test datasets.
        global_rank (int): Worker rank, used for partitioning shards. Defaults to 0.
        world_size (int): Total number of processes, used for partitioning shards. Defaults to 0.
    """

    def __init__(
        self,
        *,
        audio_tar_filepaths: Union[str, List[str]],
        manifest_filepath: Union[str, List[str]],
        labels: List[str],
        featurizer,
        shuffle_n: int = 0,
        min_duration: Optional[float] = 0.1,
        max_duration: Optional[float] = None,
        trim: bool = False,
        window_length_in_sec: Optional[float] = 8,
        shift_length_in_sec: Optional[float] = 1,
        normalize_audio: bool = False,
        shard_strategy: str = "scatter",
        global_rank: int = 0,
        world_size: int = 0,
    ):
        logging.info("Window/slice length considered for collate func is {}".format(window_length_in_sec))
        logging.info("Shift length considered for collate func is {}".format(shift_length_in_sec))
        self.window_length_in_sec = window_length_in_sec
        self.shift_length_in_sec = shift_length_in_sec
        self.normalize_audio = normalize_audio

        super().__init__(
            audio_tar_filepaths=audio_tar_filepaths,
            manifest_filepath=manifest_filepath,
            labels=labels,
            featurizer=featurizer,
            shuffle_n=shuffle_n,
            min_duration=min_duration,
            max_duration=max_duration,
            trim=trim,
            shard_strategy=shard_strategy,
            global_rank=global_rank,
            world_size=world_size,
        )

    def fixed_seq_collate_fn(self, batch):
        return _fixed_seq_collate_fn(self, batch)

    def sliced_seq_collate_fn(self, batch):
        return _sliced_seq_collate_fn(self, batch)

    def vad_frame_seq_collate_fn(self, batch):
        return _vad_frame_seq_collate_fn(self, batch)<|MERGE_RESOLUTION|>--- conflicted
+++ resolved
@@ -278,10 +278,7 @@
         super().__init__()
         if isinstance(manifest_filepath, str):
             manifest_filepath = manifest_filepath.split(',')
-<<<<<<< HEAD
-=======
         cache_datastore_manifests(manifest_filepaths=manifest_filepath, cache_audio=True)
->>>>>>> ef6b8f0d
         self.collection = collections.ASRSpeechLabel(
             manifests_files=manifest_filepath,
             min_duration=min_duration,
