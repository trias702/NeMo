# Copyright (c) 2020, NVIDIA CORPORATION.  All rights reserved.
#
# Licensed under the Apache License, Version 2.0 (the "License");
# you may not use this file except in compliance with the License.
# You may obtain a copy of the License at
#
#     http://www.apache.org/licenses/LICENSE-2.0
#
# Unless required by applicable law or agreed to in writing, software
# distributed under the License is distributed on an "AS IS" BASIS,
# WITHOUT WARRANTIES OR CONDITIONS OF ANY KIND, either express or implied.
# See the License for the specific language governing permissions and
# limitations under the License.

import copy
import json
import random
from math import isclose
from typing import Any, List, Optional, Union

import torch
from omegaconf import DictConfig, open_dict
from omegaconf.listconfig import ListConfig
from pytorch_lightning.callbacks import BasePredictionWriter
from torch.utils.data import ChainDataset

from nemo.collections.asr.data import audio_to_text, audio_to_text_dali
<<<<<<< HEAD
=======
from nemo.collections.asr.parts.preprocessing.perturb import process_augmentations
>>>>>>> ef6b8f0d
from nemo.collections.common.data.dataset import ConcatDataset
from nemo.utils import logging


def inject_dataloader_value_from_model_config(model_cfg: dict, dataloader_cfg: DictConfig, key: str):
    """
    Extracts the label set provided at the top level of the model, and propagates it to the dataloader
    config.

    Args:
        model_cfg: A DictConfig representing the model's config.
        dataloader_cfg: A DictConfig representing the individual data loader
        key: A str value representing a key in the model_cfg whose value will be propagated to the
            dataloader config.
    """
    if key not in model_cfg:
        logging.info(
            f"Model level config does not contain `{key}`, please explicitly provide `{key}` to the dataloaders."
        )
        return

    if not isinstance(dataloader_cfg, DictConfig):
        dataloader_cfg = DictConfig(dataloader_cfg)

    # If key exists in the data loader config (either set explicitly or as a placeholder (via None))
    if key in dataloader_cfg:
        # Dataloader `labels` is provided and is non-null
        if dataloader_cfg[key] is not None and model_cfg[key] != dataloader_cfg[key]:
            # Model level `labels` dont match Dataloader level `labels`
            logging.warning(
                f'`{key}` is explicitly provided to the data loader, and is different from '
                f'the `{key}` provided at the model level config.\n'
                f'If this is incorrect, please set the dataloader\'s `{key}` to None.'
            )

        else:
            # Dataloader `key` is None or values match
            # Propagate from model level `key` (even if they match)
            with open_dict(dataloader_cfg):
                dataloader_cfg[key] = model_cfg[key]

    else:
        # If key key doesnt even exist in dataloader_cfg, inject it explicitly
        with open_dict(dataloader_cfg):
            dataloader_cfg[key] = model_cfg[key]


def get_concat_char_dataset(
    config: dict, global_rank: int, world_size: int, augmentor: Optional['AudioAugmentor'] = None
) -> ConcatDataset:
    """
    Instantiates an instance of ConcatDataset containing one or more intances of
    Character Encoding based AudioToCharDataset.

    Args:
        config: Config of the AudioToCharDataset.
        global_rank: Global rank of this device.
        world_size: Global world size in the training method.
        augmentor: Optional AudioAugmentor object for augmentations on audio data.

    Returns:
        An instance of ConcatDataset containing one or more instances of AudioToCharDataset.
    """
    if 'labels' not in config:
        logging.warning(f"dataset does not have explicitly defined labels")

    manifest_filepaths = config['manifest_filepath']
    datasets = []
<<<<<<< HEAD
=======

    # needed to support validation Concat Datasets that arrive here as
    # [[dataset1,dataset2]] otherwise ModelPT would interfere
    if len(manifest_filepaths) == 1 and not isinstance(manifest_filepaths[0], str):
        logging.info(f"removing an extra nesting level from {manifest_filepaths}")
        manifest_filepaths = config['manifest_filepath'][0]

>>>>>>> ef6b8f0d
    for manifest_filepath in manifest_filepaths:
        conf = copy.deepcopy(config)
        conf['manifest_filepath'] = manifest_filepath

        dataset = get_char_dataset(config=conf, augmentor=augmentor)
        datasets.append(dataset)

    dataset = ConcatDataset(
        datasets,
        sampling_technique=config.get('concat_sampling_technique', 'temperature'),
        sampling_temperature=config.get('concat_sampling_temperature', 5),
<<<<<<< HEAD
        sampling_probabilities=config.get('concat_sampling_probabilities', None),
        global_rank=global_rank,
        world_size=world_size,
        shuffle=config['shuffle'],
=======
        sampling_scale=config.get('concat_sampling_scale', 1),
        sampling_probabilities=config.get('concat_sampling_probabilities', None),
        shuffle=config.get('concat_shuffle', True),
        seed=config.get('concat_sampling_seed', None),
        global_rank=global_rank,
        world_size=world_size,
>>>>>>> ef6b8f0d
    )
    return dataset


def get_char_dataset(config: dict, augmentor: Optional['AudioAugmentor'] = None) -> audio_to_text.AudioToCharDataset:
    """
    Instantiates a Character Encoding based AudioToCharDataset.

    Args:
        config: Config of the AudioToCharDataset.
        augmentor: Optional AudioAugmentor object for augmentations on audio data.

    Returns:
        An instance of AudioToCharDataset.
    """
    if 'labels' not in config:
        logging.warning(f"dataset does not have explicitly defined labels")

    dataset = audio_to_text.AudioToCharDataset(
        manifest_filepath=config['manifest_filepath'],
        labels=config.get('labels', None),
        sample_rate=config['sample_rate'],
        int_values=config.get('int_values', False),
        augmentor=augmentor,
        max_duration=config.get('max_duration', None),
        min_duration=config.get('min_duration', None),
        max_utts=config.get('max_utts', 0),
        blank_index=config.get('blank_index', -1),
        unk_index=config.get('unk_index', -1),
        normalize=config.get('normalize_transcripts', False),
        trim=config.get('trim_silence', False),
        parser=config.get('parser', 'en'),
        return_sample_id=config.get('return_sample_id', False),
        channel_selector=config.get('channel_selector', None),
    )
    return dataset


def get_concat_bpe_dataset(
    config: dict,
    tokenizer: 'TokenizerSpec',
    global_rank: int,
    world_size: int,
    augmentor: Optional['AudioAugmentor'] = None,
) -> ConcatDataset:
    """
    Instantiates a ContactDataset based on several Byte Pair Encoding / Word Piece Encoding based AudioToBPEDatasets.

    Args:
        config: Config of the AudioToBPEDataset.
        tokenizer: An instance of a TokenizerSpec object.
        global_rank: Global rank of this device.
        world_size: Global world size in the training method.
        augmentor: Optional AudioAugmentor object for augmentations on audio data.

    Returns:
        An instance of ConcatDataset containing several instances of AudioToBPEDataset.
    """
    manifest_filepaths = config['manifest_filepath']
    datasets = []
<<<<<<< HEAD
=======

    # needed to support validation Concat Datasets that arrive here as
    # [[dataset1,dataset2]] otherwise ModelPT would interfere
    if len(manifest_filepaths) == 1 and not isinstance(manifest_filepaths[0], str):
        logging.info(f"removing an extra nesting level from {manifest_filepaths}")
        manifest_filepaths = config['manifest_filepath'][0]

>>>>>>> ef6b8f0d
    for manifest_filepath in manifest_filepaths:
        conf = copy.deepcopy(config)
        conf['manifest_filepath'] = manifest_filepath
        dataset = get_bpe_dataset(config=conf, tokenizer=tokenizer, augmentor=augmentor)
        datasets.append(dataset)

    dataset = ConcatDataset(
        datasets,
        sampling_technique=config.get('concat_sampling_technique', 'temperature'),
        sampling_temperature=config.get('concat_sampling_temperature', 5),
<<<<<<< HEAD
        sampling_probabilities=config.get('concat_sampling_probabilities', None),
        global_rank=global_rank,
        world_size=world_size,
        shuffle=config['shuffle'],
=======
        sampling_scale=config.get('concat_sampling_scale', 1),
        sampling_probabilities=config.get('concat_sampling_probabilities', None),
        shuffle=config.get('concat_shuffle', True),
        seed=config.get('concat_sampling_seed', None),
        global_rank=global_rank,
        world_size=world_size,
>>>>>>> ef6b8f0d
    )
    return dataset


def get_concat_shelve_dataset(
    config: dict,
    global_rank: int,
    world_size: int,
    tokenizer: Optional['TokenizerSpec'] = None,
    augmentor: Optional['AudioAugmentor'] = None,
) -> ConcatDataset:
    """
    Instantiates a ContactDataset based on several Byte Pair Encoding / Word Piece Encoding based AudioToBPEDatasets.

    Args:
        config: Config of the AudioToBPEDataset.
        tokenizer: An instance of a TokenizerSpec object.
        global_rank: Global rank of this device.
        world_size: Global world size in the training method.
        augmentor: Optional AudioAugmentor object for augmentations on audio data.

    Returns:
        An instance of ConcatDataset containing several instances of AudioToBPEDataset.
    """
    manifest_filepaths = config['manifest_filepath']
    datasets = []
    for manifest_filepath in manifest_filepaths:
        conf = copy.deepcopy(config)
        conf['manifest_filepath'] = manifest_filepath[0] if isinstance(manifest_filepath, ListConfig) else manifest_filepath
        dataset = get_shelve_dataset(config=conf, tokenizer=tokenizer, augmentor=augmentor)
        datasets.append(dataset)

    dataset = ConcatDataset(
        datasets,
        sampling_technique=config.get('concat_sampling_technique', 'temperature'),
        sampling_temperature=config.get('concat_sampling_temperature', 5),
        sampling_probabilities=config.get('concat_sampling_probabilities', None),
        global_rank=global_rank,
        world_size=world_size,
        shuffle=config['shuffle'],
    )
    return dataset


def get_shelve_dataset(
    config: dict,
    tokenizer: Optional['TokenizerSpec'] = None,
    augmentor: Optional['AudioAugmentor'] = None,
) -> Union[audio_to_text.ShelveAudioToCharDataset, audio_to_text.ShelveAudioToBPEDataset]:
    """
    Instantiates either a ShelveAudioToCharDataset or ShelveAudioToBPEDataset
    as appropriate

    Args:
        config: Config of the ShelveDataset.
        augmentor: Optional AudioAugmentor object for augmentations on audio data.

    Returns:
        An instance of ShelveAudioToCharDataset or ShelveAudioToBPEDataset.
    """
    if tokenizer is None:
        if 'labels' not in config:
            logging.warning("dataset does not have explicitly defined labels")
    
        dataset = audio_to_text.ShelveAudioToCharDataset(
            manifest_filepath=config['manifest_filepath'],
            labels=config.get('labels', None),
            sample_rate=config['sample_rate'],
            int_values=config.get('int_values', False),
            augmentor=augmentor,
            max_duration=config.get('max_duration', None),
            min_duration=config.get('min_duration', None),
            max_utts=config.get('max_utts', 0),
            blank_index=config.get('blank_index', -1),
            unk_index=config.get('unk_index', -1),
            normalize=config.get('normalize_transcripts', False),
            trim=config.get('trim_silence', False),
            parser=config.get('parser', 'en'),
            return_sample_id=config.get('return_sample_id', False),
        )
        return dataset
    else:
        dataset = audio_to_text.ShelveAudioToBPEDataset(
            manifest_filepath=config['manifest_filepath'],
            tokenizer=tokenizer,
            sample_rate=config['sample_rate'],
            int_values=config.get('int_values', False),
            augmentor=augmentor,
            max_duration=config.get('max_duration', None),
            min_duration=config.get('min_duration', None),
            max_utts=config.get('max_utts', 0),
            trim=config.get('trim_silence', False),
            use_start_end_token=config.get('use_start_end_token', True),
            return_sample_id=config.get('return_sample_id', False),
        )
        return dataset


def get_bpe_dataset(
    config: dict, tokenizer: 'TokenizerSpec', augmentor: Optional['AudioAugmentor'] = None
) -> audio_to_text.AudioToBPEDataset:
    """
    Instantiates a Byte Pair Encoding / Word Piece Encoding based AudioToBPEDataset.

    Args:
        config: Config of the AudioToBPEDataset.
        tokenizer: An instance of a TokenizerSpec object.
        augmentor: Optional AudioAugmentor object for augmentations on audio data.

    Returns:
        An instance of AudioToBPEDataset.
    """
    dataset = audio_to_text.AudioToBPEDataset(
        manifest_filepath=config['manifest_filepath'],
        tokenizer=tokenizer,
        sample_rate=config['sample_rate'],
        int_values=config.get('int_values', False),
        augmentor=augmentor,
        max_duration=config.get('max_duration', None),
        min_duration=config.get('min_duration', None),
        max_utts=config.get('max_utts', 0),
        trim=config.get('trim_silence', False),
        use_start_end_token=config.get('use_start_end_token', True),
        return_sample_id=config.get('return_sample_id', False),
        channel_selector=config.get('channel_selector', None),
    )
    return dataset


def get_concat_tarred_dataset(
    config: dict,
    shuffle_n: int,
    global_rank: int,
    world_size: int,
    tokenizer: Optional['TokenizerSpec'] = None,
    augmentor: Optional['AudioAugmentor'] = None,
) -> ConcatDataset:
    """
    Instantiates a ConcatDataset containing multiple Word Piece/BPE Encoding based TarredAudioToBPEDataset or a char based TarredAudioToCharDataset.

    Args:
        config: Config of the TarredAudioToBPEDataset or TarredAudioToCharDataset.
        shuffle_n: How many samples to look ahead and load to be shuffled.
            See WebDataset documentation for more details.
        tokenizer: An instance of a TokenizerSpec object if BPE dataset is needed.
        global_rank: Global rank of this device.
        world_size: Global world size in the training method.
            Passsing None would return a char-based dataset.
        augmentor: Optional AudioAugmentor object for augmentations on audio data.

    Returns:
        An instance of ConcatDataset containing one or more TarredAudioToBPEDatasets or TarredAudioToCharDatasets.
    """

    tarred_audio_filepaths = config['tarred_audio_filepaths']
    manifest_filepaths = config['manifest_filepath']
    datasets = []
    for dataset_idx, (tarred_audio_filepath, manifest_filepath) in enumerate(
        zip(tarred_audio_filepaths, manifest_filepaths)
    ):
        conf = copy.deepcopy(config)
        conf['manifest_filepath'] = manifest_filepath
        conf['tarred_audio_filepaths'] = tarred_audio_filepath
        dataset = get_tarred_dataset(
            config=conf,
            tokenizer=tokenizer,
            shuffle_n=shuffle_n,
            global_rank=global_rank,
            world_size=world_size,
            augmentor=augmentor,
        )
        datasets.append(dataset)

    dataset = ConcatDataset(
        datasets,
        sampling_technique=config.get('concat_sampling_technique', 'temperature'),
        sampling_temperature=config.get('concat_sampling_temperature', 5),
<<<<<<< HEAD
        sampling_probabilities=config.get('concat_sampling_probabilities', None),
        global_rank=global_rank,
        world_size=world_size,
        shuffle=config['shuffle'],
=======
        sampling_scale=config.get('concat_sampling_scale', 1),
        sampling_probabilities=config.get('concat_sampling_probabilities', None),
        shuffle=config.get('concat_shuffle', True),
        seed=config.get('concat_sampling_seed', None),
        global_rank=global_rank,
        world_size=world_size,
>>>>>>> ef6b8f0d
    )
    return dataset


def get_tarred_dataset(
    config: dict,
    shuffle_n: int,
    global_rank: int,
    world_size: int,
    tokenizer: Optional['TokenizerSpec'] = None,
    augmentor: Optional['AudioAugmentor'] = None,
) -> Union[audio_to_text.TarredAudioToBPEDataset, audio_to_text.TarredAudioToCharDataset]:
    """
    Instantiates a Word Piece/BPE Encoding based TarredAudioToBPEDataset or a char based TarredAudioToCharDataset.

    Args:
        config: Config of the TarredAudioToBPEDataset or TarredAudioToCharDataset.
        shuffle_n: How many samples to look ahead and load to be shuffled.
            See WebDataset documentation for more details.
        tokenizer: An instance of a TokenizerSpec object if BPE dataset is needed.
        global_rank: Global rank of this device.
        world_size: Global world size in the training method.
            Passsing None would return a char-based dataset.
        augmentor: Optional AudioAugmentor object for augmentations on audio data.

    Returns:
        An instance of TarredAudioToBPEDataset or TarredAudioToCharDataset.
    """
    tarred_audio_filepaths = config['tarred_audio_filepaths']
    manifest_filepaths = config['manifest_filepath']
    datasets = []
    tarred_audio_filepaths = convert_to_config_list(tarred_audio_filepaths)
    manifest_filepaths = convert_to_config_list(manifest_filepaths)

    bucketing_weights = config.get('bucketing_weights', None)  # For upsampling buckets
    if bucketing_weights:
        for idx, weight in enumerate(bucketing_weights):
            if not isinstance(weight, int) or weight <= 0:
                raise ValueError(f"bucket weights must be positive integers")

    if len(manifest_filepaths) != len(tarred_audio_filepaths):
        raise ValueError(
            f"manifest_filepaths (length={len(manifest_filepaths)}) and tarred_audio_filepaths (length={len(tarred_audio_filepaths)}) need to have the same number of buckets."
        )

    if 'labels' not in config:
        logging.warning(f"dataset does not have explicitly defined labels")

    if 'max_utts' in config:
        raise ValueError('"max_utts" parameter is not supported for tarred datasets')

    for dataset_idx, (tarred_audio_filepath, manifest_filepath) in enumerate(
        zip(tarred_audio_filepaths, manifest_filepaths)
    ):
        if len(tarred_audio_filepath) == 1:
            tarred_audio_filepath = tarred_audio_filepath[0]
        if tokenizer is None:
            dataset = audio_to_text.TarredAudioToCharDataset(
                audio_tar_filepaths=tarred_audio_filepath,
                manifest_filepath=manifest_filepath,
                labels=config.get('labels', None),
                sample_rate=config['sample_rate'],
                int_values=config.get('int_values', False),
                augmentor=augmentor,
                shuffle_n=shuffle_n,
                max_duration=config.get('max_duration', None),
                min_duration=config.get('min_duration', None),
                blank_index=config.get('blank_index', -1),
                unk_index=config.get('unk_index', -1),
                normalize=config.get('normalize_transcripts', False),
                trim=config.get('trim_silence', False),
                parser=config.get('parser', 'en'),
                shard_strategy=config.get('tarred_shard_strategy', 'scatter'),
                global_rank=global_rank,
                world_size=world_size,
                return_sample_id=config.get('return_sample_id', False),
            )
        else:
            dataset = audio_to_text.TarredAudioToBPEDataset(
                audio_tar_filepaths=tarred_audio_filepath,
                manifest_filepath=manifest_filepath,
                tokenizer=tokenizer,
                sample_rate=config['sample_rate'],
                int_values=config.get('int_values', False),
                augmentor=augmentor,
                shuffle_n=shuffle_n,
                max_duration=config.get('max_duration', None),
                min_duration=config.get('min_duration', None),
                trim=config.get('trim_silence', False),
                use_start_end_token=config.get('use_start_end_token', True),
                shard_strategy=config.get('tarred_shard_strategy', 'scatter'),
                global_rank=global_rank,
                world_size=world_size,
                return_sample_id=config.get('return_sample_id', False),
            )
        if bucketing_weights:
            [datasets.append(dataset) for _ in range(bucketing_weights[dataset_idx])]
        else:
            datasets.append(dataset)

    return get_chain_dataset(datasets=datasets, ds_config=config, rank=global_rank)


def get_dali_char_dataset(
    config: dict,
    shuffle: bool,
    device_id: int,
    global_rank: int,
    world_size: int,
    preprocessor_cfg: Optional[DictConfig] = None,
) -> audio_to_text_dali.AudioToCharDALIDataset:
    """
    Instantiates a Character Encoding based AudioToCharDALIDataset.

    Args:
        config: Config of the AudioToCharDALIDataset.
        shuffle: Bool flag whether to shuffle the dataset.
        device_id: Index of the GPU to be used (local_rank). Only applicable when device == 'gpu'. Defaults to 0.
        global_rank: Global rank of this device.
        world_size: Global world size in the training method.
        augmentor: Optional AudioAugmentor object for augmentations on audio data.
        preprocessor_cfg: Preprocessor configuration. Supports AudioToMelSpectrogramPreprocessor and AudioToMFCCPreprocessor.

    Returns:
        An instance of AudioToCharDALIDataset.
    """
    device = 'gpu' if torch.cuda.is_available() else 'cpu'
    dataset = audio_to_text_dali.AudioToCharDALIDataset(
        manifest_filepath=config['manifest_filepath'],
        device=device,
        batch_size=config['batch_size'],
        labels=config['labels'],
        sample_rate=config['sample_rate'],
        audio_tar_filepaths=config.get('tarred_audio_filepaths', None),
        audio_tar_index_filepaths=config.get('tarred_audio_index_filepaths', None),
        max_duration=config.get('max_duration', None),
        min_duration=config.get('min_duration', None),
        blank_index=config.get('blank_index', -1),
        unk_index=config.get('unk_index', -1),
        normalize=config.get('normalize_transcripts', False),
        trim=config.get('trim_silence', False),
        parser=config.get('parser', 'en'),
        shuffle=shuffle,
        shard_strategy=config.get('tarred_shard_strategy', 'scatter'),
        device_id=device_id,
        global_rank=global_rank,
        world_size=world_size,
        preprocessor_cfg=preprocessor_cfg,
        return_sample_id=config.get('return_sample_id', False),
    )
    return dataset


def get_dali_bpe_dataset(
    config: dict,
    tokenizer,
    shuffle: bool,
    device_id: int,
    global_rank: int,
    world_size: int,
    preprocessor_cfg: Optional[DictConfig] = None,
) -> audio_to_text_dali.AudioToCharDALIDataset:
    """
    Instantiates a Subword Encoding based AudioToBPEDALIDataset.

    Args:
        config: Config of the AudioToBPEDALIDataset.
        tokenizer: An implementation of NeMo TokenizerSpec.
        shuffle: Bool flag whether to shuffle the dataset.
        device_id: Index of the GPU to be used (local_rank). Only applicable when device == 'gpu'. Defaults to 0.
        global_rank: Global rank of this device.
        world_size: Global world size in the training method.
        preprocessor_cfg: Preprocessor configuration. Supports AudioToMelSpectrogramPreprocessor and AudioToMFCCPreprocessor.

    Returns:
        An instance of AudioToCharDALIDataset.
    """
    device = 'gpu' if torch.cuda.is_available() else 'cpu'
    dataset = audio_to_text_dali.AudioToBPEDALIDataset(
        manifest_filepath=config['manifest_filepath'],
        tokenizer=tokenizer,
        device=device,
        batch_size=config['batch_size'],
        sample_rate=config['sample_rate'],
        audio_tar_filepaths=config.get('tarred_audio_filepaths', None),
        audio_tar_index_filepaths=config.get('tarred_audio_index_filepaths', None),
        max_duration=config.get('max_duration', None),
        min_duration=config.get('min_duration', None),
        trim=config.get('trim_silence', False),
        use_start_end_token=config.get('use_start_end_token', True),
        shuffle=shuffle,
        shard_strategy=config.get('tarred_shard_strategy', 'scatter'),
        device_id=device_id,
        global_rank=global_rank,
        world_size=world_size,
        preprocessor_cfg=preprocessor_cfg,
        return_sample_id=config.get('return_sample_id', False),
    )
    return dataset


def get_audio_to_text_char_dataset_from_config(
    config, local_rank: int, global_rank: int, world_size: int, preprocessor_cfg: Optional[DictConfig] = None
):
    """
    Construct Audio-To-Text Char dataset from a config.
    Args:
        config: dataset config
        local_rank: model local rank
        global_rank: model global rand
        world_size: world size
        preprocessor_cfg: preprocessor config, for DALI dataset

    Returns:
        constructed dataset or None if dataset config is invalid or nothing to load
    """
    if 'augmentor' in config:
        augmentor = process_augmentations(config['augmentor'])
    else:
        augmentor = None

    is_concat = config.get('is_concat', False)
    if is_concat:
        if 'concat_sampling_technique' in config and config['concat_sampling_technique'] is None:
            logging.warning(
                f"Concat dataset requires `concat_sampling_technique` but it was not provided. Config: {config}"
            )
            return None

        if not 'concat_sampling_probabilities' in config:
            logging.warning(
                f"Concat dataset requires `concat_sampling_probabilities` list but it was not provided. Config: {config}"
            )
            return None
        else:
            if not isclose(sum(config['concat_sampling_probabilities']), 1, abs_tol=1e-6):
                logging.warning(f"`concat_sampling_probabilities` need to sum to 1. Config: {config}")
                return None

    shuffle = config['shuffle']
    device = 'gpu' if torch.cuda.is_available() else 'cpu'
    if config.get('use_dali', False):
        device_id = local_rank if device == 'gpu' else None
        dataset = get_dali_char_dataset(
            config=config,
            shuffle=shuffle,
            device_id=device_id,
            global_rank=global_rank,
            world_size=world_size,
            preprocessor_cfg=preprocessor_cfg,
        )
        return dataset

    # Instantiate tarred dataset loader or normal dataset loader
    if config.get('is_tarred', False):
        if ('tarred_audio_filepaths' in config and config['tarred_audio_filepaths'] is None) or (
            'manifest_filepath' in config and config['manifest_filepath'] is None
        ):
            logging.warning(
                "Could not load dataset as `manifest_filepath` was None or "
                f"`tarred_audio_filepaths` is None. Provided config : {config}"
            )
            return None

        shuffle_n = config.get('shuffle_n', 4 * config['batch_size']) if shuffle else 0
        if is_concat:
            dataset = get_concat_tarred_dataset(
                config=config,
                shuffle_n=shuffle_n,
                global_rank=global_rank,
                world_size=world_size,
                augmentor=augmentor,
            )
        else:
            dataset = get_tarred_dataset(
                config=config,
                shuffle_n=shuffle_n,
                global_rank=global_rank,
                world_size=world_size,
                augmentor=augmentor,
            )
    else:
        if 'manifest_filepath' in config and config['manifest_filepath'] is None:
            logging.warning(f"Could not load dataset as `manifest_filepath` was None. Provided config : {config}")
            return None
        if is_concat:
            dataset = get_concat_char_dataset(
                config=config, global_rank=global_rank, world_size=world_size, augmentor=augmentor
            )
        else:
            dataset = get_char_dataset(config=config, augmentor=augmentor)
    return dataset


def get_audio_to_text_bpe_dataset_from_config(
    config,
    local_rank: int,
    global_rank: int,
    world_size: int,
    tokenizer,
    preprocessor_cfg: Optional[DictConfig] = None,
):
    """
    Construct Audio-To-Text BPE dataset from a config.
    Args:
        config: BPE dataset config
        local_rank: model local rank
        global_rank: model global rand
        world_size: world size
        tokenizer: BPE tokenizer
        preprocessor_cfg: preprocessor config, for DALI BPE dataset

    Returns:
        constructed dataset or None if dataset config is invalid or nothing to load
    """
    if 'augmentor' in config:
        augmentor = process_augmentations(config['augmentor'])
    else:
        augmentor = None

    is_concat = config.get('is_concat', False)
    if is_concat:
        if 'concat_sampling_technique' in config and config['concat_sampling_technique'] is None:
            logging.warning(
                f"Concat dataset requires `concat_sampling_technique` but it was not provided. Config: {config}"
            )
            return None

        if not 'concat_sampling_probabilities' in config:
            logging.warning(
                f"Concat dataset requires `concat_sampling_probabilities` list but it was not provided. Config: {config}"
            )
            return None
        else:
            if not isclose(sum(config['concat_sampling_probabilities']), 1, abs_tol=1e-6):
                logging.warning(f"`concat_sampling_probabilities` need to sum to 1. Config: {config}")
                return None

    shuffle = config['shuffle']
    device = 'gpu' if torch.cuda.is_available() else 'cpu'
    if config.get('use_dali', False):
        device_id = local_rank if device == 'gpu' else None
        dataset = get_dali_bpe_dataset(
            config=config,
            tokenizer=tokenizer,
            shuffle=shuffle,
            device_id=device_id,
            global_rank=global_rank,
            world_size=world_size,
            preprocessor_cfg=preprocessor_cfg,
        )
        return dataset

    # Instantiate tarred dataset loader or normal dataset loader
    if config.get('is_tarred', False):
        if ('tarred_audio_filepaths' in config and config['tarred_audio_filepaths'] is None) or (
            'manifest_filepath' in config and config['manifest_filepath'] is None
        ):
            logging.warning(
                "Could not load dataset as `manifest_filepath` was None or "
                f"`tarred_audio_filepaths` is None. Provided config : {config}"
            )
            return None

        shuffle_n = config.get('shuffle_n', 4 * config['batch_size']) if shuffle else 0
        if is_concat:
            dataset = get_concat_tarred_dataset(
                config=config,
                tokenizer=tokenizer,
                shuffle_n=shuffle_n,
                global_rank=global_rank,
                world_size=world_size,
                augmentor=augmentor,
            )
        else:
            dataset = get_tarred_dataset(
                config=config,
                tokenizer=tokenizer,
                shuffle_n=shuffle_n,
                global_rank=global_rank,
                world_size=world_size,
                augmentor=augmentor,
            )
    else:
        if 'manifest_filepath' in config and config['manifest_filepath'] is None:
            logging.warning(f"Could not load dataset as `manifest_filepath` was None. Provided config : {config}")
            return None
        if is_concat:
            dataset = get_concat_bpe_dataset(
                config=config,
                global_rank=global_rank,
                world_size=world_size,
                tokenizer=tokenizer,
                augmentor=augmentor,
            )
        else:
            dataset = get_bpe_dataset(config=config, tokenizer=tokenizer, augmentor=augmentor)
    return dataset


class ASRPredictionWriter(BasePredictionWriter):
    def __init__(self, dataset, output_file: str):
        super().__init__(write_interval="batch")
        self.outf = open(output_file, 'w', encoding='utf-8')
        self.dataset = dataset
        self.samples_num = 0

    def write_on_batch_end(
        self,
        trainer,
        pl_module: 'LightningModule',
        prediction: Any,
        batch_indices: List[int],
        batch: Any,
        batch_idx: int,
        dataloader_idx: int,
    ):
        for sample_id, transcribed_text in prediction:
            item = {}
            sample = self.dataset.get_manifest_sample(sample_id)
            item["audio_filepath"] = sample.audio_file
            item["duration"] = sample.duration
            item["text"] = sample.text_raw
            item["pred_text"] = transcribed_text
            self.outf.write(json.dumps(item) + "\n")
            self.samples_num += 1
        return

    def close_output_file(self):
        self.outf.close()
        return self.samples_num


def convert_to_config_list(initial_list):
    if type(initial_list) is str:
        initial_list = initial_list.split(",")
    if initial_list is None or initial_list == []:
        raise ValueError("manifest_filepaths and tarred_audio_filepaths must not be empty.")
    if not isinstance(initial_list, ListConfig):
        initial_list = ListConfig([initial_list])

    for list_idx, list_val in enumerate(initial_list):
        if type(list_val) != type(initial_list[0]):
            raise ValueError(
                "manifest_filepaths and tarred_audio_filepaths need to be a list of lists for bucketing or just a list of strings"
            )
    if type(initial_list[0]) is not ListConfig:
        initial_list = ListConfig([initial_list])
    return initial_list


def get_chain_dataset(datasets, ds_config, rank=0):
    if len(datasets) > 1:
        if ds_config.get('bucketing_batch_size', None) is not None:
            bucketing_batch_sizes = calc_bucketing_batch_sizes(ds_config, len(datasets))
            logging.info(
                f"Batch bucketing is enabled for {len(datasets)} buckets with adaptive batch sizes of {bucketing_batch_sizes}!"
            )
            for idx, dataset in enumerate(datasets):
                datasets[idx] = audio_to_text.BucketingDataset(
                    dataset=dataset, bucketing_batch_size=bucketing_batch_sizes[idx]
                )
        else:
            logging.info(
                f"Batch bucketing is enabled for {len(datasets)} buckets with fixed batch size of {ds_config['batch_size']}!"
            )

    if len(datasets) == 1:
        return datasets[0]
    bucketing_strategy = ds_config.get('bucketing_strategy', 'synced_randomized')
    if bucketing_strategy == 'fixed_order':
        return ChainDataset(datasets)
    elif bucketing_strategy == 'synced_randomized':
        return audio_to_text.RandomizedChainDataset(datasets=datasets, rnd_seed=0)
    elif bucketing_strategy == 'fully_randomized':
        return audio_to_text.RandomizedChainDataset(datasets=datasets, rnd_seed=random.randint(0, 30000) + rank)
    else:
        raise ValueError(
            f'bucketing_strategy={bucketing_strategy} is not supported! Supported strategies are [fixed_order, fully_randomized, synced_randomized].'
        )


def calc_bucketing_batch_sizes(ds_config, datasets_len):
    bucketing_batch_size = ds_config['bucketing_batch_size']
    bucketing_weights = ds_config.get('bucketing_weights', None)  # To adjust for upsampled buckets

    bucketing_batch_sizes = []

    if ds_config['batch_size'] != 1:
        raise ValueError(
            f"batch_size should be set to one when bucketing_batch_size is set and adaptive bucketing is enabled (batch_size={ds_config['batch_size']}!"
        )
    if type(bucketing_batch_size) == int:  # linear scaling
        if bucketing_weights:  # Want same batchsize for the same duplicated bucket
            for idx, weight in enumerate(bucketing_weights):
                scale_factor = datasets_len - idx
                [bucketing_batch_sizes.append(scale_factor * bucketing_batch_size) for _ in range(weight)]
        else:
            for idx in range(datasets_len):
                scale_factor = datasets_len - idx
                bucketing_batch_sizes.append(scale_factor * bucketing_batch_size)
    elif isinstance(bucketing_batch_size, ListConfig) or isinstance(
        bucketing_batch_size, list
    ):  # assigned bucket sizes
        if bucketing_weights:  # Want same batchsize for same duplicated bucket
            for idx, weight in enumerate(bucketing_weights):
                [bucketing_batch_sizes.append(bucketing_batch_size[idx]) for _ in range(weight)]
        else:
            bucketing_batch_sizes = bucketing_batch_size
    else:
        raise ValueError(
            f"bucketing_batch_size should be an integer or a list (bucketing_batch_size={bucketing_batch_size})!"
        )

    if len(bucketing_batch_sizes) != datasets_len:
        raise ValueError(
            f"batch_size should have the same length as the number of buckets ({len(bucketing_batch_sizes)}!={datasets_len}) "
        )
    return bucketing_batch_sizes<|MERGE_RESOLUTION|>--- conflicted
+++ resolved
@@ -25,10 +25,7 @@
 from torch.utils.data import ChainDataset
 
 from nemo.collections.asr.data import audio_to_text, audio_to_text_dali
-<<<<<<< HEAD
-=======
 from nemo.collections.asr.parts.preprocessing.perturb import process_augmentations
->>>>>>> ef6b8f0d
 from nemo.collections.common.data.dataset import ConcatDataset
 from nemo.utils import logging
 
@@ -97,8 +94,6 @@
 
     manifest_filepaths = config['manifest_filepath']
     datasets = []
-<<<<<<< HEAD
-=======
 
     # needed to support validation Concat Datasets that arrive here as
     # [[dataset1,dataset2]] otherwise ModelPT would interfere
@@ -106,11 +101,9 @@
         logging.info(f"removing an extra nesting level from {manifest_filepaths}")
         manifest_filepaths = config['manifest_filepath'][0]
 
->>>>>>> ef6b8f0d
     for manifest_filepath in manifest_filepaths:
         conf = copy.deepcopy(config)
         conf['manifest_filepath'] = manifest_filepath
-
         dataset = get_char_dataset(config=conf, augmentor=augmentor)
         datasets.append(dataset)
 
@@ -118,19 +111,12 @@
         datasets,
         sampling_technique=config.get('concat_sampling_technique', 'temperature'),
         sampling_temperature=config.get('concat_sampling_temperature', 5),
-<<<<<<< HEAD
-        sampling_probabilities=config.get('concat_sampling_probabilities', None),
-        global_rank=global_rank,
-        world_size=world_size,
-        shuffle=config['shuffle'],
-=======
         sampling_scale=config.get('concat_sampling_scale', 1),
         sampling_probabilities=config.get('concat_sampling_probabilities', None),
         shuffle=config.get('concat_shuffle', True),
         seed=config.get('concat_sampling_seed', None),
         global_rank=global_rank,
         world_size=world_size,
->>>>>>> ef6b8f0d
     )
     return dataset
 
@@ -191,8 +177,6 @@
     """
     manifest_filepaths = config['manifest_filepath']
     datasets = []
-<<<<<<< HEAD
-=======
 
     # needed to support validation Concat Datasets that arrive here as
     # [[dataset1,dataset2]] otherwise ModelPT would interfere
@@ -200,7 +184,6 @@
         logging.info(f"removing an extra nesting level from {manifest_filepaths}")
         manifest_filepaths = config['manifest_filepath'][0]
 
->>>>>>> ef6b8f0d
     for manifest_filepath in manifest_filepaths:
         conf = copy.deepcopy(config)
         conf['manifest_filepath'] = manifest_filepath
@@ -211,19 +194,12 @@
         datasets,
         sampling_technique=config.get('concat_sampling_technique', 'temperature'),
         sampling_temperature=config.get('concat_sampling_temperature', 5),
-<<<<<<< HEAD
-        sampling_probabilities=config.get('concat_sampling_probabilities', None),
-        global_rank=global_rank,
-        world_size=world_size,
-        shuffle=config['shuffle'],
-=======
         sampling_scale=config.get('concat_sampling_scale', 1),
         sampling_probabilities=config.get('concat_sampling_probabilities', None),
         shuffle=config.get('concat_shuffle', True),
         seed=config.get('concat_sampling_seed', None),
         global_rank=global_rank,
         world_size=world_size,
->>>>>>> ef6b8f0d
     )
     return dataset
 
@@ -250,9 +226,16 @@
     """
     manifest_filepaths = config['manifest_filepath']
     datasets = []
+    
+    # needed to support validation Concat Datasets that arrive here as
+    # [[dataset1,dataset2]] otherwise ModelPT would interfere
+    if len(manifest_filepaths) == 1 and not isinstance(manifest_filepaths[0], str):
+        logging.info(f"removing an extra nesting level from {manifest_filepaths}")
+        manifest_filepaths = config['manifest_filepath'][0]
+    
     for manifest_filepath in manifest_filepaths:
         conf = copy.deepcopy(config)
-        conf['manifest_filepath'] = manifest_filepath[0] if isinstance(manifest_filepath, ListConfig) else manifest_filepath
+        conf['manifest_filepath'] = manifest_filepath
         dataset = get_shelve_dataset(config=conf, tokenizer=tokenizer, augmentor=augmentor)
         datasets.append(dataset)
 
@@ -260,10 +243,12 @@
         datasets,
         sampling_technique=config.get('concat_sampling_technique', 'temperature'),
         sampling_temperature=config.get('concat_sampling_temperature', 5),
+        sampling_scale=config.get('concat_sampling_scale', 1),
         sampling_probabilities=config.get('concat_sampling_probabilities', None),
+        shuffle=config.get('concat_shuffle', True),
+        seed=config.get('concat_sampling_seed', None),
         global_rank=global_rank,
         world_size=world_size,
-        shuffle=config['shuffle'],
     )
     return dataset
 
@@ -401,19 +386,12 @@
         datasets,
         sampling_technique=config.get('concat_sampling_technique', 'temperature'),
         sampling_temperature=config.get('concat_sampling_temperature', 5),
-<<<<<<< HEAD
-        sampling_probabilities=config.get('concat_sampling_probabilities', None),
-        global_rank=global_rank,
-        world_size=world_size,
-        shuffle=config['shuffle'],
-=======
         sampling_scale=config.get('concat_sampling_scale', 1),
         sampling_probabilities=config.get('concat_sampling_probabilities', None),
         shuffle=config.get('concat_shuffle', True),
         seed=config.get('concat_sampling_seed', None),
         global_rank=global_rank,
         world_size=world_size,
->>>>>>> ef6b8f0d
     )
     return dataset
 
@@ -695,6 +673,16 @@
                 world_size=world_size,
                 augmentor=augmentor,
             )
+    elif config.get('is_shelve', False):
+            if 'manifest_filepath' in config and config['manifest_filepath'] is None:
+                logging.warning(f"Could not load dataset as `manifest_filepath` was None. Provided config : {config}")
+                return None
+            if is_concat:
+                dataset = get_concat_shelve_dataset(
+                    config=config, global_rank=global_rank, world_size=world_size, augmentor=augmentor
+                )
+            else:
+                dataset = get_shelve_dataset(config=config, augmentor=augmentor)
     else:
         if 'manifest_filepath' in config and config['manifest_filepath'] is None:
             logging.warning(f"Could not load dataset as `manifest_filepath` was None. Provided config : {config}")
@@ -797,6 +785,20 @@
                 world_size=world_size,
                 augmentor=augmentor,
             )
+    elif config.get('is_shelve', False):
+            if 'manifest_filepath' in config and config['manifest_filepath'] is None:
+                logging.warning(f"Could not load dataset as `manifest_filepath` was None. Provided config : {config}")
+                return None
+            if is_concat:
+                dataset = get_concat_shelve_dataset(
+                    config=config,
+                    global_rank=global_rank,
+                    world_size=world_size,
+                    tokenizer=tokenizer,
+                    augmentor=augmentor,
+                )
+            else:
+                dataset = get_shelve_dataset(config=config, tokenizer=tokenizer, augmentor=augmentor)
     else:
         if 'manifest_filepath' in config and config['manifest_filepath'] is None:
             logging.warning(f"Could not load dataset as `manifest_filepath` was None. Provided config : {config}")
