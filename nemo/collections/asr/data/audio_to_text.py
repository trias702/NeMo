# Copyright (c) 2020, NVIDIA CORPORATION.  All rights reserved.
#
# Licensed under the Apache License, Version 2.0 (the "License");
# you may not use this file except in compliance with the License.
# You may obtain a copy of the License at
#
#     http://www.apache.org/licenses/LICENSE-2.0
#
# Unless required by applicable law or agreed to in writing, software
# distributed under the License is distributed on an "AS IS" BASIS,
# WITHOUT WARRANTIES OR CONDITIONS OF ANY KIND, either express or implied.
# See the License for the specific language governing permissions and
# limitations under the License.
import io
import json
import math
import multiprocessing
import os
from typing import Callable, Dict, Iterable, List, Optional, Tuple, Union

import braceexpand
import numpy as np
import torch
import webdataset as wd
from torch.utils.data import ChainDataset
from tqdm import tqdm

from nemo.collections.asr.parts.preprocessing.features import WaveformFeaturizer
from nemo.collections.asr.parts.utils.audio_utils import ChannelSelectorType
from nemo.collections.common import tokenizers
from nemo.collections.common.parts.preprocessing import collections, parsers
from nemo.core.classes import Dataset, IterableDataset
from nemo.core.neural_types import *
from nemo.utils import logging
from nemo.utils.data_utils import (
    DataStoreObject,
    datastore_object_get,
    datastore_path_to_webdataset_url,
    is_datastore_cache_shared,
    is_datastore_path,
)
from nemo.utils.get_rank import is_global_rank_zero

__all__ = [
    'AudioToCharDataset',
    'AudioToBPEDataset',
    'ShelveAudioToCharDataset',
    'ShelveAudioToBPEDataset',
    'TarredAudioToCharDataset',
    'TarredAudioToBPEDataset',
]


def _speech_collate_fn(batch, pad_id):
    """collate batch of audio sig, audio len, tokens, tokens len
    Args:
        batch (Optional[FloatTensor], Optional[LongTensor], LongTensor,
               LongTensor):  A tuple of tuples of signal, signal lengths,
               encoded tokens, and encoded tokens length.  This collate func
               assumes the signals are 1d torch tensors (i.e. mono audio).
    """
    packed_batch = list(zip(*batch))
    if len(packed_batch) == 5:
        _, audio_lengths, _, tokens_lengths, sample_ids = packed_batch
    elif len(packed_batch) == 4:
        sample_ids = None
        _, audio_lengths, _, tokens_lengths = packed_batch
    else:
        raise ValueError("Expects 4 or 5 tensors in the batch!")
    max_audio_len = 0
    has_audio = audio_lengths[0] is not None
    if has_audio:
        max_audio_len = max(audio_lengths).item()
    max_tokens_len = max(tokens_lengths).item()

    audio_signal, tokens = [], []
    for b in batch:
        if len(b) == 5:
            sig, sig_len, tokens_i, tokens_i_len, _ = b
        else:
            sig, sig_len, tokens_i, tokens_i_len = b
        if has_audio:
            sig_len = sig_len.item()
            if sig_len < max_audio_len:
                pad = (0, max_audio_len - sig_len)
                sig = torch.nn.functional.pad(sig, pad)
            audio_signal.append(sig)
        tokens_i_len = tokens_i_len.item()
        if tokens_i_len < max_tokens_len:
            pad = (0, max_tokens_len - tokens_i_len)
            tokens_i = torch.nn.functional.pad(tokens_i, pad, value=pad_id)
        tokens.append(tokens_i)

    if has_audio:
        audio_signal = torch.stack(audio_signal)
        audio_lengths = torch.stack(audio_lengths)
    else:
        audio_signal, audio_lengths = None, None
    tokens = torch.stack(tokens)
    tokens_lengths = torch.stack(tokens_lengths)
    if sample_ids is None:
        return audio_signal, audio_lengths, tokens, tokens_lengths
    else:
        sample_ids = torch.tensor(sample_ids, dtype=torch.int32)
        return audio_signal, audio_lengths, tokens, tokens_lengths, sample_ids


class ASRManifestProcessor:
    """
    Class that processes a manifest json file containing paths to audio files, transcripts, and durations (in seconds).
    Each new line is a different sample. Example below:
    {"audio_filepath": "/path/to/audio.wav", "text_filepath": "/path/to/audio.txt", "duration": 23.147}
    ...
    {"audio_filepath": "/path/to/audio.wav", "text": "the transcription", "offset": 301.75, "duration": 0.82, "utt":
    "utterance_id", "ctm_utt": "en_4156", "side": "A"}
    Args:
        manifest_filepath: Path to manifest json as described above. Can be comma-separated paths.
        parser: Str for a language specific preprocessor or a callable.
        max_duration: If audio exceeds this length, do not include in dataset.
        min_duration: If audio is less than this length, do not include in dataset.
        max_utts: Limit number of utterances.
        bos_id: Id of beginning of sequence symbol to append if not None.
        eos_id: Id of end of sequence symbol to append if not None.
        pad_id: Id of pad symbol. Defaults to 0.
    """

    def __init__(
        self,
        manifest_filepath: str,
        parser: Union[str, Callable],
        max_duration: Optional[float] = None,
        min_duration: Optional[float] = None,
        max_utts: int = 0,
        bos_id: Optional[int] = None,
        eos_id: Optional[int] = None,
        pad_id: int = 0,
        index_by_file_id: bool = False,
    ):
        self.parser = parser

        self.collection = collections.ASRAudioText(
            manifests_files=manifest_filepath,
            parser=parser,
            min_duration=min_duration,
            max_duration=max_duration,
            max_number=max_utts,
            index_by_file_id=index_by_file_id,
        )

        self.eos_id = eos_id
        self.bos_id = bos_id
        self.pad_id = pad_id

    def process_text_by_id(self, index: int) -> Tuple[List[int], int]:
        sample = self.collection[index]
        return self.process_text_by_sample(sample)

    def process_text_by_file_id(self, file_id: str) -> Tuple[List[int], int]:
        manifest_idx = self.collection.mapping[file_id][0]
        sample = self.collection[manifest_idx]
        return self.process_text_by_sample(sample)

    def process_text_by_sample(self, sample: collections.ASRAudioText.OUTPUT_TYPE) -> Tuple[List[int], int]:
        t, tl = sample.text_tokens, len(sample.text_tokens)

        if self.bos_id is not None:
            t = [self.bos_id] + t
            tl += 1
        if self.eos_id is not None:
            t = t + [self.eos_id]
            tl += 1

        return t, tl


def expand_audio_filepaths(audio_tar_filepaths, shard_strategy: str, world_size: int, global_rank: int):
    valid_shard_strategies = ['scatter', 'replicate']
    if shard_strategy not in valid_shard_strategies:
        raise ValueError(f"`shard_strategy` must be one of {valid_shard_strategies}")

    if isinstance(audio_tar_filepaths, str):
        # Replace '(' and '[' with '{'
        brace_keys_open = ['(', '[', '<', '_OP_']
        for bkey in brace_keys_open:
            if bkey in audio_tar_filepaths:
                audio_tar_filepaths = audio_tar_filepaths.replace(bkey, "{")

        # Replace ')' and ']' with '}'
        brace_keys_close = [')', ']', '>', '_CL_']
        for bkey in brace_keys_close:
            if bkey in audio_tar_filepaths:
                audio_tar_filepaths = audio_tar_filepaths.replace(bkey, "}")

    if isinstance(audio_tar_filepaths, str):
        # Brace expand
        audio_tar_filepaths = list(braceexpand.braceexpand(audio_tar_filepaths))

    # Expand store paths into WebDataset URLs
    audio_tar_filepaths = [
        datastore_path_to_webdataset_url(p) if is_datastore_path(p) else p for p in audio_tar_filepaths
    ]

    # Check for distributed and partition shards accordingly
    if world_size > 1:
        if shard_strategy == 'scatter':
            logging.info("All tarred dataset shards will be scattered evenly across all nodes.")

            if len(audio_tar_filepaths) % world_size != 0:
                logging.warning(
                    f"Number of shards in tarred dataset ({len(audio_tar_filepaths)}) is not divisible "
                    f"by number of distributed workers ({world_size})."
                )

            begin_idx = (len(audio_tar_filepaths) // world_size) * global_rank
            end_idx = begin_idx + len(audio_tar_filepaths) // world_size
            audio_tar_filepaths = audio_tar_filepaths[begin_idx:end_idx]
            logging.info(
                "Partitioning tarred dataset: process (%d) taking shards [%d, %d)", global_rank, begin_idx, end_idx
            )

        elif shard_strategy == 'replicate':
            logging.info("All tarred dataset shards will be replicated across all nodes.")
        else:
            raise ValueError(f"Invalid shard strategy ! Allowed values are : {valid_shard_strategies}")

    return audio_tar_filepaths


def cache_datastore_manifests(
    manifest_filepaths: Union[str, List[str]],
    cache_audio: bool = False,
    shared_cache: Optional[bool] = None,
    num_workers: Optional[int] = None,
    max_num_workers: int = 20,
):
    """Cache manifests and audio from an object store.
    It is assumed that remote manifests are using relative paths.

    Args:
        manifest_filepaths: list of paths to manifest files (list of strings or a string with `,` as separator)
        cache_audio: If True, audio from manifest will also be cached
        shared_cache: Optional, True if cache is shared across all nodes
        num_workers: Optional, number of workers to be used for download
        max_num_workers: max number of workers to be used for download, used when setting num_workers automatically
    """
    if isinstance(manifest_filepaths, str):
        manifest_filepaths = manifest_filepaths.split(',')

    num_datastore_manifests = sum([is_datastore_path(f) for f in manifest_filepaths])

    if num_datastore_manifests > 0:
        # Local utility function
        def cache_data(manifest_filepaths, cache_audio, num_workers, max_num_workers):
            """Cache manifests and audio data from object store.
            """
            # Determine the number of workers to use
            if num_workers is None:
                num_workers = os.cpu_count() - 1
            num_workers = min(num_workers, max_num_workers)

            # Process each manifest file
            for manifest_file in manifest_filepaths:
                # If manifest is on a data store, then cache it.
                # Otherwise, nothing to do.
                if is_datastore_path(manifest_file):
                    logging.info('Cache manifest file: %s', manifest_file)
                    cached_manifest_file = DataStoreObject(manifest_file).get()
                    logging.info('Cached at: %s', str(cached_manifest_file))

                    if cache_audio:
                        # Each audio file from manifest will be cached.
                        logging.info('Cache audio from manifest file: %s', manifest_file)
                        # Assumes that manifest is using relative paths
                        manifest_dir = os.path.dirname(manifest_file)
                        # Prepare all store objects
                        audio_objects = []
                        with open(cached_manifest_file, 'r') as f:
                            for line in f:
                                item = json.loads(line)
                                store_path = os.path.join(manifest_dir, item['audio_filepath'])
                                audio_objects.append(DataStoreObject(store_path=store_path))

                        if num_workers is not None and num_workers > 1:
                            logging.debug('Using multiprocessing with num_workers: %d.', num_workers)
                            with multiprocessing.Pool(processes=num_workers) as p:
                                result = list(
                                    tqdm(p.imap(datastore_object_get, audio_objects), total=len(audio_objects))
                                )
                        else:
                            logging.debug('Using a single process.')
                            result = []
                            for audio_object in tqdm(audio_objects):
                                result.append(audio_object.get() is not None)

                        if not all(result):
                            raise RuntimeError('Some files not downloaded successfully')
                        logging.info('Caching complete')

                else:
                    # Nothing to do here
                    logging.debug('Manifest is not on a data store: %s', manifest_file)

        if torch.distributed.is_available() and torch.distributed.is_initialized():
            logging.debug('Distributed environment is available and initialized.')

            # Handle distributed environment
            if shared_cache is None:
                shared_cache = is_datastore_cache_shared()

            if shared_cache:
                logging.debug('Cache is shared among nodes, cache data on global rank zero.')
                is_rank_zero = is_global_rank_zero()
            else:
                logging.debug('Cache is not shared among nodes, cache data on local rank zero.')
                local_rank = int(os.environ.get("LOCAL_RANK", 0))
                is_rank_zero = local_rank == 0

            if is_rank_zero:
                logging.info('Cache data from %s rank 0', 'global' if shared_cache else 'local')
                cache_data(
                    manifest_filepaths=manifest_filepaths,
                    cache_audio=cache_audio,
                    num_workers=num_workers,
                    max_num_workers=max_num_workers,
                )
            logging.debug('Reached barrier')
            torch.distributed.barrier()

        elif is_global_rank_zero():
            # Handle non-distributed environment, e.g., if running on a single GPU
            logging.warning(
                'Torch distributed is not initialized and caching may be prone to data race conditions. '
                'Now caching data from global rank 0. If there are other ranks and they pass this '
                'before rank 0, errors might result.'
            )
            cache_data(
                manifest_filepaths=manifest_filepaths,
                cache_audio=cache_audio,
                num_workers=num_workers,
                max_num_workers=max_num_workers,
            )
        else:
            raise RuntimeError(
                'Torch distributed is not initialized and caching on nodes other than global rank zero is disabled '
                'to avoid race condition between different ranks. To ensure distributed environment is '
                'initialized, please update data config to use `defer_setup = True`.'
            )


class _AudioTextDataset(Dataset):
    """
    Dataset that loads tensors via a json file containing paths to audio files, transcripts, and durations (in seconds).
    Each new line is a different sample. Example below:
    {"audio_filepath": "/path/to/audio.wav", "text_filepath": "/path/to/audio.txt", "duration": 23.147}
    ...
    {"audio_filepath": "/path/to/audio.wav", "text": "the transcription", "offset": 301.75, "duration": 0.82, "utt":
    "utterance_id", "ctm_utt": "en_4156", "side": "A"}
    Args:
        manifest_filepath: Path to manifest json as described above. Can be comma-separated paths.
        parser: Str for a language specific preprocessor or a callable.
        sample_rate (int): Sample rate to resample loaded audio to
        int_values (bool): If true, load samples as 32-bit integers. Defauts to False.
        augmentor (nemo.collections.asr.parts.perturb.AudioAugmentor): An AudioAugmentor object used to augment loaded
            audio
        max_duration: If audio exceeds this length, do not include in dataset
        min_duration: If audio is less than this length, do not include in dataset
        max_utts: Limit number of utterances
        trim: whether or not to trim silence. Defaults to False
        bos_id: Id of beginning of sequence symbol to append if not None
        eos_id: Id of end of sequence symbol to append if not None
        pad_id: Id of pad symbol. Defaults to 0
        return_sample_id (bool): whether to return the sample_id as a part of each sample
        channel_selector (int | Iterable[int] | str): select a single channel or a subset of channels from multi-channel audio. If set to `'average'`, it performs averaging across channels. Disabled if set to `None`. Defaults to `None`. Uses zero-based indexing.
    """

    @property
    def output_types(self) -> Optional[Dict[str, NeuralType]]:
        """Returns definitions of module output ports.
               """
        return {
            'audio_signal': NeuralType(('B', 'T'), AudioSignal()),
            'a_sig_length': NeuralType(tuple('B'), LengthsType()),
            'transcripts': NeuralType(('B', 'T'), LabelsType()),
            'transcript_length': NeuralType(tuple('B'), LengthsType()),
            'sample_id': NeuralType(tuple('B'), LengthsType(), optional=True),
        }

    def __init__(
        self,
        manifest_filepath: str,
        parser: Union[str, Callable],
        sample_rate: int,
        int_values: bool = False,
        augmentor: 'nemo.collections.asr.parts.perturb.AudioAugmentor' = None,
        max_duration: Optional[int] = None,
        min_duration: Optional[int] = None,
        max_utts: int = 0,
        trim: bool = False,
        bos_id: Optional[int] = None,
        eos_id: Optional[int] = None,
        pad_id: int = 0,
        return_sample_id: bool = False,
        channel_selector: Optional[ChannelSelectorType] = None,
    ):
        if type(manifest_filepath) == str:
            manifest_filepath = manifest_filepath.split(",")

        # If necessary, cache manifests and audio from object store
        cache_datastore_manifests(manifest_filepaths=manifest_filepath, cache_audio=True)

        self.manifest_processor = ASRManifestProcessor(
            manifest_filepath=manifest_filepath,
            parser=parser,
            max_duration=max_duration,
            min_duration=min_duration,
            max_utts=max_utts,
            bos_id=bos_id,
            eos_id=eos_id,
            pad_id=pad_id,
        )
        self.featurizer = WaveformFeaturizer(sample_rate=sample_rate, int_values=int_values, augmentor=augmentor)
        self.trim = trim
        self.return_sample_id = return_sample_id
        self.channel_selector = channel_selector

    def get_manifest_sample(self, sample_id):
        return self.manifest_processor.collection[sample_id]

    def __getitem__(self, index):
        sample = self.manifest_processor.collection[index]
        offset = sample.offset

        if offset is None:
            offset = 0

        features = self.featurizer.process(
            sample.audio_file,
            offset=offset,
            duration=sample.duration,
            trim=self.trim,
            orig_sr=sample.orig_sr,
            channel_selector=self.channel_selector,
        )
        f, fl = features, torch.tensor(features.shape[0]).long()

        t, tl = self.manifest_processor.process_text_by_sample(sample=sample)

        if self.return_sample_id:
            output = f, fl, torch.tensor(t).long(), torch.tensor(tl).long(), index
        else:
            output = f, fl, torch.tensor(t).long(), torch.tensor(tl).long()

        return output

    def __len__(self):
        return len(self.manifest_processor.collection)

    def _collate_fn(self, batch):
        return _speech_collate_fn(batch, pad_id=self.manifest_processor.pad_id)


class AudioToCharDataset(_AudioTextDataset):
    """
    Dataset that loads tensors via a json file containing paths to audio
    files, transcripts, and durations (in seconds). Each new line is a
    different sample. Example below:
    {"audio_filepath": "/path/to/audio.wav", "text_filepath":
    "/path/to/audio.txt", "duration": 23.147}
    ...
    {"audio_filepath": "/path/to/audio.wav", "text": "the
    transcription", "offset": 301.75, "duration": 0.82, "utt":
    "utterance_id", "ctm_utt": "en_4156", "side": "A"}

    Args:
        manifest_filepath: Path to manifest json as described above. Can
            be comma-separated paths.
        labels: String containing all the possible characters to map to
        sample_rate (int): Sample rate to resample loaded audio to
        int_values (bool): If true, load samples as 32-bit integers. Defauts to False.
        augmentor (nemo.collections.asr.parts.perturb.AudioAugmentor): An AudioAugmentor
            object used to augment loaded audio
        max_duration: If audio exceeds this length, do not include in dataset
        min_duration: If audio is less than this length, do not include
            in dataset
        max_utts: Limit number of utterances
        blank_index: blank character index, default = -1
        unk_index: unk_character index, default = -1
        normalize: whether to normalize transcript text (default): True
        bos_id: Id of beginning of sequence symbol to append if not None
        eos_id: Id of end of sequence symbol to append if not None
        return_sample_id (bool): whether to return the sample_id as a part of each sample
        channel_selector (int | Iterable[int] | str): select a single channel or a subset of channels from multi-channel audio. If set to `'average'`, it performs averaging across channels. Disabled if set to `None`. Defaults to `None`. Uses zero-based indexing.
    """

    @property
    def output_types(self) -> Optional[Dict[str, NeuralType]]:
        """Returns definitions of module output ports.
               """
        return {
            'audio_signal': NeuralType(('B', 'T'), AudioSignal()),
            'a_sig_length': NeuralType(tuple('B'), LengthsType()),
            'transcripts': NeuralType(('B', 'T'), LabelsType()),
            'transcript_length': NeuralType(tuple('B'), LengthsType()),
            'sample_id': NeuralType(tuple('B'), LengthsType(), optional=True),
        }

    def __init__(
        self,
        manifest_filepath: str,
        labels: Union[str, List[str]],
        sample_rate: int,
        int_values: bool = False,
        augmentor: 'nemo.collections.asr.parts.perturb.AudioAugmentor' = None,
        max_duration: Optional[float] = None,
        min_duration: Optional[float] = None,
        max_utts: int = 0,
        blank_index: int = -1,
        unk_index: int = -1,
        normalize: bool = True,
        trim: bool = False,
        bos_id: Optional[int] = None,
        eos_id: Optional[int] = None,
        pad_id: int = 0,
        parser: Union[str, Callable] = 'en',
        return_sample_id: bool = False,
        channel_selector: Optional[ChannelSelectorType] = None,
<<<<<<< HEAD
    ):
        self.labels = labels

        parser = parsers.make_parser(
            labels=labels, name=parser, unk_id=unk_index, blank_id=blank_index, do_normalize=normalize
        )

        super().__init__(
            manifest_filepath=manifest_filepath,
            parser=parser,
            sample_rate=sample_rate,
            int_values=int_values,
            augmentor=augmentor,
            max_duration=max_duration,
            min_duration=min_duration,
            max_utts=max_utts,
            trim=trim,
            bos_id=bos_id,
            eos_id=eos_id,
            pad_id=pad_id,
            return_sample_id=return_sample_id,
            channel_selector=channel_selector,
        )


class _AudioTextShelveDataset(Dataset):
    @property
    def output_types(self) -> Optional[Dict[str, NeuralType]]:
        """Returns definitions of module output ports.
               """
        return {
            'audio_signal': NeuralType(('B', 'T'), AudioSignal()),
            'a_sig_length': NeuralType(tuple('B'), LengthsType()),
            'transcripts': NeuralType(('B', 'T'), LabelsType()),
            'transcript_length': NeuralType(tuple('B'), LengthsType()),
            'sample_id': NeuralType(tuple('B'), LengthsType(), optional=True),
        }

    def __init__(
        self,
        manifest_filepath: str,
        parser: Union[str, Callable],
        sample_rate: int,
        int_values: bool = False,
        augmentor: 'nemo.collections.asr.parts.perturb.AudioAugmentor' = None,
        max_duration: Optional[int] = None,
        min_duration: Optional[int] = None,
        max_utts: int = 0,
        trim: bool = False,
        bos_id: Optional[int] = None,
        eos_id: Optional[int] = None,
        pad_id: int = 0,
        return_sample_id: bool = False,
    ):
        import shelve
        
        self.parser = parser
        
        self.db = shelve.open(os.path.join(manifest_filepath, 'db'), 'r')
        self.keys = list(self.db.keys())
        
        self.eos_id = eos_id
        self.bos_id = bos_id
        self.pad_id = pad_id

        self.featurizer = WaveformFeaturizer(sample_rate=sample_rate, int_values=int_values, augmentor=augmentor)
        self.trim = trim
        self.return_sample_id = return_sample_id
        
        self.kept_keys = []
        self.line_inds = set()
        
        added = 0
        skipped = 0
        for i, kk in enumerate(self.keys):
            try:
                meta = self.db[kk][-1]
            except:
                skipped += 1
                continue
            if 'duration' in meta:
                duration = float(meta['duration'])
            else:
                duration = meta['frames'] / float(meta['sample_rate'])
            if min_duration is not None and duration < min_duration:
                skipped += 1
                continue
            if max_duration is not None and duration > max_duration:
                skipped += 1
                continue
            self.kept_keys.append( kk )
            self.line_inds.add(i)
            added += 1
            if max_utts > 0 and added == max_utts:
                break
            #self.labels_wrd.append(meta['label_wrd'])
            #self.labels_ltr.append(meta['label_ltr'])
        
        #logger.info(f"loaded {len(self.kept_keys)}, skipped {skipped} samples")
        
        #self.sizes = np.array(self.sizes, dtype=np.int64)
        
    def __del__(self):
        self.db.close()
    
    def process_text_by_sample(self, sample: List[int]) -> (List[int], int):
        t, tl = sample, len(sample)

        if self.bos_id is not None:
            t = [self.bos_id] + t
            tl += 1
        if self.eos_id is not None:
            t = t + [self.eos_id]
            tl += 1

        return t, tl
    
    def get_manifest_sample(self, sample_id):
        manifest = self.db[self.kept_keys[sample_id]][-1]
        
        return collections.AudioText.OUTPUT_TYPE(sample_id,
                                                 manifest['audio_filepath'],
                                                 manifest['duration'],
                                                 self.parser(manifest['label_wrd']),
                                                 manifest.get('offset', None),
                                                 manifest['text'],
                                                 manifest.get('speaker_id', None),
                                                 manifest['sample_rate'],
                                                 manifest['language'])
    
    def __getitem__(self, index):
        import pickle, gzip
        from nemo.collections.asr.parts.preprocessing.segment import AudioSegment
        
        payload = self.db[self.kept_keys[index]]
        wav = pickle.loads(gzip.decompress(payload[0]))
        manifest = payload[-1]

        features = self.featurizer.process_segment(AudioSegment(wav, sample_rate=manifest['sample_rate'], target_sr=self.featurizer.sample_rate, trim=self.trim))
        
        f, fl = features, torch.tensor(features.shape[0]).long()

        t, tl = self.process_text_by_sample(self.parser(manifest['label_wrd']))

        if self.return_sample_id:
            output = f, fl, torch.tensor(t).long(), torch.tensor(tl).long(), index
        else:
            output = f, fl, torch.tensor(t).long(), torch.tensor(tl).long()

        return output

    def __len__(self):
        return len(self.kept_keys)

    def _collate_fn(self, batch):
        return _speech_collate_fn(batch, pad_id=self.pad_id)


class ShelveAudioToCharDataset(_AudioTextShelveDataset):
    @property
    def output_types(self) -> Optional[Dict[str, NeuralType]]:
        """Returns definitions of module output ports.
               """
        return {
            'audio_signal': NeuralType(('B', 'T'), AudioSignal()),
            'a_sig_length': NeuralType(tuple('B'), LengthsType()),
            'transcripts': NeuralType(('B', 'T'), LabelsType()),
            'transcript_length': NeuralType(tuple('B'), LengthsType()),
            'sample_id': NeuralType(tuple('B'), LengthsType(), optional=True),
        }

    def __init__(
        self,
        manifest_filepath: str,
        labels: Union[str, List[str]],
        sample_rate: int,
        int_values: bool = False,
        augmentor: 'nemo.collections.asr.parts.perturb.AudioAugmentor' = None,
        max_duration: Optional[float] = None,
        min_duration: Optional[float] = None,
        max_utts: int = 0,
        blank_index: int = -1,
        unk_index: int = -1,
        normalize: bool = True,
        trim: bool = False,
        bos_id: Optional[int] = None,
        eos_id: Optional[int] = None,
        pad_id: int = 0,
        parser: Union[str, Callable] = 'en',
        return_sample_id: bool = False,
=======
>>>>>>> ef6b8f0d
    ):
        self.labels = labels

        parser = parsers.make_parser(
            labels=labels, name=parser, unk_id=unk_index, blank_id=blank_index, do_normalize=normalize
        )

        super().__init__(
            manifest_filepath=manifest_filepath,
            parser=parser,
            sample_rate=sample_rate,
            int_values=int_values,
            augmentor=augmentor,
            max_duration=max_duration,
            min_duration=min_duration,
            max_utts=max_utts,
            trim=trim,
            bos_id=bos_id,
            eos_id=eos_id,
            pad_id=pad_id,
            return_sample_id=return_sample_id,
            channel_selector=channel_selector,
        )


class ShelveAudioToBPEDataset(_AudioTextShelveDataset):
    @property
    def output_types(self) -> Optional[Dict[str, NeuralType]]:
        """Returns definitions of module output ports.
               """
        return {
            'audio_signal': NeuralType(('B', 'T'), AudioSignal()),
            'a_sig_length': NeuralType(tuple('B'), LengthsType()),
            'transcripts': NeuralType(('B', 'T'), LabelsType()),
            'transcript_length': NeuralType(tuple('B'), LengthsType()),
            'sample_id': NeuralType(tuple('B'), LengthsType(), optional=True),
        }

    def __init__(
        self,
        manifest_filepath: str,
        tokenizer: 'nemo.collections.common.tokenizers.TokenizerSpec',
        sample_rate: int,
        int_values: bool = False,
        augmentor: 'nemo.collections.asr.parts.perturb.AudioAugmentor' = None,
        max_duration: Optional[int] = None,
        min_duration: Optional[int] = None,
        max_utts: int = 0,
        trim: bool = False,
        use_start_end_token: bool = True,
        return_sample_id: bool = False,
    ):
        if use_start_end_token and hasattr(tokenizer, 'bos_token'):
            bos_id = tokenizer.bos_id
        else:
            bos_id = None

        if use_start_end_token and hasattr(tokenizer, 'eos_token'):
            eos_id = tokenizer.eos_id
        else:
            eos_id = None

        if hasattr(tokenizer, 'pad_token'):
            pad_id = tokenizer.pad_id
        else:
            pad_id = 0
        
        class TokenizerWrapper:
            def __init__(self, tokenizer):
                if isinstance(tokenizer, tokenizers.aggregate_tokenizer.AggregateTokenizer):
                    self.is_aggregate = True
                else:
                    self.is_aggregate = False
                self._tokenizer = tokenizer
    
            def __call__(self, *args):
                t = self._tokenizer.text_to_ids(*args)
                return t
        
        super().__init__(
            manifest_filepath=manifest_filepath,
            parser=TokenizerWrapper(tokenizer),
            sample_rate=sample_rate,
            int_values=int_values,
            augmentor=augmentor,
            max_duration=max_duration,
            min_duration=min_duration,
            max_utts=max_utts,
            bos_id=bos_id,
            eos_id=eos_id,
            pad_id=pad_id,
            trim=trim,
            return_sample_id=return_sample_id,
        )


class AudioToBPEDataset(_AudioTextDataset):
    """
    Dataset that loads tensors via a json file containing paths to audio
    files, transcripts, and durations (in seconds). Each new line is a
    different sample. Example below:
    {"audio_filepath": "/path/to/audio.wav", "text_filepath":
    "/path/to/audio.txt", "duration": 23.147}
    ...
    {"audio_filepath": "/path/to/audio.wav", "text": "the
    transcription", "offset": 301.75, "duration": 0.82, "utt":
    "utterance_id", "ctm_utt": "en_4156", "side": "A"}

    In practice, the dataset and manifest used for character encoding and byte pair encoding
    are exactly the same. The only difference lies in how the dataset tokenizes the text in
    the manifest.

    Args:
        manifest_filepath: Path to manifest json as described above. Can
            be comma-separated paths.
        tokenizer: A subclass of the Tokenizer wrapper found in the common collection,
            nemo.collections.common.tokenizers.TokenizerSpec. ASR Models support a subset of
            all available tokenizers.
        sample_rate (int): Sample rate to resample loaded audio to
        int_values (bool): If true, load samples as 32-bit integers. Defauts to False.
        augmentor (nemo.collections.asr.parts.perturb.AudioAugmentor): An AudioAugmentor
            object used to augment loaded audio
        max_duration: If audio exceeds this length, do not include in dataset
        min_duration: If audio is less than this length, do not include
            in dataset
        max_utts: Limit number of utterances
        trim: Whether to trim silence segments
        use_start_end_token: Boolean which dictates whether to add [BOS] and [EOS]
            tokens to beginning and ending of speech respectively.
        return_sample_id (bool): whether to return the sample_id as a part of each sample
        channel_selector (int | Iterable[int] | str): select a single channel or a subset of channels from multi-channel audio. If set to `'average'`, it performs averaging across channels. Disabled if set to `None`. Defaults to `None`. Uses zero-based indexing.
    """

    @property
    def output_types(self) -> Optional[Dict[str, NeuralType]]:
        """Returns definitions of module output ports.
               """
        return {
            'audio_signal': NeuralType(('B', 'T'), AudioSignal()),
            'a_sig_length': NeuralType(tuple('B'), LengthsType()),
            'transcripts': NeuralType(('B', 'T'), LabelsType()),
            'transcript_length': NeuralType(tuple('B'), LengthsType()),
            'sample_id': NeuralType(tuple('B'), LengthsType(), optional=True),
        }

    def __init__(
        self,
        manifest_filepath: str,
        tokenizer: 'nemo.collections.common.tokenizers.TokenizerSpec',
        sample_rate: int,
        int_values: bool = False,
        augmentor: 'nemo.collections.asr.parts.perturb.AudioAugmentor' = None,
        max_duration: Optional[int] = None,
        min_duration: Optional[int] = None,
        max_utts: int = 0,
        trim: bool = False,
        use_start_end_token: bool = True,
        return_sample_id: bool = False,
        channel_selector: Optional[ChannelSelectorType] = None,
    ):
        if use_start_end_token and hasattr(tokenizer, "bos_id") and tokenizer.bos_id > 0:
            bos_id = tokenizer.bos_id
        else:
            bos_id = None

        if use_start_end_token and hasattr(tokenizer, "eos_id") and tokenizer.eos_id > 0:
            eos_id = tokenizer.eos_id
        else:
            eos_id = None

        if hasattr(tokenizer, "pad_id") and tokenizer.pad_id > 0:
            pad_id = tokenizer.pad_id
        else:
            pad_id = 0

        class TokenizerWrapper:
            def __init__(self, tokenizer):
                if isinstance(tokenizer, tokenizers.aggregate_tokenizer.AggregateTokenizer):
                    self.is_aggregate = True
                else:
                    self.is_aggregate = False
                self._tokenizer = tokenizer

            def __call__(self, *args):
                if isinstance(args[0], List) and self.is_aggregate:
                    t = []
                    for span in args[0]:
                        t.extend(self._tokenizer.text_to_ids(span['str'], span['lang']))
                    return t

                t = self._tokenizer.text_to_ids(*args)
                return t

        super().__init__(
            manifest_filepath=manifest_filepath,
            parser=TokenizerWrapper(tokenizer),
            sample_rate=sample_rate,
            int_values=int_values,
            augmentor=augmentor,
            max_duration=max_duration,
            min_duration=min_duration,
            max_utts=max_utts,
            bos_id=bos_id,
            eos_id=eos_id,
            pad_id=pad_id,
            trim=trim,
            return_sample_id=return_sample_id,
            channel_selector=channel_selector,
        )


class _TarredAudioToTextDataset(IterableDataset):
    """
    A similar Dataset to the AudioToCharDataset/AudioToBPEDataset, but which loads tarred audio files.

    Accepts a single comma-separated JSON manifest file (in the same style as for the AudioToCharDataset/AudioToBPEDataset),
    as well as the path(s) to the tarball(s) containing the wav files. Each line of the manifest should
    contain the information for one audio file, including at least the transcript and name of the audio
    file within the tarball.

    Valid formats for the audio_tar_filepaths argument include:
    (1) a single string that can be brace-expanded, e.g. 'path/to/audio.tar' or 'path/to/audio_{1..100}.tar.gz', or
    (2) a list of file paths that will not be brace-expanded, e.g. ['audio_1.tar', 'audio_2.tar', ...].

    Note: For brace expansion in (1), there may be cases where `{x..y}` syntax cannot be used due to shell interference.
    This occurs most commonly inside SLURM scripts. Therefore we provide a few equivalent replacements.
    Supported opening braces - { <=> (, [, < and the special tag _OP_.
    Supported closing braces - } <=> ), ], > and the special tag _CL_.
    For SLURM based tasks, we suggest the use of the special tags for ease of use.

    See the WebDataset documentation for more information about accepted data and input formats.

    If using multiple workers the number of shards should be divisible by world_size to ensure an
    even split among workers. If it is not divisible, logging will give a warning but training will proceed.
    In addition, if using mutiprocessing, each shard MUST HAVE THE SAME NUMBER OF ENTRIES after filtering
    is applied. We currently do not check for this, but your program may hang if the shards are uneven!

    Notice that a few arguments are different from the AudioToCharDataset; for example, shuffle (bool) has been
    replaced by shuffle_n (int).

    Additionally, please note that the len() of this DataLayer is assumed to be the length of the manifest
    after filtering. An incorrect manifest length may lead to some DataLoader issues down the line.

    Args:
        audio_tar_filepaths: Either a list of audio tarball filepaths, or a
            string (can be brace-expandable).
        manifest_filepath (str): Path to the manifest.
        parser (callable): A callable which is used to pre-process the text output.
        sample_rate (int): Sample rate to resample loaded audio to
        int_values (bool): If true, load samples as 32-bit integers. Defauts to False.
        augmentor (nemo.collections.asr.parts.perturb.AudioAugmentor): An AudioAugmentor
            object used to augment loaded audio
        shuffle_n (int): How many samples to look ahead and load to be shuffled.
            See WebDataset documentation for more details.
            Defaults to 0.
        min_duration (float): Dataset parameter.
            All training files which have a duration less than min_duration
            are dropped. Note: Duration is read from the manifest JSON.
            Defaults to 0.1.
        max_duration (float): Dataset parameter.
            All training files which have a duration more than max_duration
            are dropped. Note: Duration is read from the manifest JSON.
            Defaults to None.
        blank_index (int): Blank character index, defaults to -1.
        unk_index (int): Unknown character index, defaults to -1.
        normalize (bool): Dataset parameter.
            Whether to use automatic text cleaning.
            It is highly recommended to manually clean text for best results.
            Defaults to True.
        trim (bool): Whether to use trim silence from beginning and end
            of audio signal using librosa.effects.trim().
            Defaults to False.
        bos_id (id): Dataset parameter.
            Beginning of string symbol id used for seq2seq models.
            Defaults to None.
        eos_id (id): Dataset parameter.
            End of string symbol id used for seq2seq models.
            Defaults to None.
        pad_id (id): Token used to pad when collating samples in batches.
            If this is None, pads using 0s.
            Defaults to None.
        shard_strategy (str): Tarred dataset shard distribution strategy chosen as a str value during ddp.
            -   `scatter`: The default shard strategy applied by WebDataset, where each node gets
                a unique set of shards, which are permanently pre-allocated and never changed at runtime.
            -   `replicate`: Optional shard strategy, where each node gets all of the set of shards
                available in the tarred dataset, which are permanently pre-allocated and never changed at runtime.
                The benefit of replication is that it allows each node to sample data points from the entire
                dataset independently of other nodes, and reduces dependence on value of `shuffle_n`.

                .. warning::
                    Replicated strategy allows every node to sample the entire set of available tarfiles,
                    and therefore more than one node may sample the same tarfile, and even sample the same
                    data points! As such, there is no assured guarantee that all samples in the dataset will be
                    sampled at least once during 1 epoch. Scattered strategy, on the other hand, on specific
                    occasions (when the number of shards is not divisible with ``world_size``), will not sample
                    the entire dataset. For these reasons it is not advisable to use tarred datasets as validation
                    or test datasets.
        global_rank (int): Worker rank, used for partitioning shards. Defaults to 0.
        world_size (int): Total number of processes, used for partitioning shards. Defaults to 0.
        return_sample_id (bool): whether to return the sample_id as a part of each sample
    """

    def __init__(
        self,
        audio_tar_filepaths: Union[str, List[str]],
        manifest_filepath: str,
        parser: Callable,
        sample_rate: int,
        int_values: bool = False,
        augmentor: Optional['nemo.collections.asr.parts.perturb.AudioAugmentor'] = None,
        shuffle_n: int = 0,
        min_duration: Optional[float] = None,
        max_duration: Optional[float] = None,
        trim: bool = False,
        bos_id: Optional[int] = None,
        eos_id: Optional[int] = None,
        pad_id: int = 0,
        shard_strategy: str = "scatter",
        global_rank: int = 0,
        world_size: int = 0,
        return_sample_id: bool = False,
    ):
        # If necessary, cache manifests from object store
        cache_datastore_manifests(manifest_filepaths=manifest_filepath)

        self.manifest_processor = ASRManifestProcessor(
            manifest_filepath=manifest_filepath,
            parser=parser,
            max_duration=max_duration,
            min_duration=min_duration,
            max_utts=0,
            bos_id=bos_id,
            eos_id=eos_id,
            pad_id=pad_id,
            index_by_file_id=True,  # Must set this so the manifest lines can be indexed by file ID
        )

        self.featurizer = WaveformFeaturizer(sample_rate=sample_rate, int_values=int_values, augmentor=augmentor)
        self.trim = trim
        self.eos_id = eos_id
        self.bos_id = bos_id
        self.pad_id = pad_id
        self.return_sample_id = return_sample_id

        audio_tar_filepaths = expand_audio_filepaths(
            audio_tar_filepaths=audio_tar_filepaths,
            shard_strategy=shard_strategy,
            world_size=world_size,
            global_rank=global_rank,
        )

        # Put together WebDataset
        self._dataset = wd.WebDataset(urls=audio_tar_filepaths, nodesplitter=None)

        if shuffle_n > 0:
            self._dataset = self._dataset.shuffle(shuffle_n)
        else:
            logging.info("WebDataset will not shuffle files within the tar files.")

        self._dataset = (
            self._dataset.rename(audio='wav;ogg;flac', key='__key__')
            .to_tuple('audio', 'key')
            .pipe(self._filter)
            .pipe(self._loop_offsets)
            .map(f=self._build_sample)
        )

    def _filter(self, iterator):
        """This function is used to remove samples that have been filtered out by ASRAudioText already.
        Otherwise, we would get a KeyError as _build_sample attempts to find the manifest entry for a sample
        that was filtered out (e.g. for duration).
        Note that if using multi-GPU training, filtering may lead to an imbalance in samples in each shard,
        which may make your code hang as one process will finish before the other.
        """

        class TarredAudioFilter:
            def __init__(self, collection):
                self.iterator = iterator
                self.collection = collection

            def __iter__(self):
                return self

            def __next__(self):
                while True:
                    audio_bytes, audio_filename = next(self.iterator)
                    file_id, _ = os.path.splitext(os.path.basename(audio_filename))
                    if file_id in self.collection.mapping:
                        return audio_bytes, audio_filename

        return TarredAudioFilter(self.manifest_processor.collection)

    def _loop_offsets(self, iterator):
        """This function is used to iterate through utterances with different offsets for each file.
        """

        class TarredAudioLoopOffsets:
            def __init__(self, collection):
                self.iterator = iterator
                self.collection = collection
                self.current_fn = None
                self.current_bytes = None
                self.offset_id = 0

            def __iter__(self):
                return self

            def __next__(self):
                if self.current_fn is None:
                    self.current_bytes, self.current_fn = next(self.iterator)
                    self.offset_id = 0
                else:
                    offset_list = self.collection.mapping[self.current_fn]
                    if len(offset_list) == self.offset_id + 1:
                        self.current_bytes, self.current_fn = next(self.iterator)
                        self.offset_id = 0
                    else:
                        self.offset_id += 1

                return self.current_bytes, self.current_fn, self.offset_id

        return TarredAudioLoopOffsets(self.manifest_processor.collection)

    def _collate_fn(self, batch):
        return _speech_collate_fn(batch, self.pad_id)

    def _build_sample(self, tup):
        """Builds the training sample by combining the data from the WebDataset with the manifest info.
        """
        audio_bytes, audio_filename, offset_id = tup

        # Grab manifest entry from self.manifest_preprocessor.collection
        file_id, _ = os.path.splitext(os.path.basename(audio_filename))
        manifest_idx = self.manifest_processor.collection.mapping[file_id][offset_id]
        manifest_entry = self.manifest_processor.collection[manifest_idx]

        offset = manifest_entry.offset
        if offset is None:
            offset = 0

        # Convert audio bytes to IO stream for processing (for SoundFile to read)
        audio_filestream = io.BytesIO(audio_bytes)
        features = self.featurizer.process(
            audio_filestream,
            offset=offset,
            duration=manifest_entry.duration,
            trim=self.trim,
            orig_sr=manifest_entry.orig_sr,
        )
        audio_filestream.close()

        # Audio features
        f, fl = features, torch.tensor(features.shape[0]).long()

        # Text features
        t, tl = manifest_entry.text_tokens, len(manifest_entry.text_tokens)

        self.manifest_processor.process_text_by_sample(sample=manifest_entry)

        if self.bos_id is not None:
            t = [self.bos_id] + t
            tl += 1
        if self.eos_id is not None:
            t = t + [self.eos_id]
            tl += 1

        if self.return_sample_id:
            return f, fl, torch.tensor(t).long(), torch.tensor(tl).long(), manifest_idx
        else:
            return f, fl, torch.tensor(t).long(), torch.tensor(tl).long()

    def get_manifest_sample(self, sample_id):
        return self.manifest_processor.collection[sample_id]

    def __iter__(self):
        return self._dataset.__iter__()

    def __len__(self):
        return len(self.manifest_processor.collection)


class TarredAudioToCharDataset(_TarredAudioToTextDataset):
    """
    A similar Dataset to the AudioToCharDataset, but which loads tarred audio files.

    Accepts a single comma-separated JSON manifest file (in the same style as for the AudioToCharDataset),
    as well as the path(s) to the tarball(s) containing the wav files. Each line of the manifest should
    contain the information for one audio file, including at least the transcript and name of the audio
    file within the tarball.

    Valid formats for the audio_tar_filepaths argument include:
    (1) a single string that can be brace-expanded, e.g. 'path/to/audio.tar' or 'path/to/audio_{1..100}.tar.gz', or
    (2) a list of file paths that will not be brace-expanded, e.g. ['audio_1.tar', 'audio_2.tar', ...].

    See the WebDataset documentation for more information about accepted data and input formats.

    If using multiple workers the number of shards should be divisible by world_size to ensure an
    even split among workers. If it is not divisible, logging will give a warning but training will proceed.
    In addition, if using mutiprocessing, each shard MUST HAVE THE SAME NUMBER OF ENTRIES after filtering
    is applied. We currently do not check for this, but your program may hang if the shards are uneven!

    Notice that a few arguments are different from the AudioToCharDataset; for example, shuffle (bool) has been
    replaced by shuffle_n (int).

    Additionally, please note that the len() of this DataLayer is assumed to be the length of the manifest
    after filtering. An incorrect manifest length may lead to some DataLoader issues down the line.

    Args:
        audio_tar_filepaths: Either a list of audio tarball filepaths, or a
            string (can be brace-expandable).
        manifest_filepath (str): Path to the manifest.
        labels (list): List of characters that can be output by the ASR model.
            For Jasper, this is the 28 character set {a-z '}. The CTC blank
            symbol is automatically added later for models using ctc.
        sample_rate (int): Sample rate to resample loaded audio to
        int_values (bool): If true, load samples as 32-bit integers. Defauts to False.
        augmentor (nemo.collections.asr.parts.perturb.AudioAugmentor): An AudioAugmentor
            object used to augment loaded audio
        shuffle_n (int): How many samples to look ahead and load to be shuffled.
            See WebDataset documentation for more details.
            Defaults to 0.
        min_duration (float): Dataset parameter.
            All training files which have a duration less than min_duration
            are dropped. Note: Duration is read from the manifest JSON.
            Defaults to 0.1.
        max_duration (float): Dataset parameter.
            All training files which have a duration more than max_duration
            are dropped. Note: Duration is read from the manifest JSON.
            Defaults to None.
        blank_index (int): Blank character index, defaults to -1.
        unk_index (int): Unknown character index, defaults to -1.
        normalize (bool): Dataset parameter.
            Whether to use automatic text cleaning.
            It is highly recommended to manually clean text for best results.
            Defaults to True.
        trim (bool): Whether to use trim silence from beginning and end
            of audio signal using librosa.effects.trim().
            Defaults to False.
        bos_id (id): Dataset parameter.
            Beginning of string symbol id used for seq2seq models.
            Defaults to None.
        eos_id (id): Dataset parameter.
            End of string symbol id used for seq2seq models.
            Defaults to None.
        pad_id (id): Token used to pad when collating samples in batches.
            If this is None, pads using 0s.
            Defaults to None.
        shard_strategy (str): Tarred dataset shard distribution strategy chosen as a str value during ddp.

            -   `scatter`: The default shard strategy applied by WebDataset, where each node gets
                a unique set of shards, which are permanently pre-allocated and never changed at runtime.
            -   `replicate`: Optional shard strategy, where each node gets all of the set of shards
                available in the tarred dataset, which are permanently pre-allocated and never changed at runtime.
                The benefit of replication is that it allows each node to sample data points from the entire
                dataset independently of other nodes, and reduces dependence on value of `shuffle_n`.

                .. warning::

                    Replicated strategy allows every node to sample the entire set of available tarfiles,
                    and therefore more than one node may sample the same tarfile, and even sample the same
                    data points! As such, there is no assured guarantee that all samples in the dataset will be
                    sampled at least once during 1 epoch. Scattered strategy, on the other hand, on specific
                    occasions (when the number of shards is not divisible with ``world_size``), will not sample
                    the entire dataset. For these reasons it is not advisable to use tarred datasets as validation
                    or test datasets.

        global_rank (int): Worker rank, used for partitioning shards. Defaults to 0.
        world_size (int): Total number of processes, used for partitioning shards. Defaults to 0.
        return_sample_id (bool): whether to return the sample_id as a part of each sample
    """

    def __init__(
        self,
        audio_tar_filepaths: Union[str, List[str]],
        manifest_filepath: str,
        labels: List[str],
        sample_rate: int,
        int_values: bool = False,
        augmentor: Optional['nemo.collections.asr.parts.perturb.AudioAugmentor'] = None,
        shuffle_n: int = 0,
        min_duration: Optional[float] = None,
        max_duration: Optional[float] = None,
        blank_index: int = -1,
        unk_index: int = -1,
        normalize: bool = True,
        trim: bool = False,
        bos_id: Optional[int] = None,
        eos_id: Optional[int] = None,
        parser: Optional[str] = 'en',
        pad_id: int = 0,
        shard_strategy: str = "scatter",
        global_rank: int = 0,
        world_size: int = 0,
        return_sample_id: bool = False,
    ):
        self.labels = labels

        parser = parsers.make_parser(
            labels=labels, name=parser, unk_id=unk_index, blank_id=blank_index, do_normalize=normalize
        )

        super().__init__(
            audio_tar_filepaths=audio_tar_filepaths,
            manifest_filepath=manifest_filepath,
            parser=parser,
            sample_rate=sample_rate,
            int_values=int_values,
            augmentor=augmentor,
            shuffle_n=shuffle_n,
            min_duration=min_duration,
            max_duration=max_duration,
            trim=trim,
            bos_id=bos_id,
            eos_id=eos_id,
            pad_id=pad_id,
            shard_strategy=shard_strategy,
            global_rank=global_rank,
            world_size=world_size,
            return_sample_id=return_sample_id,
        )


class TarredAudioToBPEDataset(_TarredAudioToTextDataset):
    """
    A similar Dataset to the AudioToBPEDataset, but which loads tarred audio files.

    Accepts a single comma-separated JSON manifest file (in the same style as for the AudioToBPEDataset),
    as well as the path(s) to the tarball(s) containing the wav files. Each line of the manifest should
    contain the information for one audio file, including at least the transcript and name of the audio
    file within the tarball.

    Valid formats for the audio_tar_filepaths argument include:
    (1) a single string that can be brace-expanded, e.g. 'path/to/audio.tar' or 'path/to/audio_{1..100}.tar.gz', or
    (2) a list of file paths that will not be brace-expanded, e.g. ['audio_1.tar', 'audio_2.tar', ...].

    See the WebDataset documentation for more information about accepted data and input formats.

    If using multiple workers the number of shards should be divisible by world_size to ensure an
    even split among workers. If it is not divisible, logging will give a warning but training will proceed.
    In addition, if using mutiprocessing, each shard MUST HAVE THE SAME NUMBER OF ENTRIES after filtering
    is applied. We currently do not check for this, but your program may hang if the shards are uneven!

    Notice that a few arguments are different from the AudioToBPEDataset; for example, shuffle (bool) has been
    replaced by shuffle_n (int).

    Additionally, please note that the len() of this DataLayer is assumed to be the length of the manifest
    after filtering. An incorrect manifest length may lead to some DataLoader issues down the line.

    Args:
        audio_tar_filepaths: Either a list of audio tarball filepaths, or a
            string (can be brace-expandable).
        manifest_filepath (str): Path to the manifest.
        tokenizer (TokenizerSpec): Either a Word Piece Encoding tokenizer (BERT),
            or a Sentence Piece Encoding tokenizer (BPE). The CTC blank
            symbol is automatically added later for models using ctc.
        sample_rate (int): Sample rate to resample loaded audio to
        int_values (bool): If true, load samples as 32-bit integers. Defauts to False.
        augmentor (nemo.collections.asr.parts.perturb.AudioAugmentor): An AudioAugmentor
            object used to augment loaded audio
        shuffle_n (int): How many samples to look ahead and load to be shuffled.
            See WebDataset documentation for more details.
            Defaults to 0.
        min_duration (float): Dataset parameter.
            All training files which have a duration less than min_duration
            are dropped. Note: Duration is read from the manifest JSON.
            Defaults to 0.1.
        max_duration (float): Dataset parameter.
            All training files which have a duration more than max_duration
            are dropped. Note: Duration is read from the manifest JSON.
            Defaults to None.
        trim (bool): Whether to use trim silence from beginning and end
            of audio signal using librosa.effects.trim().
            Defaults to False.
        use_start_end_token: Boolean which dictates whether to add [BOS] and [EOS]
            tokens to beginning and ending of speech respectively.
        pad_id (id): Token used to pad when collating samples in batches.
            If this is None, pads using 0s.
            Defaults to None.
        shard_strategy (str): Tarred dataset shard distribution strategy chosen as a str value during ddp.

            -   `scatter`: The default shard strategy applied by WebDataset, where each node gets
                a unique set of shards, which are permanently pre-allocated and never changed at runtime.
            -   `replicate`: Optional shard strategy, where each node gets all of the set of shards
                available in the tarred dataset, which are permanently pre-allocated and never changed at runtime.
                The benefit of replication is that it allows each node to sample data points from the entire
                dataset independently of other nodes, and reduces dependence on value of `shuffle_n`.

                .. warning::

                    Replicated strategy allows every node to sample the entire set of available tarfiles,
                    and therefore more than one node may sample the same tarfile, and even sample the same
                    data points! As such, there is no assured guarantee that all samples in the dataset will be
                    sampled at least once during 1 epoch. Scattered strategy, on the other hand, on specific
                    occasions (when the number of shards is not divisible with ``world_size``), will not sample
                    the entire dataset. For these reasons it is not advisable to use tarred datasets as validation
                    or test datasets.

        global_rank (int): Worker rank, used for partitioning shards. Defaults to 0.
        world_size (int): Total number of processes, used for partitioning shards. Defaults to 0.
        return_sample_id (bool): whether to return the sample_id as a part of each sample
    """

    def __init__(
        self,
        audio_tar_filepaths: Union[str, List[str]],
        manifest_filepath: str,
        tokenizer: 'nemo.collections.common.tokenizers.TokenizerSpec',
        sample_rate: int,
        int_values: bool = False,
        augmentor: Optional['nemo.collections.asr.parts.perturb.AudioAugmentor'] = None,
        shuffle_n: int = 0,
        min_duration: Optional[float] = None,
        max_duration: Optional[float] = None,
        trim: bool = False,
        use_start_end_token: bool = True,
        shard_strategy: str = "scatter",
        global_rank: int = 0,
        world_size: int = 0,
        return_sample_id: bool = False,
    ):
        if use_start_end_token and hasattr(tokenizer, "bos_id") and tokenizer.bos_id > 0:
            bos_id = tokenizer.bos_id
        else:
            bos_id = None

        if use_start_end_token and hasattr(tokenizer, "eos_id") and tokenizer.eos_id > 0:
            eos_id = tokenizer.eos_id
        else:
            eos_id = None

        if hasattr(tokenizer, "pad_id") and tokenizer.pad_id > 0:
            pad_id = tokenizer.pad_id
        else:
            pad_id = 0

        class TokenizerWrapper:
            def __init__(self, tokenizer):
                if isinstance(tokenizer, tokenizers.aggregate_tokenizer.AggregateTokenizer):
                    self.is_aggregate = True
                else:
                    self.is_aggregate = False
                self._tokenizer = tokenizer

            def __call__(self, *args):
<<<<<<< HEAD
                if isinstance(args[0], Iterable) and self.is_aggregate:
=======
                if isinstance(args[0], List) and self.is_aggregate:
>>>>>>> ef6b8f0d
                    t = []
                    for span in args[0]:
                        t.extend(self._tokenizer.text_to_ids(span['str'], span['lang']))
                    return t

                t = self._tokenizer.text_to_ids(*args)
                return t

        super().__init__(
            audio_tar_filepaths=audio_tar_filepaths,
            manifest_filepath=manifest_filepath,
            parser=TokenizerWrapper(tokenizer),
            sample_rate=sample_rate,
            int_values=int_values,
            augmentor=augmentor,
            shuffle_n=shuffle_n,
            min_duration=min_duration,
            max_duration=max_duration,
            trim=trim,
            bos_id=bos_id,
            eos_id=eos_id,
            pad_id=pad_id,
            shard_strategy=shard_strategy,
            global_rank=global_rank,
            world_size=world_size,
            return_sample_id=return_sample_id,
        )


class BucketingDataset(IterableDataset):
    """
    A Dataset which wraps another IterableDataset and adopts it for bucketing
    Args:
        dataset (IterableDataset): The IterableDataset to get wrapped
        bucketing_batch_size (int): Number of samples to build a batch
    """

    def __init__(
        self, dataset: IterableDataset, bucketing_batch_size: int,
    ):
        self.wrapped_dataset = dataset
        self.bucketing_batch_size = bucketing_batch_size
        super().__init__()

    def _collate_fn(self, batch):
        return _speech_collate_fn(batch[0], self.wrapped_dataset.pad_id)

    def __iter__(self):
        return BucketingIterator(
            wrapped_ds=self.wrapped_dataset._dataset, bucketing_batch_size=self.bucketing_batch_size
        ).__iter__()

    def __len__(self):
        return int(math.ceil(len(self.wrapped_dataset) / float(self.bucketing_batch_size)))


class BucketingIterator:
    def __init__(self, wrapped_ds, bucketing_batch_size):
        self.wrapped_ds = wrapped_ds
        self.wrapped_iter = None
        self.bucketing_batch_size = bucketing_batch_size

    def __iter__(self):
        self.wrapped_iter = iter(self.wrapped_ds)
        return self

    def __next__(self):
        batches = []
        for idx in range(self.bucketing_batch_size):
            try:
                sample = next(self.wrapped_iter)
            except StopIteration:
                self.wrapped_iter = iter(self.wrapped_ds)
                sample = next(self.wrapped_iter)
            batches.append(sample)
        if len(batches) == 0:
            raise StopIteration
        return batches


class RandomizedChainDataset(ChainDataset):
    def __init__(self, datasets: Iterable[Dataset], rnd_seed=0) -> None:
        super(RandomizedChainDataset, self).__init__(list(datasets))
        self.rnd_gen = np.random.RandomState(rnd_seed)

    def __iter__(self):
        shuffled_order = self.rnd_gen.permutation(len(self.datasets))
        for dataset_idx in shuffled_order:
            d = self.datasets[dataset_idx]
            assert isinstance(d, IterableDataset), "ChainDataset only supports IterableDataset"
            for x in d:
                yield x<|MERGE_RESOLUTION|>--- conflicted
+++ resolved
@@ -524,7 +524,6 @@
         parser: Union[str, Callable] = 'en',
         return_sample_id: bool = False,
         channel_selector: Optional[ChannelSelectorType] = None,
-<<<<<<< HEAD
     ):
         self.labels = labels
 
@@ -715,8 +714,6 @@
         pad_id: int = 0,
         parser: Union[str, Callable] = 'en',
         return_sample_id: bool = False,
-=======
->>>>>>> ef6b8f0d
     ):
         self.labels = labels
 
@@ -1461,11 +1458,7 @@
                 self._tokenizer = tokenizer
 
             def __call__(self, *args):
-<<<<<<< HEAD
-                if isinstance(args[0], Iterable) and self.is_aggregate:
-=======
                 if isinstance(args[0], List) and self.is_aggregate:
->>>>>>> ef6b8f0d
                     t = []
                     for span in args[0]:
                         t.extend(self._tokenizer.text_to_ids(span['str'], span['lang']))
