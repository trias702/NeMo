--- conflicted
+++ resolved
@@ -278,11 +278,7 @@
         self.batch_dim_index = self.cfg.get('batch_dim_index', 0)
         self.word_seperator = self.cfg.get('word_seperator', ' ')
 
-<<<<<<< HEAD
-        possible_strategies = ['greedy', 'beam', 'flashlight']
-=======
         possible_strategies = ['greedy', 'beam', 'pyctcdecode', 'flashlight']
->>>>>>> ef6b8f0d
         if self.cfg.strategy not in possible_strategies:
             raise ValueError(f"Decoding strategy must be one of {possible_strategies}. Given {self.cfg.strategy}")
 
@@ -335,10 +331,6 @@
 
         elif self.cfg.strategy == 'pyctcdecode':
 
-<<<<<<< HEAD
-            # NOTE: Currently not supported
-=======
->>>>>>> ef6b8f0d
             self.decoding = ctc_beam_decoding.BeamCTCInfer(
                 blank_id=blank_id,
                 beam_size=self.cfg.beam.get('beam_size', 1),
@@ -349,11 +341,7 @@
                 beam_alpha=self.cfg.beam.get('beam_alpha', 1.0),
                 beam_beta=self.cfg.beam.get('beam_beta', 0.0),
                 kenlm_path=self.cfg.beam.get('kenlm_path', None),
-<<<<<<< HEAD
-                # pyctcdecode_cfg=self.cfg.beam.get('pyctcdecode_cfg', None),
-=======
                 pyctcdecode_cfg=self.cfg.beam.get('pyctcdecode_cfg', None),
->>>>>>> ef6b8f0d
             )
 
             self.decoding.override_fold_consecutive_value = False
