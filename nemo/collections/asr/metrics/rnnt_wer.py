--- conflicted
+++ resolved
@@ -14,11 +14,7 @@
 
 import copy
 from abc import abstractmethod
-<<<<<<< HEAD
-from dataclasses import dataclass
-=======
 from dataclasses import dataclass, is_dataclass
->>>>>>> ef6b8f0d
 from typing import Callable, Dict, List, Optional, Tuple, Union
 
 import editdistance
@@ -1066,12 +1062,9 @@
             decoding_cfg=decoding_cfg, decoder=decoder, joint=joint, blank_id=blank_id,
         )
 
-<<<<<<< HEAD
-=======
         if isinstance(self.decoding, beam_decode.BeamRNNTInfer):
             self.decoding.set_decoding_type('char')
 
->>>>>>> ef6b8f0d
     def _aggregate_token_confidence(self, hypothesis: Hypothesis) -> List[float]:
         """
         Implemented by subclass in order to aggregate token confidence to a word-level confidence.
