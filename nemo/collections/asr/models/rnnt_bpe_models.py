# Copyright (c) 2020, NVIDIA CORPORATION.  All rights reserved.
#
# Licensed under the Apache License, Version 2.0 (the "License");
# you may not use this file except in compliance with the License.
# You may obtain a copy of the License at
#
#     http://www.apache.org/licenses/LICENSE-2.0
#
# Unless required by applicable law or agreed to in writing, software
# distributed under the License is distributed on an "AS IS" BASIS,
# WITHOUT WARRANTIES OR CONDITIONS OF ANY KIND, either express or implied.
# See the License for the specific language governing permissions and
# limitations under the License.

import copy
import os
from math import isclose
from typing import Dict, List, Optional, Union

import torch
from omegaconf import DictConfig, ListConfig, OmegaConf, open_dict
from pytorch_lightning import Trainer

from nemo.collections.asr.data import audio_to_text_dataset
from nemo.collections.asr.data.audio_to_text_dali import AudioToBPEDALIDataset
from nemo.collections.asr.losses.rnnt import RNNTLoss
from nemo.collections.asr.metrics.rnnt_wer_bpe import RNNTBPEWER, RNNTBPEDecoding, RNNTBPEDecodingConfig
from nemo.collections.asr.models.rnnt_models import EncDecRNNTModel
from nemo.collections.asr.parts.mixins import ASRBPEMixin
from nemo.core.classes.common import PretrainedModelInfo
from nemo.utils import logging, model_utils


class EncDecRNNTBPEModel(EncDecRNNTModel, ASRBPEMixin):
    """Base class for encoder decoder RNNT-based models with subword tokenization."""

    @classmethod
    def list_available_models(cls) -> List[PretrainedModelInfo]:
        """
        This method returns a list of pre-trained model which can be instantiated directly from NVIDIA's NGC cloud.

        Returns:
            List of available pre-trained models.
        """
        results = []

        model = PretrainedModelInfo(
            pretrained_model_name="stt_en_contextnet_256",
            description="For details about this model, please visit https://ngc.nvidia.com/catalog/models/nvidia:nemo:stt_en_contextnet_256",
            location="https://api.ngc.nvidia.com/v2/models/nvidia/nemo/stt_en_contextnet_256/versions/1.6.0/files/stt_en_contextnet_256.nemo",
        )
        results.append(model)

        model = PretrainedModelInfo(
            pretrained_model_name="stt_en_contextnet_512",
            description="For details about this model, please visit https://ngc.nvidia.com/catalog/models/nvidia:nemo:stt_en_contextnet_512",
            location="https://api.ngc.nvidia.com/v2/models/nvidia/nemo/stt_en_contextnet_512/versions/1.6.0/files/stt_en_contextnet_512.nemo",
        )
        results.append(model)

        model = PretrainedModelInfo(
            pretrained_model_name="stt_en_contextnet_1024",
            description="For details about this model, please visit https://ngc.nvidia.com/catalog/models/nvidia:nemo:stt_en_contextnet_1024",
            location="https://api.ngc.nvidia.com/v2/models/nvidia/nemo/stt_en_contextnet_1024/versions/1.9.0/files/stt_en_contextnet_1024.nemo",
        )
        results.append(model)

        model = PretrainedModelInfo(
            pretrained_model_name="stt_en_contextnet_256_mls",
            description="For details about this model, please visit https://ngc.nvidia.com/catalog/models/nvidia:nemo:stt_en_contextnet_256_mls",
            location="https://api.ngc.nvidia.com/v2/models/nvidia/nemo/stt_en_contextnet_256_mls/versions/1.0.0/files/stt_en_contextnet_256_mls.nemo",
        )
        results.append(model)

        model = PretrainedModelInfo(
            pretrained_model_name="stt_en_contextnet_512_mls",
            description="For details about this model, please visit https://ngc.nvidia.com/catalog/models/nvidia:nemo:stt_en_contextnet_512_mls",
            location="https://api.ngc.nvidia.com/v2/models/nvidia/nemo/stt_en_contextnet_512_mls/versions/1.0.0/files/stt_en_contextnet_512_mls.nemo",
        )
        results.append(model)

        model = PretrainedModelInfo(
            pretrained_model_name="stt_en_contextnet_1024_mls",
            description="For details about this model, please visit https://ngc.nvidia.com/catalog/models/nvidia:nemo:stt_en_contextnet_1024_mls",
            location="https://api.ngc.nvidia.com/v2/models/nvidia/nemo/stt_en_contextnet_1024_mls/versions/1.0.0/files/stt_en_contextnet_1024_mls.nemo",
        )
        results.append(model)

        model = PretrainedModelInfo(
            pretrained_model_name="stt_en_conformer_transducer_small",
            description="For details about this model, please visit https://ngc.nvidia.com/catalog/models/nvidia:nemo:stt_en_conformer_transducer_small",
            location="https://api.ngc.nvidia.com/v2/models/nvidia/nemo/stt_en_conformer_transducer_small/versions/1.6.0/files/stt_en_conformer_transducer_small.nemo",
        )
        results.append(model)

        model = PretrainedModelInfo(
            pretrained_model_name="stt_en_conformer_transducer_medium",
            description="For details about this model, please visit https://ngc.nvidia.com/catalog/models/nvidia:nemo:stt_en_conformer_transducer_medium",
            location="https://api.ngc.nvidia.com/v2/models/nvidia/nemo/stt_en_conformer_transducer_medium/versions/1.6.0/files/stt_en_conformer_transducer_medium.nemo",
        )
        results.append(model)

        model = PretrainedModelInfo(
            pretrained_model_name="stt_en_conformer_transducer_large",
            description="For details about this model, please visit https://ngc.nvidia.com/catalog/models/nvidia:nemo:stt_en_conformer_transducer_large",
            location="https://api.ngc.nvidia.com/v2/models/nvidia/nemo/stt_en_conformer_transducer_large/versions/1.10.0/files/stt_en_conformer_transducer_large.nemo",
        )
        results.append(model)

        model = PretrainedModelInfo(
            pretrained_model_name="stt_en_conformer_transducer_large_ls",
            description="For details about this model, please visit https://ngc.nvidia.com/catalog/models/nvidia:nemo:stt_en_conformer_transducer_large_ls",
            location="https://api.ngc.nvidia.com/v2/models/nvidia/nemo/stt_en_conformer_transducer_large_ls/versions/1.8.0/files/stt_en_conformer_transducer_large_ls.nemo",
        )
        results.append(model)

        model = PretrainedModelInfo(
            pretrained_model_name="stt_en_conformer_transducer_xlarge",
            description="For details about this model, please visit https://ngc.nvidia.com/catalog/models/nvidia:nemo:stt_en_conformer_transducer_xlarge",
            location="https://api.ngc.nvidia.com/v2/models/nvidia/nemo/stt_en_conformer_transducer_xlarge/versions/1.10.0/files/stt_en_conformer_transducer_xlarge.nemo",
        )
        results.append(model)

        model = PretrainedModelInfo(
            pretrained_model_name="stt_en_conformer_transducer_xxlarge",
            description="For details about this model, please visit https://ngc.nvidia.com/catalog/models/nvidia:nemo:stt_en_conformer_transducer_xxlarge",
            location="https://api.ngc.nvidia.com/v2/models/nvidia/nemo/stt_en_conformer_transducer_xxlarge/versions/1.8.0/files/stt_en_conformer_transducer_xxlarge.nemo",
        )
        results.append(model)

        model = PretrainedModelInfo(
            pretrained_model_name="stt_de_contextnet_1024",
            description="For details about this model, please visit https://ngc.nvidia.com/catalog/models/nvidia:nemo:stt_de_contextnet_1024",
            location="https://api.ngc.nvidia.com/v2/models/nvidia/nemo/stt_de_contextnet_1024/versions/1.4.0/files/stt_de_contextnet_1024.nemo",
        )
        results.append(model)

        model = PretrainedModelInfo(
            pretrained_model_name="stt_fr_contextnet_1024",
            description="For details about this model, please visit https://ngc.nvidia.com/catalog/models/nvidia:nemo:stt_fr_contextnet_1024",
            location="https://api.ngc.nvidia.com/v2/models/nvidia/nemo/stt_fr_contextnet_1024/versions/1.5/files/stt_fr_contextnet_1024.nemo",
        )
        results.append(model)

        model = PretrainedModelInfo(
            pretrained_model_name="stt_es_contextnet_1024",
            description="For details about this model, please visit https://ngc.nvidia.com/catalog/models/nvidia:nemo:stt_es_contextnet_1024",
            location="https://api.ngc.nvidia.com/v2/models/nvidia/nemo/stt_es_contextnet_1024/versions/1.8.0/files/stt_es_contextnet_1024.nemo",
        )
        results.append(model)

        model = PretrainedModelInfo(
            pretrained_model_name="stt_de_conformer_transducer_large",
            description="For details about this model, please visit https://ngc.nvidia.com/catalog/models/nvidia:nemo:stt_de_conformer_transducer_large",
            location="https://api.ngc.nvidia.com/v2/models/nvidia/nemo/stt_de_conformer_transducer_large/versions/1.5.0/files/stt_de_conformer_transducer_large.nemo",
        )
        results.append(model)

        model = PretrainedModelInfo(
            pretrained_model_name="stt_fr_conformer_transducer_large",
            description="For details about this model, please visit https://catalog.ngc.nvidia.com/orgs/nvidia/teams/nemo/models/stt_fr_conformer_transducer_large",
            location="https://api.ngc.nvidia.com/v2/models/nvidia/nemo/stt_fr_conformer_transducer_large/versions/1.5/files/stt_fr_conformer_transducer_large.nemo",
        )
        results.append(model)

        model = PretrainedModelInfo(
            pretrained_model_name="stt_es_conformer_transducer_large",
            description="For details about this model, please visit https://ngc.nvidia.com/catalog/models/nvidia:nemo:stt_es_conformer_transducer_large",
            location="https://api.ngc.nvidia.com/v2/models/nvidia/nemo/stt_es_conformer_transducer_large/versions/1.8.0/files/stt_es_conformer_transducer_large.nemo",
        )
        results.append(model)

        model = PretrainedModelInfo(
            pretrained_model_name="stt_enes_conformer_transducer_large",
            description="For details about this model, please visit https://ngc.nvidia.com/catalog/models/nvidia:nemo:stt_enes_conformer_transducer_large",
            location="https://api.ngc.nvidia.com/v2/models/nvidia/nemo/stt_enes_conformer_transducer_large/versions/1.0.0/files/stt_enes_conformer_transducer_large.nemo",
        )
        results.append(model)

        model = PretrainedModelInfo(
            pretrained_model_name="stt_enes_contextnet_large",
            description="For details about this model, please visit https://ngc.nvidia.com/catalog/models/nvidia:nemo:stt_enes_contextnet_large",
            location="https://api.ngc.nvidia.com/v2/models/nvidia/nemo/stt_enes_contextnet_large/versions/1.0.0/files/stt_enes_contextnet_large.nemo",
        )
        results.append(model)

        model = PretrainedModelInfo(
            pretrained_model_name="stt_ca_conformer_transducer_large",
            description="For details about this model, please visit https://ngc.nvidia.com/catalog/models/nvidia:nemo:stt_ca_conformer_transducer_large",
            location="https://api.ngc.nvidia.com/v2/models/nvidia/nemo/stt_ca_conformer_transducer_large/versions/1.11.0/files/stt_ca_conformer_transducer_large.nemo",
        )
        results.append(model)

        model = PretrainedModelInfo(
            pretrained_model_name="stt_rw_conformer_transducer_large",
            description="For details about this model, please visit https://ngc.nvidia.com/catalog/models/nvidia:nemo:stt_rw_conformer_transducer_large",
            location="https://api.ngc.nvidia.com/v2/models/nvidia/nemo/stt_rw_conformer_transducer_large/versions/1.11.0/files/stt_rw_conformer_transducer_large.nemo",
        )
        results.append(model)

        model = PretrainedModelInfo(
            pretrained_model_name="stt_enes_conformer_transducer_large_codesw",
            description="For details about this model, please visit https://ngc.nvidia.com/catalog/models/nvidia:nemo:stt_enes_conformer_transducer_large_codesw",
            location="https://api.ngc.nvidia.com/v2/models/nvidia/nemo/stt_enes_conformer_transducer_large_codesw/versions/1.0.0/files/stt_enes_conformer_transducer_large_codesw.nemo",
        )
        results.append(model)

        model = PretrainedModelInfo(
            pretrained_model_name="stt_kab_conformer_transducer_large",
            description="For details about this model, please visit https://ngc.nvidia.com/catalog/models/nvidia:nemo:stt_kab_conformer_transducer_large",
            location="https://api.ngc.nvidia.com/v2/models/nvidia/nemo/stt_kab_conformer_transducer_large/versions/1.12.0/files/stt_kab_conformer_transducer_large.nemo",
        )
        results.append(model)

        model = PretrainedModelInfo(
            pretrained_model_name="stt_be_conformer_transducer_large",
            description="For details about this model, please visit https://ngc.nvidia.com/catalog/models/nvidia:nemo:stt_be_conformer_transducer_large",
            location="https://api.ngc.nvidia.com/v2/models/nvidia/nemo/stt_be_conformer_transducer_large/versions/1.12.0/files/stt_be_conformer_transducer_large.nemo",
        )
        results.append(model)

        model = PretrainedModelInfo(
            pretrained_model_name="stt_hr_conformer_transducer_large",
            description="For details about this model, please visit https://ngc.nvidia.com/catalog/models/nvidia:nemo:stt_hr_conformer_transducer_large",
            location="https://api.ngc.nvidia.com/v2/models/nvidia/nemo/stt_hr_conformer_transducer_large/versions/1.11.0/files/stt_hr_conformer_transducer_large.nemo",
        )
        results.append(model)

        model = PretrainedModelInfo(
            pretrained_model_name="stt_it_conformer_transducer_large",
            description="For details about this model, please visit https://ngc.nvidia.com/catalog/models/nvidia:nemo:stt_it_conformer_transducer_large",
            location="https://api.ngc.nvidia.com/v2/models/nvidia/nemo/stt_it_conformer_transducer_large/versions/1.13.0/files/stt_it_conformer_transducer_large.nemo",
        )
        results.append(model)

        model = PretrainedModelInfo(
            pretrained_model_name="stt_ru_conformer_transducer_large",
            description="For details about this model, please visit https://ngc.nvidia.com/catalog/models/nvidia:nemo:stt_ru_conformer_transducer_large",
            location="https://api.ngc.nvidia.com/v2/models/nvidia/nemo/stt_ru_conformer_transducer_large/versions/1.13.0/files/stt_ru_conformer_transducer_large.nemo",
        )
        results.append(model)

        model = PretrainedModelInfo(
            pretrained_model_name="stt_eo_conformer_transducer_large",
            description="For details about this model, please visit https://ngc.nvidia.com/catalog/models/nvidia:nemo:stt_eo_conformer_transducer_large",
            location="https://api.ngc.nvidia.com/v2/models/nvidia/nemo/stt_eo_conformer_transducer_large/versions/1.14.0/files/stt_eo_conformer_transducer_large.nemo",
        )
        results.append(model)

        return results

    def __init__(self, cfg: DictConfig, trainer: Trainer = None):
        # Convert to Hydra 1.0 compatible DictConfig
        cfg = model_utils.convert_model_config_to_dict_config(cfg)
        cfg = model_utils.maybe_update_config_version(cfg)

        # Tokenizer is necessary for this model
        if 'tokenizer' not in cfg:
            raise ValueError("`cfg` must have `tokenizer` config to create a tokenizer !")

        if not isinstance(cfg, DictConfig):
            cfg = OmegaConf.create(cfg)

        # Setup the tokenizer
        self._setup_tokenizer(cfg.tokenizer)

        # Initialize a dummy vocabulary
        vocabulary = self.tokenizer.tokenizer.get_vocab()

        # Set the new vocabulary
        with open_dict(cfg):
            cfg.labels = ListConfig(list(vocabulary))

        with open_dict(cfg.decoder):
            cfg.decoder.vocab_size = len(vocabulary)

        with open_dict(cfg.joint):
            cfg.joint.num_classes = len(vocabulary)
            cfg.joint.vocabulary = ListConfig(list(vocabulary))
            cfg.joint.jointnet.encoder_hidden = cfg.model_defaults.enc_hidden
            cfg.joint.jointnet.pred_hidden = cfg.model_defaults.pred_hidden

        super().__init__(cfg=cfg, trainer=trainer)

        # Setup decoding object
        self.decoding = RNNTBPEDecoding(
            decoding_cfg=self.cfg.decoding, decoder=self.decoder, joint=self.joint, tokenizer=self.tokenizer,
        )

        # Setup wer object
        self.wer = RNNTBPEWER(
            decoding=self.decoding,
            batch_dim_index=0,
            use_cer=self._cfg.get('use_cer', False),
            log_prediction=self._cfg.get('log_prediction', True),
            dist_sync_on_step=True,
        )

        # Setup fused Joint step if flag is set
        if self.joint.fuse_loss_wer:
            self.joint.set_loss(self.loss)
            self.joint.set_wer(self.wer)

    def change_vocabulary(
        self,
        new_tokenizer_dir: Union[str, DictConfig],
        new_tokenizer_type: str,
        decoding_cfg: Optional[DictConfig] = None,
    ):
        """
        Changes vocabulary used during RNNT decoding process. Use this method when fine-tuning on from pre-trained model.
        This method changes only decoder and leaves encoder and pre-processing modules unchanged. For example, you would
        use it if you want to use pretrained encoder when fine-tuning on data in another language, or when you'd need
        model to learn capitalization, punctuation and/or special characters.

        Args:
            new_tokenizer_dir: Directory path to tokenizer or a config for a new tokenizer (if the tokenizer type is `agg`)
            new_tokenizer_type: Type of tokenizer. Can be either `agg`, `bpe` or `wpe`.
            decoding_cfg: A config for the decoder, which is optional. If the decoding type
                needs to be changed (from say Greedy to Beam decoding etc), the config can be passed here.

        Returns: None

        """
        if isinstance(new_tokenizer_dir, DictConfig):
            if new_tokenizer_type == 'agg':
                new_tokenizer_cfg = new_tokenizer_dir
            else:
                raise ValueError(
                    f'New tokenizer dir should be a string unless the tokenizer is `agg`, but this tokenizer type is: {new_tokenizer_type}'
                )
        else:
            new_tokenizer_cfg = None

        if new_tokenizer_cfg is not None:
            tokenizer_cfg = new_tokenizer_cfg
        else:
            if not os.path.isdir(new_tokenizer_dir):
                raise NotADirectoryError(
                    f'New tokenizer dir must be non-empty path to a directory. But I got: {new_tokenizer_dir}'
                )

            if new_tokenizer_type.lower() not in ('bpe', 'wpe'):
                raise ValueError(f'New tokenizer type must be either `bpe` or `wpe`')

            tokenizer_cfg = OmegaConf.create({'dir': new_tokenizer_dir, 'type': new_tokenizer_type})

        # Setup the tokenizer
        self._setup_tokenizer(tokenizer_cfg)

        # Initialize a dummy vocabulary
        vocabulary = self.tokenizer.tokenizer.get_vocab()

        joint_config = self.joint.to_config_dict()
        new_joint_config = copy.deepcopy(joint_config)
        if self.tokenizer_type == "agg":
            new_joint_config["vocabulary"] = ListConfig(vocabulary)
        else:
            new_joint_config["vocabulary"] = ListConfig(list(vocabulary.keys()))

        new_joint_config['num_classes'] = len(vocabulary)
        del self.joint
        self.joint = EncDecRNNTBPEModel.from_config_dict(new_joint_config)

        decoder_config = self.decoder.to_config_dict()
        new_decoder_config = copy.deepcopy(decoder_config)
        new_decoder_config.vocab_size = len(vocabulary)
        del self.decoder
        self.decoder = EncDecRNNTBPEModel.from_config_dict(new_decoder_config)

        del self.loss
        self.loss = RNNTLoss(num_classes=self.joint.num_classes_with_blank - 1)

        if decoding_cfg is None:
            # Assume same decoding config as before
            decoding_cfg = self.cfg.decoding

        # Assert the decoding config with all hyper parameters
        decoding_cls = OmegaConf.structured(RNNTBPEDecodingConfig)
        decoding_cls = OmegaConf.create(OmegaConf.to_container(decoding_cls))
        decoding_cfg = OmegaConf.merge(decoding_cls, decoding_cfg)

        self.decoding = RNNTBPEDecoding(
            decoding_cfg=decoding_cfg, decoder=self.decoder, joint=self.joint, tokenizer=self.tokenizer,
        )

        self.wer = RNNTBPEWER(
            decoding=self.decoding,
            batch_dim_index=self.wer.batch_dim_index,
            use_cer=self.wer.use_cer,
            log_prediction=self.wer.log_prediction,
            dist_sync_on_step=True,
        )

        # Setup fused Joint step
        if self.joint.fuse_loss_wer or (
            self.decoding.joint_fused_batch_size is not None and self.decoding.joint_fused_batch_size > 0
        ):
            self.joint.set_loss(self.loss)
            self.joint.set_wer(self.wer)

        # Update config
        with open_dict(self.cfg.joint):
            self.cfg.joint = new_joint_config

        with open_dict(self.cfg.decoder):
            self.cfg.decoder = new_decoder_config

        with open_dict(self.cfg.decoding):
            self.cfg.decoding = decoding_cfg

        logging.info(f"Changed decoder to output to {self.joint.vocabulary} vocabulary.")

    def change_decoding_strategy(self, decoding_cfg: DictConfig):
        """
        Changes decoding strategy used during RNNT decoding process.

        Args:
            decoding_cfg: A config for the decoder, which is optional. If the decoding type
                needs to be changed (from say Greedy to Beam decoding etc), the config can be passed here.
        """
        if decoding_cfg is None:
            # Assume same decoding config as before
            logging.info("No `decoding_cfg` passed when changing decoding strategy, using internal config")
            decoding_cfg = self.cfg.decoding

        # Assert the decoding config with all hyper parameters
        decoding_cls = OmegaConf.structured(RNNTBPEDecodingConfig)
        decoding_cls = OmegaConf.create(OmegaConf.to_container(decoding_cls))
        decoding_cfg = OmegaConf.merge(decoding_cls, decoding_cfg)

        self.decoding = RNNTBPEDecoding(
            decoding_cfg=decoding_cfg, decoder=self.decoder, joint=self.joint, tokenizer=self.tokenizer,
        )

        self.wer = RNNTBPEWER(
            decoding=self.decoding,
            batch_dim_index=self.wer.batch_dim_index,
            use_cer=self.wer.use_cer,
            log_prediction=self.wer.log_prediction,
            dist_sync_on_step=True,
        )

        # Setup fused Joint step
        if self.joint.fuse_loss_wer or (
            self.decoding.joint_fused_batch_size is not None and self.decoding.joint_fused_batch_size > 0
        ):
            self.joint.set_loss(self.loss)
            self.joint.set_wer(self.wer)

        # Update config
        with open_dict(self.cfg.decoding):
            self.cfg.decoding = decoding_cfg

        logging.info(f"Changed decoding strategy to \n{OmegaConf.to_yaml(self.cfg.decoding)}")

    def _setup_dataloader_from_config(self, config: Optional[Dict]):
        dataset = audio_to_text_dataset.get_audio_to_text_bpe_dataset_from_config(
            config=config,
            local_rank=self.local_rank,
            global_rank=self.global_rank,
            world_size=self.world_size,
            tokenizer=self.tokenizer,
            preprocessor_cfg=self.cfg.get("preprocessor", None),
        )

        if dataset is None:
            return None

        if isinstance(dataset, AudioToBPEDALIDataset):
            # DALI Dataset implements dataloader interface
            return dataset

<<<<<<< HEAD
        is_concat = config.get('is_concat', False)
        if is_concat:
            if 'concat_sampling' in config and config['concat_sampling'] is None:
                logging.warning(
                    f"Concat dataset requires `contact_sampling` but it was not provided. Config: {config}"
                )
                return None

            if not 'concat_probabilities' in config:
                logging.warning(
                    f"Concat dataset requires `contact_probabilities` list but it was not provided. Config: {config}"
                )
                return None
            else:
                if not isclose(sum(config['concat_probabilities']), 1, abs_tol=1e-6):
                    logging.warning(f"`contact_probabilities` need to sum to 1. Config: {config}")
                    return None

        # Instantiate tarred dataset loader or normal dataset loader
        if config.get('is_tarred', False):
            if ('tarred_audio_filepaths' in config and config['tarred_audio_filepaths'] is None) or (
                'manifest_filepath' in config and config['manifest_filepath'] is None
            ):
                logging.warning(
                    "Could not load dataset as `manifest_filepath` was None or "
                    f"`tarred_audio_filepaths` is None. Provided config : {config}"
                )
                return None

            shuffle_n = config.get('shuffle_n', 4 * config['batch_size']) if shuffle else 0

            if is_concat:
                dataset = audio_to_text_dataset.get_concat_tarred_dataset(
                    config=config,
                    tokenizer=self.tokenizer,
                    shuffle_n=shuffle_n,
                    global_rank=self.global_rank,
                    world_size=self.world_size,
                    augmentor=augmentor,
                )
            else:
                dataset = audio_to_text_dataset.get_tarred_dataset(
                    config=config,
                    tokenizer=self.tokenizer,
                    shuffle_n=shuffle_n,
                    global_rank=self.global_rank,
                    world_size=self.world_size,
                    augmentor=augmentor,
                )
            shuffle = False
        elif config.get('is_shelve', False):
            if 'manifest_filepath' in config and config['manifest_filepath'] is None:
                logging.warning(f"Could not load dataset as `manifest_filepath` was None. Provided config : {config}")
                return None
            if is_concat:
                dataset = audio_to_text_dataset.get_concat_shelve_dataset(
                    config=config,
                    global_rank=self.global_rank,
                    world_size=self.world_size,
                    tokenizer=self.tokenizer,
                    augmentor=augmentor,
                )
            else:
                dataset = audio_to_text_dataset.get_shelve_dataset(config=config, tokenizer=self.tokenizer, augmentor=augmentor)
        else:
            if 'manifest_filepath' in config and config['manifest_filepath'] is None:
                logging.warning(f"Could not load dataset as `manifest_filepath` was None. Provided config : {config}")
                return None

            if is_concat:
                dataset = audio_to_text_dataset.get_concat_bpe_dataset(
                    config=config,
                    tokenizer=self.tokenizer,
                    global_rank=self.global_rank,
                    world_size=self.world_size,
                    augmentor=augmentor,
                )
            else:
                dataset = audio_to_text_dataset.get_bpe_dataset(
                    config=config, tokenizer=self.tokenizer, augmentor=augmentor
                )
=======
        shuffle = config['shuffle']
        if config.get('is_tarred', False):
            shuffle = False
>>>>>>> ef6b8f0d

        if hasattr(dataset, 'collate_fn'):
            collate_fn = dataset.collate_fn
        elif hasattr(dataset.datasets[0], 'collate_fn'):
            # support datasets that are lists of entries
            collate_fn = dataset.datasets[0].collate_fn
        else:
            # support datasets that are lists of lists
            collate_fn = dataset.datasets[0].datasets[0].collate_fn

        return torch.utils.data.DataLoader(
            dataset=dataset,
            batch_size=config['batch_size'],
            collate_fn=collate_fn,
            drop_last=config.get('drop_last', False),
            shuffle=shuffle,
            num_workers=config.get('num_workers', 0),
            pin_memory=config.get('pin_memory', False),
        )

    def _setup_transcribe_dataloader(self, config: Dict) -> 'torch.utils.data.DataLoader':
        """
        Setup function for a temporary data loader which wraps the provided audio file.

        Args:
            config: A python dictionary which contains the following keys:
            paths2audio_files: (a list) of paths to audio files. The files should be relatively short fragments. \
                Recommended length per file is between 5 and 25 seconds.
            batch_size: (int) batch size to use during inference. \
                Bigger will result in better throughput performance but would use more memory.
            temp_dir: (str) A temporary directory where the audio manifest is temporarily
                stored.

        Returns:
            A pytorch DataLoader for the given audio file(s).
        """
        if 'manifest_filepath' in config:
            manifest_filepath = config['manifest_filepath']
            batch_size = config['batch_size']
        else:
            manifest_filepath = os.path.join(config['temp_dir'], 'manifest.json')
            batch_size = min(config['batch_size'], len(config['paths2audio_files']))

        dl_config = {
            'manifest_filepath': manifest_filepath,
            'sample_rate': self.preprocessor._sample_rate,
            'batch_size': batch_size,
            'shuffle': False,
            'num_workers': config.get('num_workers', min(batch_size, os.cpu_count() - 1)),
            'pin_memory': True,
            'channel_selector': config.get('channel_selector', None),
            'use_start_end_token': self.cfg.validation_ds.get('use_start_end_token', False),
        }

        if config.get("augmentor"):
            dl_config['augmentor'] = config.get("augmentor")

        temporary_datalayer = self._setup_dataloader_from_config(config=DictConfig(dl_config))
        return temporary_datalayer<|MERGE_RESOLUTION|>--- conflicted
+++ resolved
@@ -14,7 +14,6 @@
 
 import copy
 import os
-from math import isclose
 from typing import Dict, List, Optional, Union
 
 import torch
@@ -471,93 +470,9 @@
             # DALI Dataset implements dataloader interface
             return dataset
 
-<<<<<<< HEAD
-        is_concat = config.get('is_concat', False)
-        if is_concat:
-            if 'concat_sampling' in config and config['concat_sampling'] is None:
-                logging.warning(
-                    f"Concat dataset requires `contact_sampling` but it was not provided. Config: {config}"
-                )
-                return None
-
-            if not 'concat_probabilities' in config:
-                logging.warning(
-                    f"Concat dataset requires `contact_probabilities` list but it was not provided. Config: {config}"
-                )
-                return None
-            else:
-                if not isclose(sum(config['concat_probabilities']), 1, abs_tol=1e-6):
-                    logging.warning(f"`contact_probabilities` need to sum to 1. Config: {config}")
-                    return None
-
-        # Instantiate tarred dataset loader or normal dataset loader
-        if config.get('is_tarred', False):
-            if ('tarred_audio_filepaths' in config and config['tarred_audio_filepaths'] is None) or (
-                'manifest_filepath' in config and config['manifest_filepath'] is None
-            ):
-                logging.warning(
-                    "Could not load dataset as `manifest_filepath` was None or "
-                    f"`tarred_audio_filepaths` is None. Provided config : {config}"
-                )
-                return None
-
-            shuffle_n = config.get('shuffle_n', 4 * config['batch_size']) if shuffle else 0
-
-            if is_concat:
-                dataset = audio_to_text_dataset.get_concat_tarred_dataset(
-                    config=config,
-                    tokenizer=self.tokenizer,
-                    shuffle_n=shuffle_n,
-                    global_rank=self.global_rank,
-                    world_size=self.world_size,
-                    augmentor=augmentor,
-                )
-            else:
-                dataset = audio_to_text_dataset.get_tarred_dataset(
-                    config=config,
-                    tokenizer=self.tokenizer,
-                    shuffle_n=shuffle_n,
-                    global_rank=self.global_rank,
-                    world_size=self.world_size,
-                    augmentor=augmentor,
-                )
-            shuffle = False
-        elif config.get('is_shelve', False):
-            if 'manifest_filepath' in config and config['manifest_filepath'] is None:
-                logging.warning(f"Could not load dataset as `manifest_filepath` was None. Provided config : {config}")
-                return None
-            if is_concat:
-                dataset = audio_to_text_dataset.get_concat_shelve_dataset(
-                    config=config,
-                    global_rank=self.global_rank,
-                    world_size=self.world_size,
-                    tokenizer=self.tokenizer,
-                    augmentor=augmentor,
-                )
-            else:
-                dataset = audio_to_text_dataset.get_shelve_dataset(config=config, tokenizer=self.tokenizer, augmentor=augmentor)
-        else:
-            if 'manifest_filepath' in config and config['manifest_filepath'] is None:
-                logging.warning(f"Could not load dataset as `manifest_filepath` was None. Provided config : {config}")
-                return None
-
-            if is_concat:
-                dataset = audio_to_text_dataset.get_concat_bpe_dataset(
-                    config=config,
-                    tokenizer=self.tokenizer,
-                    global_rank=self.global_rank,
-                    world_size=self.world_size,
-                    augmentor=augmentor,
-                )
-            else:
-                dataset = audio_to_text_dataset.get_bpe_dataset(
-                    config=config, tokenizer=self.tokenizer, augmentor=augmentor
-                )
-=======
         shuffle = config['shuffle']
         if config.get('is_tarred', False):
             shuffle = False
->>>>>>> ef6b8f0d
 
         if hasattr(dataset, 'collate_fn'):
             collate_fn = dataset.collate_fn
@@ -606,6 +521,7 @@
             'sample_rate': self.preprocessor._sample_rate,
             'batch_size': batch_size,
             'shuffle': False,
+            'is_shelve': config.get('is_shelve', False),
             'num_workers': config.get('num_workers', min(batch_size, os.cpu_count() - 1)),
             'pin_memory': True,
             'channel_selector': config.get('channel_selector', None),
