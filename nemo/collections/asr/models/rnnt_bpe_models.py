--- conflicted
+++ resolved
@@ -494,10 +494,6 @@
             return dataset
 
         shuffle = config['shuffle']
-<<<<<<< HEAD
-        #if config.get('is_tarred', False):
-=======
->>>>>>> 47e782a7
         if isinstance(dataset, torch.utils.data.IterableDataset):
             shuffle = False
 
