--- conflicted
+++ resolved
@@ -98,17 +98,9 @@
         self.world_size = 1
         self.cal_labels_occurrence_train = False
         self.labels_occurrence = None
-<<<<<<< HEAD
-
-        if 'num_classes' in cfg.decoder:
-            num_classes = cfg.decoder.num_classes
-        else:
-            num_classes = cfg.decoder.params.num_classes  # to pass test
-=======
         self.labels = None
 
         num_classes = cfg.decoder.num_classes
->>>>>>> ef6b8f0d
 
         if 'loss' in cfg:
             if 'weight' in cfg.loss:
@@ -130,24 +122,6 @@
             weight = [sum(self.labels_occurrence) / (len(self.labels_occurrence) * i) for i in self.labels_occurrence]
 
         if 'loss' in cfg:
-<<<<<<< HEAD
-            # To support older version checkpoints
-            if '_target_' not in cfg.loss:
-                logging.info(
-                    "Setting angular: true/false in decoder is deprecated and will be removed in 1.13 version, use specific loss with _target_"
-                )
-                OmegaConf.set_struct(cfg, True)
-                with open_dict(cfg):
-                    if 'angular' in cfg.decoder and cfg.decoder.angular:
-                        cfg.loss._target_ = "nemo.collections.asr.losses.angularloss.AngularSoftmaxLoss"
-                    else:
-                        # in case if specified angular=False but loss contained 'scale' or 'margin'
-                        cfg.loss.pop('scale', None)
-                        cfg.loss.pop('margin', None)
-                        cfg.loss._target_ = "nemo.collections.common.losses.cross_entropy.CrossEntropyLoss"
-
-=======
->>>>>>> ef6b8f0d
             cfg_eval_loss = copy.deepcopy(cfg.loss)
 
             if 'angular' in cfg.loss._target_:
@@ -177,14 +151,8 @@
         self.encoder = EncDecSpeakerLabelModel.from_config_dict(cfg.encoder)
         self.decoder = EncDecSpeakerLabelModel.from_config_dict(cfg.decoder)
 
-<<<<<<< HEAD
-        self._macro_accuracy = Accuracy(num_classes=num_classes, average='macro', task='multiclass')
-
-        self.labels = None
-=======
         self._macro_accuracy = Accuracy(num_classes=num_classes, top_k=1, average='macro', task='multiclass')
 
->>>>>>> ef6b8f0d
         if hasattr(self._cfg, 'spec_augment') and self._cfg.spec_augment is not None:
             self.spec_augmentation = EncDecSpeakerLabelModel.from_config_dict(self._cfg.spec_augment)
         else:
@@ -422,11 +390,7 @@
 
         self.log(f'{tag}_loss', loss_mean, sync_dist=True)
         for top_k, score in zip(self._accuracy.top_k, topk_scores):
-<<<<<<< HEAD
-            self.log(f'{tag}_acc_micro_top@{top_k}', score, sync_dist=True)
-=======
             self.log(f'{tag}_acc_micro_top_{top_k}', score, sync_dist=True)
->>>>>>> ef6b8f0d
         self.log(f'{tag}_acc_macro', macro_accuracy_score, sync_dist=True)
 
         return {
@@ -481,24 +445,11 @@
 
     def get_label(self, path2audio_file):
         """
-<<<<<<< HEAD
-        Returns label of path2audio_file from classes the model was trained on. 
-=======
         Returns label of path2audio_file from classes the model was trained on.
->>>>>>> ef6b8f0d
         Args:
             path2audio_file: path to audio wav file
 
         Returns:
-<<<<<<< HEAD
-            label: label corresponding to the trained model        
-        """
-        _, logits = self.infer_file(path2audio_file=path2audio_file)
-        mapped_labels = list(self._cfg['train_ds']['labels'])
-        if mapped_labels is not None:
-            label_id = logits.argmax(axis=1)
-            label = mapped_labels[int(label_id[0])]
-=======
             label: label corresponding to the trained model
         """
         _, logits = self.infer_file(path2audio_file=path2audio_file)
@@ -508,7 +459,6 @@
             trained_labels = list(trained_labels)
             label_id = logits.argmax(axis=1)
             label = trained_labels[int(label_id[0])]
->>>>>>> ef6b8f0d
         else:
             logging.info("labels are not saved to model, hence only outputting the label id index")
             label = logits.argmax(axis=1)
@@ -562,28 +512,6 @@
     @torch.no_grad()
     def batch_inference(self, manifest_filepath, batch_size=32, sample_rate=16000, device='cuda'):
         """
-<<<<<<< HEAD
-        Perform batch inference on EncDecSpeakerLabelModel. 
-        To perform inference on single audio file, once can use infer_model, get_label or get_embedding
-
-        To map predicted labels, one can do 
-            `arg_values = logits.argmax(axis=1)`
-            `pred_labels = list(map(lambda t : pred_labels[t], arg_values))`
-
-        Args:
-            manifest_filepath: Path to manifest file
-            batch_size: batch size to perform batch inference
-            sample_rate: sample rate of audio files in manifest file
-            device: compute device to perform operations.
-
-        Returns:
-            The variables below all follow the audio file order in the manifest file.
-            embs: embeddings of files provided in manifest file
-            logits: logits of final layer of EncDecSpeakerLabel Model
-            gt_labels: labels from manifest file (needed for speaker enrollment and testing)
-            mapped_labels: Classification labels sorted in the order that they are mapped by the trained model
-
-=======
         Perform batch inference on EncDecSpeakerLabelModel.
         To perform inference on single audio file, once can use infer_model, get_label or get_embedding
 
@@ -604,21 +532,14 @@
             gt_labels: labels from manifest file (needed for speaker enrollment and testing)
             trained_labels: Classification labels sorted in the order that they are mapped by the trained model
 
->>>>>>> ef6b8f0d
         """
         mode = self.training
         self.freeze()
         self.eval()
         self.to(device)
-<<<<<<< HEAD
-        mapped_labels = self._cfg['train_ds']['labels']
-        if mapped_labels is not None:
-            mapped_labels = list(mapped_labels)
-=======
         trained_labels = self._cfg['train_ds']['labels']
         if trained_labels is not None:
             trained_labels = list(trained_labels)
->>>>>>> ef6b8f0d
 
         featurizer = WaveformFeaturizer(sample_rate=sample_rate)
 
@@ -641,11 +562,8 @@
             logits.extend(logit.cpu().numpy())
             gt_labels.extend(labels.cpu().numpy())
             embs.extend(emb.cpu().numpy())
-<<<<<<< HEAD
-=======
 
         gt_labels = list(map(lambda t: dataset.id2label[t], gt_labels))
->>>>>>> ef6b8f0d
 
         self.train(mode=mode)
         if mode is True:
@@ -653,8 +571,4 @@
 
         logits, embs, gt_labels = np.asarray(logits), np.asarray(embs), np.asarray(gt_labels)
 
-<<<<<<< HEAD
-        return embs, logits, gt_labels, mapped_labels
-=======
-        return embs, logits, gt_labels, trained_labels
->>>>>>> ef6b8f0d
+        return embs, logits, gt_labels, trained_labels