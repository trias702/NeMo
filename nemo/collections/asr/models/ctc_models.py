# Copyright (c) 2020, NVIDIA CORPORATION.  All rights reserved.
#
# Licensed under the Apache License, Version 2.0 (the "License");
# you may not use this file except in compliance with the License.
# You may obtain a copy of the License at
#
#     http://www.apache.org/licenses/LICENSE-2.0
#
# Unless required by applicable law or agreed to in writing, software
# distributed under the License is distributed on an "AS IS" BASIS,
# WITHOUT WARRANTIES OR CONDITIONS OF ANY KIND, either express or implied.
# See the License for the specific language governing permissions and
# limitations under the License.
import copy
import json
import os
import tempfile
import contextlib
from math import ceil, isclose
from typing import Dict, List, Optional, Union
from contextlib import ExitStack

import torch
from omegaconf import DictConfig, OmegaConf, open_dict
from pytorch_lightning import Trainer
from tqdm.auto import tqdm

from nemo.collections.asr.data import audio_to_text_dataset
from nemo.collections.asr.data.audio_to_text_dali import AudioToCharDALIDataset, DALIOutputs
from nemo.collections.asr.losses.ctc import CTCLoss
from nemo.collections.asr.metrics.wer import WER, CTCDecoding, CTCDecodingConfig
from nemo.collections.asr.models.asr_model import ASRModel, ExportableEncDecModel
<<<<<<< HEAD
from nemo.collections.asr.parts.mixins import ASRModuleMixin
from nemo.collections.asr.parts.preprocessing.perturb import process_augmentations
=======
from nemo.collections.asr.parts.mixins import ASRModuleMixin, InterCTCMixin
>>>>>>> ef6b8f0d
from nemo.collections.asr.parts.utils.audio_utils import ChannelSelectorType
from nemo.core.classes.common import PretrainedModelInfo, typecheck
from nemo.core.classes.mixins import AccessMixin
from nemo.core.neural_types import AudioSignal, LabelsType, LengthsType, LogprobsType, NeuralType, SpectrogramType
from nemo.utils import logging

__all__ = ['EncDecCTCModel']


class EncDecCTCModel(ASRModel, ExportableEncDecModel, ASRModuleMixin, InterCTCMixin):
    """Base class for encoder decoder CTC-based models."""

    def __init__(self, cfg: DictConfig, trainer: Trainer = None):
        # Get global rank and total number of GPU workers for IterableDataset partitioning, if applicable
        # Global_rank and local_rank is set by LightningModule in Lightning 1.2.0
        self.world_size = 1
        if trainer is not None:
            self.world_size = trainer.world_size

        super().__init__(cfg=cfg, trainer=trainer)
        self.preprocessor = EncDecCTCModel.from_config_dict(self._cfg.preprocessor)
        self.encoder = EncDecCTCModel.from_config_dict(self._cfg.encoder)

        with open_dict(self._cfg):
            if "feat_in" not in self._cfg.decoder or (
                not self._cfg.decoder.feat_in and hasattr(self.encoder, '_feat_out')
            ):
                self._cfg.decoder.feat_in = self.encoder._feat_out
            if "feat_in" not in self._cfg.decoder or not self._cfg.decoder.feat_in:
                raise ValueError("param feat_in of the decoder's config is not set!")

            if self.cfg.decoder.num_classes < 1 and self.cfg.decoder.vocabulary is not None:
                logging.info(
                    "\nReplacing placeholder number of classes ({}) with actual number of classes - {}".format(
                        self.cfg.decoder.num_classes, len(self.cfg.decoder.vocabulary)
                    )
                )
                cfg.decoder["num_classes"] = len(self.cfg.decoder.vocabulary)

        self.decoder = EncDecCTCModel.from_config_dict(self._cfg.decoder)

        self.loss = CTCLoss(
            num_classes=self.decoder.num_classes_with_blank - 1,
            zero_infinity=True,
            reduction=self._cfg.get("ctc_reduction", "mean_batch"),
        )

        if hasattr(self._cfg, 'spec_augment') and self._cfg.spec_augment is not None:
            self.spec_augmentation = EncDecCTCModel.from_config_dict(self._cfg.spec_augment)
        else:
            self.spec_augmentation = None

        # Setup decoding objects
        decoding_cfg = self.cfg.get('decoding', None)

        # In case decoding config not found, use default config
        if decoding_cfg is None:
            decoding_cfg = OmegaConf.structured(CTCDecodingConfig)
            with open_dict(self.cfg):
                self.cfg.decoding = decoding_cfg

        self.decoding = CTCDecoding(self.cfg.decoding, vocabulary=OmegaConf.to_container(self.decoder.vocabulary))

        # Setup metric with decoding strategy
        self._wer = WER(
            decoding=self.decoding,
            use_cer=self._cfg.get('use_cer', False),
            dist_sync_on_step=True,
            log_prediction=self._cfg.get("log_prediction", False),
        )

        # Setup optional Optimization flags
        self.setup_optimization_flags()

        # setting up interCTC loss (from InterCTCMixin)
        self.setup_interctc(decoder_name='decoder', loss_name='loss', wer_name='_wer')

        # Adapter modules setup (from ASRAdapterModelMixin)
        self.setup_adapters()

    @torch.no_grad()
    def transcribe(
        self,
        paths2audio_files: Optional[List[str]] = None,
        manifest_file: Optional[str] = None,
        batch_size: int = 4,
        logprobs: bool = False,
        return_hypotheses: bool = False,
        num_workers: int = 0,
        channel_selector: Optional[ChannelSelectorType] = None,
        augmentor: DictConfig = None,
    ) -> List[str]:
        """
<<<<<<< HEAD
        If modify this function, please remember update transcribe_partial_audio() in 
=======
        If modify this function, please remember update transcribe_partial_audio() in
>>>>>>> ef6b8f0d
        nemo/collections/asr/parts/utils/trancribe_utils.py

        Uses greedy decoding to transcribe audio files. Use this method for debugging and prototyping.

        Args:
            paths2audio_files: (a list) of paths to audio files. \
                Recommended length per file is between 5 and 25 seconds. \
                But it is possible to pass a few hours long file if enough GPU memory is available.
            batch_size: (int) batch size to use during inference.
                Bigger will result in better throughput performance but would use more memory.
            logprobs: (bool) pass True to get log probabilities instead of transcripts.
            return_hypotheses: (bool) Either return hypotheses or text
                With hypotheses can do some postprocessing like getting timestamp or rescoring
            num_workers: (int) number of workers for DataLoader
            channel_selector (int | Iterable[int] | str): select a single channel or a subset of channels from multi-channel audio. If set to `'average'`, it performs averaging across channels. Disabled if set to `None`. Defaults to `None`.
            augmentor: (DictConfig): Augment audio samples during transcription if augmentor is applied.
        Returns:
            A list of transcriptions (or raw log probabilities if logprobs is True) in the same order as paths2audio_files
        """
        if (paths2audio_files is None or len(paths2audio_files) == 0) and (manifest_file is None):
            return {}
        
        if (paths2audio_files is not None and len(paths2audio_files) > 0) and (manifest_file is not None):
            raise ValueError("Pass only one of `paths2audio_files` or `manifest_file`, not both.")

        if return_hypotheses and logprobs:
            raise ValueError(
                "Either `return_hypotheses` or `logprobs` can be True at any given time."
                "Returned hypotheses will contain the logprobs."
            )

        if num_workers is None:
            num_workers = min(batch_size, os.cpu_count() - 1)

        # We will store transcriptions here
        hypotheses = []
        all_hypotheses = []

        # Model's mode and device
        mode = self.training
        device = next(self.parameters()).device
        dither_value = self.preprocessor.featurizer.dither
        pad_to_value = self.preprocessor.featurizer.pad_to

        try:
            self.preprocessor.featurizer.dither = 0.0
            self.preprocessor.featurizer.pad_to = 0
            # Switch model to evaluation mode
            self.eval()
            # Freeze the encoder and decoder modules
            self.encoder.freeze()
            self.decoder.freeze()
            logging_level = logging.get_verbosity()
            logging.set_verbosity(logging.WARNING)
            # Work in tmp directory - will store manifest file there
<<<<<<< HEAD
            with ExitStack() if (manifest_file is not None) else tempfile.TemporaryDirectory() as tmpdir:
                if manifest_file is None:
                    with open(os.path.join(tmpdir, 'manifest.json'), 'w', encoding='utf-8') as fp:
                        for audio_file in paths2audio_files:
                            entry = {'audio_filepath': audio_file, 'duration': 100000, 'text': ''}
                            fp.write(json.dumps(entry) + '\n')
    
                    config = {
                        'paths2audio_files': paths2audio_files,
                        'batch_size': batch_size,
                        'temp_dir': tmpdir,
                        'num_workers': num_workers,
                        'channel_selector': channel_selector,
                    }
                else:
                    config = {
                        'manifest_filepath': manifest_file,
                        'batch_size': batch_size,
                        'num_workers': num_workers,
                        'is_shelve': os.path.isdir(manifest_file),
                        'channel_selector': channel_selector,
                    }

                if augmentor:
                    config['augmentor'] = augmentor
=======
            with tempfile.TemporaryDirectory() as tmpdir:
                with open(os.path.join(tmpdir, 'manifest.json'), 'w', encoding='utf-8') as fp:
                    for audio_file in paths2audio_files:
                        entry = {'audio_filepath': audio_file, 'duration': 100000, 'text': ''}
                        fp.write(json.dumps(entry) + '\n')

                config = {
                    'paths2audio_files': paths2audio_files,
                    'batch_size': batch_size,
                    'temp_dir': tmpdir,
                    'num_workers': num_workers,
                    'channel_selector': channel_selector,
                }
>>>>>>> ef6b8f0d

                if augmentor:
                    config['augmentor'] = augmentor

                temporary_datalayer = self._setup_transcribe_dataloader(config)
                for test_batch in tqdm(temporary_datalayer, desc="Transcribing"):
                    logits, logits_len, greedy_predictions = self.forward(
                        input_signal=test_batch[0].to(device), input_signal_length=test_batch[1].to(device)
                    )
<<<<<<< HEAD
                    
=======

>>>>>>> ef6b8f0d
                    if logprobs:
                        # dump log probs per file
                        for idx in range(logits.shape[0]):
                            lg = logits[idx][: logits_len[idx]]
                            hypotheses.append(lg.cpu().numpy())
                    else:
                        current_hypotheses, all_hyp = self.decoding.ctc_decoder_predictions_tensor(
                            logits, decoder_lengths=logits_len, return_hypotheses=return_hypotheses,
                        )
                        logits = logits.cpu()

                        if return_hypotheses:
                            # dump log probs per file
                            for idx in range(logits.shape[0]):
                                current_hypotheses[idx].y_sequence = logits[idx][: logits_len[idx]]
                                if current_hypotheses[idx].alignments is None:
                                    current_hypotheses[idx].alignments = current_hypotheses[idx].y_sequence

                        if all_hyp is None:
                            hypotheses += current_hypotheses
                        else:
                            hypotheses += all_hyp

                    del greedy_predictions
                    del logits
                    del test_batch
        finally:
            # set mode back to its original value
            self.train(mode=mode)
            self.preprocessor.featurizer.dither = dither_value
            self.preprocessor.featurizer.pad_to = pad_to_value
            if mode is True:
                self.encoder.unfreeze()
                self.decoder.unfreeze()
            logging.set_verbosity(logging_level)

        return hypotheses

    def change_vocabulary(self, new_vocabulary: List[str], decoding_cfg: Optional[DictConfig] = None):
        """
        Changes vocabulary used during CTC decoding process. Use this method when fine-tuning on from pre-trained model.
        This method changes only decoder and leaves encoder and pre-processing modules unchanged. For example, you would
        use it if you want to use pretrained encoder when fine-tuning on a data in another language, or when you'd need
        model to learn capitalization, punctuation and/or special characters.

        If new_vocabulary == self.decoder.vocabulary then nothing will be changed.

        Args:

            new_vocabulary: list with new vocabulary. Must contain at least 2 elements. Typically, \
            this is target alphabet.

        Returns: None

        """
        if self.decoder.vocabulary == new_vocabulary:
            logging.warning(f"Old {self.decoder.vocabulary} and new {new_vocabulary} match. Not changing anything.")
        else:
            if new_vocabulary is None or len(new_vocabulary) == 0:
                raise ValueError(f'New vocabulary must be non-empty list of chars. But I got: {new_vocabulary}')
            decoder_config = self.decoder.to_config_dict()
            new_decoder_config = copy.deepcopy(decoder_config)
            new_decoder_config['vocabulary'] = new_vocabulary
            new_decoder_config['num_classes'] = len(new_vocabulary)

            del self.decoder
            self.decoder = EncDecCTCModel.from_config_dict(new_decoder_config)
            del self.loss
            self.loss = CTCLoss(
                num_classes=self.decoder.num_classes_with_blank - 1,
                zero_infinity=True,
                reduction=self._cfg.get("ctc_reduction", "mean_batch"),
            )

            if decoding_cfg is None:
                # Assume same decoding config as before
                decoding_cfg = self.cfg.decoding

            # Assert the decoding config with all hyper parameters
            decoding_cls = OmegaConf.structured(CTCDecodingConfig)
            decoding_cls = OmegaConf.create(OmegaConf.to_container(decoding_cls))
            decoding_cfg = OmegaConf.merge(decoding_cls, decoding_cfg)

<<<<<<< HEAD
            self.decoding = CTCDecoding(decoding_cfg=decoding_cfg, vocabulary=OmegaConf.to_container(self.decoder.vocabulary))
=======
            self.decoding = CTCDecoding(
                decoding_cfg=decoding_cfg, vocabulary=OmegaConf.to_container(self.decoder.vocabulary)
            )
>>>>>>> ef6b8f0d

            self._wer = WER(
                decoding=self.decoding,
                use_cer=self._cfg.get('use_cer', False),
                dist_sync_on_step=True,
                log_prediction=self._cfg.get("log_prediction", False),
            )

            # Update config
            with open_dict(self.cfg.decoder):
                self._cfg.decoder = new_decoder_config

            with open_dict(self.cfg.decoding):
                self.cfg.decoding = decoding_cfg

            ds_keys = ['train_ds', 'validation_ds', 'test_ds']
            for key in ds_keys:
                if key in self.cfg:
                    with open_dict(self.cfg[key]):
                        self.cfg[key]['labels'] = OmegaConf.create(new_vocabulary)

            logging.info(f"Changed decoder to output to {self.decoder.vocabulary} vocabulary.")

    def change_decoding_strategy(self, decoding_cfg: DictConfig):
        """
        Changes decoding strategy used during CTC decoding process.

        Args:
            decoding_cfg: A config for the decoder, which is optional. If the decoding type
                needs to be changed (from say Greedy to Beam decoding etc), the config can be passed here.
        """
        if decoding_cfg is None:
            # Assume same decoding config as before
            logging.info("No `decoding_cfg` passed when changing decoding strategy, using internal config")
            decoding_cfg = self.cfg.decoding

        # Assert the decoding config with all hyper parameters
        decoding_cls = OmegaConf.structured(CTCDecodingConfig)
        decoding_cls = OmegaConf.create(OmegaConf.to_container(decoding_cls))
        decoding_cfg = OmegaConf.merge(decoding_cls, decoding_cfg)

<<<<<<< HEAD
        self.decoding = CTCDecoding(decoding_cfg=decoding_cfg, vocabulary=OmegaConf.to_container(self.decoder.vocabulary))
=======
        self.decoding = CTCDecoding(
            decoding_cfg=decoding_cfg, vocabulary=OmegaConf.to_container(self.decoder.vocabulary)
        )
>>>>>>> ef6b8f0d

        self._wer = WER(
            decoding=self.decoding,
            use_cer=self._wer.use_cer,
            log_prediction=self._wer.log_prediction,
            dist_sync_on_step=True,
        )

        # Update config
        with open_dict(self.cfg.decoding):
            self.cfg.decoding = decoding_cfg

        logging.info(f"Changed decoding strategy to \n{OmegaConf.to_yaml(self.cfg.decoding)}")

    def _setup_dataloader_from_config(self, config: Optional[Dict]):
<<<<<<< HEAD
        if 'augmentor' in config:
            augmentor = process_augmentations(config['augmentor'])
        else:
            augmentor = None

        is_concat = config.get('is_concat', False)

=======
>>>>>>> ef6b8f0d
        # Automatically inject args from model config to dataloader config
        audio_to_text_dataset.inject_dataloader_value_from_model_config(self.cfg, config, key='sample_rate')
        audio_to_text_dataset.inject_dataloader_value_from_model_config(self.cfg, config, key='labels')
        dataset = audio_to_text_dataset.get_audio_to_text_char_dataset_from_config(
            config=config,
            local_rank=self.local_rank,
            global_rank=self.global_rank,
            world_size=self.world_size,
            preprocessor_cfg=self._cfg.get("preprocessor", None),
        )

        if dataset is None:
            return None

        if isinstance(dataset, AudioToCharDALIDataset):
            # DALI Dataset implements dataloader interface
            return dataset

        shuffle = config['shuffle']
        if config.get('is_tarred', False):
<<<<<<< HEAD
            if ('tarred_audio_filepaths' in config and config['tarred_audio_filepaths'] is None) or (
                'manifest_filepath' in config and config['manifest_filepath'] is None
            ):
                logging.warning(
                    "Could not load dataset as `manifest_filepath` was None or "
                    f"`tarred_audio_filepaths` is None. Provided config : {config}"
                )
                return None

            shuffle_n = config.get('shuffle_n', 4 * config['batch_size']) if shuffle else 0
            if is_concat:
                dataset = audio_to_text_dataset.get_concat_tarred_dataset(
                    config=config,
                    shuffle_n=shuffle_n,
                    global_rank=self.global_rank,
                    world_size=self.world_size,
                    augmentor=augmentor,
                )
            else:
                dataset = audio_to_text_dataset.get_tarred_dataset(
                    config=config,
                    shuffle_n=shuffle_n,
                    global_rank=self.global_rank,
                    world_size=self.world_size,
                    augmentor=augmentor,
                )
            shuffle = False
        elif config.get('is_shelve', False):
            if 'manifest_filepath' in config and config['manifest_filepath'] is None:
                logging.warning(f"Could not load dataset as `manifest_filepath` was None. Provided config : {config}")
                return None
            if is_concat:
                dataset = audio_to_text_dataset.get_concat_shelve_dataset(
                    config=config, global_rank=self.global_rank, world_size=self.world_size, augmentor=augmentor
                )
            else:
                dataset = audio_to_text_dataset.get_shelve_dataset(config=config, augmentor=augmentor)
        else:
            if 'manifest_filepath' in config and config['manifest_filepath'] is None:
                logging.warning(f"Could not load dataset as `manifest_filepath` was None. Provided config : {config}")
                return None
            if is_concat:
                dataset = audio_to_text_dataset.get_concat_char_dataset(
                    config=config, global_rank=self.global_rank, world_size=self.world_size, augmentor=augmentor
                )
            else:
                dataset = audio_to_text_dataset.get_char_dataset(config=config, augmentor=augmentor)
=======
            shuffle = False
>>>>>>> ef6b8f0d

        if hasattr(dataset, 'collate_fn'):
            collate_fn = dataset.collate_fn
        elif hasattr(dataset.datasets[0], 'collate_fn'):
<<<<<<< HEAD
            collate_fn = dataset.datasets[0].collate_fn
        else:
=======
            # support datasets that are lists of entries
            collate_fn = dataset.datasets[0].collate_fn
        else:
            # support datasets that are lists of lists
>>>>>>> ef6b8f0d
            collate_fn = dataset.datasets[0].datasets[0].collate_fn

        return torch.utils.data.DataLoader(
            dataset=dataset,
            batch_size=config['batch_size'],
            collate_fn=collate_fn,
            drop_last=config.get('drop_last', False),
            shuffle=shuffle,
            num_workers=config.get('num_workers', 0),
            pin_memory=config.get('pin_memory', False),
        )

    def setup_training_data(self, train_data_config: Optional[Union[DictConfig, Dict]]):
        """
        Sets up the training data loader via a Dict-like object.

        Args:
            train_data_config: A config that contains the information regarding construction
                of an ASR Training dataset.

        Supported Datasets:
            -   :class:`~nemo.collections.asr.data.audio_to_text.AudioToCharDataset`
            -   :class:`~nemo.collections.asr.data.audio_to_text.AudioToBPEDataset`
            -   :class:`~nemo.collections.asr.data.audio_to_text.TarredAudioToCharDataset`
            -   :class:`~nemo.collections.asr.data.audio_to_text.TarredAudioToBPEDataset`
            -   :class:`~nemo.collections.asr.data.audio_to_text_dali.AudioToCharDALIDataset`
        """
        if 'shuffle' not in train_data_config:
            train_data_config['shuffle'] = True

        # preserve config
        self._update_dataset_config(dataset_name='train', config=train_data_config)

        self._train_dl = self._setup_dataloader_from_config(config=train_data_config)

        # Need to set this because if using an IterableDataset, the length of the dataloader is the total number
        # of samples rather than the number of batches, and this messes up the tqdm progress bar.
        # So we set the number of steps manually (to the correct number) to fix this.
        if 'is_tarred' in train_data_config and train_data_config['is_tarred']:
            # We also need to check if limit_train_batches is already set.
            # If it's an int, we assume that the user has set it to something sane, i.e. <= # training batches,
            # and don't change it. Otherwise, adjust batches accordingly if it's a float (including 1.0).
            if self._trainer is not None and isinstance(self._trainer.limit_train_batches, float):
                self._trainer.limit_train_batches = int(
                    self._trainer.limit_train_batches
                    * ceil((len(self._train_dl.dataset) / self.world_size) / train_data_config['batch_size'])
                )
            elif self._trainer is None:
                logging.warning(
                    "Model Trainer was not set before constructing the dataset, incorrect number of "
                    "training batches will be used. Please set the trainer and rebuild the dataset."
                )

    def setup_validation_data(self, val_data_config: Optional[Union[DictConfig, Dict]]):
        """
        Sets up the validation data loader via a Dict-like object.

        Args:
            val_data_config: A config that contains the information regarding construction
                of an ASR Training dataset.

        Supported Datasets:
            -   :class:`~nemo.collections.asr.data.audio_to_text.AudioToCharDataset`
            -   :class:`~nemo.collections.asr.data.audio_to_text.AudioToBPEDataset`
            -   :class:`~nemo.collections.asr.data.audio_to_text.TarredAudioToCharDataset`
            -   :class:`~nemo.collections.asr.data.audio_to_text.TarredAudioToBPEDataset`
            -   :class:`~nemo.collections.asr.data.audio_to_text_dali.AudioToCharDALIDataset`
        """
        if 'shuffle' not in val_data_config:
            val_data_config['shuffle'] = False

        # preserve config
        self._update_dataset_config(dataset_name='validation', config=val_data_config)

        self._validation_dl = self._setup_dataloader_from_config(config=val_data_config)

    def setup_test_data(self, test_data_config: Optional[Union[DictConfig, Dict]]):
        """
        Sets up the test data loader via a Dict-like object.

        Args:
            test_data_config: A config that contains the information regarding construction
                of an ASR Training dataset.

        Supported Datasets:
            -   :class:`~nemo.collections.asr.data.audio_to_text.AudioToCharDataset`
            -   :class:`~nemo.collections.asr.data.audio_to_text.AudioToBPEDataset`
            -   :class:`~nemo.collections.asr.data.audio_to_text.TarredAudioToCharDataset`
            -   :class:`~nemo.collections.asr.data.audio_to_text.TarredAudioToBPEDataset`
            -   :class:`~nemo.collections.asr.data.audio_to_text_dali.AudioToCharDALIDataset`
        """
        if 'shuffle' not in test_data_config:
            test_data_config['shuffle'] = False

        # preserve config
        self._update_dataset_config(dataset_name='test', config=test_data_config)

        self._test_dl = self._setup_dataloader_from_config(config=test_data_config)

    @property
    def input_types(self) -> Optional[Dict[str, NeuralType]]:
        if hasattr(self.preprocessor, '_sample_rate'):
            input_signal_eltype = AudioSignal(freq=self.preprocessor._sample_rate)
        else:
            input_signal_eltype = AudioSignal()
        return {
            "input_signal": NeuralType(('B', 'T'), input_signal_eltype, optional=True),
            "input_signal_length": NeuralType(tuple('B'), LengthsType(), optional=True),
            "processed_signal": NeuralType(('B', 'D', 'T'), SpectrogramType(), optional=True),
            "processed_signal_length": NeuralType(tuple('B'), LengthsType(), optional=True),
            "transcript": NeuralType(('B', 'T'), LabelsType(), optional=True),
            "sample_id": NeuralType(tuple('B'), LengthsType(), optional=True),
        }

    @property
    def output_types(self) -> Optional[Dict[str, NeuralType]]:
        return {
            "outputs": NeuralType(('B', 'T', 'D'), LogprobsType()),
            "encoded_lengths": NeuralType(tuple('B'), LengthsType()),
            "greedy_predictions": NeuralType(('B', 'T'), LabelsType()),
        }

    #@typecheck()
    def forward(
        self, input_signal=None, input_signal_length=None, processed_signal=None, processed_signal_length=None, transcript=None
    ):
        """
        Forward pass of the model.

        Args:
            input_signal: Tensor that represents a batch of raw audio signals,
                of shape [B, T]. T here represents timesteps, with 1 second of audio represented as
                `self.sample_rate` number of floating point values.
            input_signal_length: Vector of length B, that contains the individual lengths of the audio
                sequences.
            processed_signal: Tensor that represents a batch of processed audio signals,
                of shape (B, D, T) that has undergone processing via some DALI preprocessor.
            processed_signal_length: Vector of length B, that contains the individual lengths of the
                processed audio sequences.

        Returns:
            A tuple of 3 elements -
            1) The log probabilities tensor of shape [B, T, D].
            2) The lengths of the acoustic sequence after propagation through the encoder, of shape [B].
            3) The greedy token predictions of the model of shape [B, T] (via argmax)
        """
        has_input_signal = input_signal is not None and input_signal_length is not None
        has_processed_signal = processed_signal is not None and processed_signal_length is not None
        if (has_input_signal ^ has_processed_signal) == False:
            raise ValueError(
                f"{self} Arguments ``input_signal`` and ``input_signal_length`` are mutually exclusive "
                " with ``processed_signal`` and ``processed_signal_len`` arguments."
            )

        if not has_processed_signal:
            processed_signal, processed_signal_length = self.preprocessor(
                input_signal=input_signal, length=input_signal_length,
            )

        if self.spec_augmentation is not None and self.training:
            processed_signal = self.spec_augmentation(input_spec=processed_signal, length=processed_signal_length)

<<<<<<< HEAD
        encoder_output = self.encoder(audio_signal=processed_signal, length=processed_signal_length,)
        encoded = encoder_output[0]
        encoded_len = encoder_output[1]
        
        if self.decoder.__class__.__name__ == 'ConvASRSampledDecoder':
            log_probs = self.decoder(encoder_output=encoded, transcript=transcript)
            if isinstance(log_probs, tuple):
                greedy_predictions = log_probs[0].argmax(dim=-1, keepdim=False)
            else:
                greedy_predictions = log_probs.argmax(dim=-1, keepdim=False)
        else:
            log_probs = self.decoder(encoder_output=encoded)
            greedy_predictions = log_probs.argmax(dim=-1, keepdim=False)
=======
        encoder_output = self.encoder(audio_signal=processed_signal, length=processed_signal_length)
        encoded = encoder_output[0]
        encoded_len = encoder_output[1]
        log_probs = self.decoder(encoder_output=encoded)
        greedy_predictions = log_probs.argmax(dim=-1, keepdim=False)

>>>>>>> ef6b8f0d
        return (
            log_probs,
            encoded_len,
            greedy_predictions,
        )

    # PTL-specific methods
    def training_step(self, batch, batch_nb):
        # Reset access registry
        if AccessMixin.is_access_enabled():
            AccessMixin.reset_registry(self)

<<<<<<< HEAD
        #print(f"Current step [ {self.trainer.global_step + 1} ] Encoder frozen: ", not next(self.encoder.parameters()).requires_grad, flush=True)
=======
        if self.is_interctc_enabled():
            AccessMixin.set_access_enabled(access_enabled=True)

>>>>>>> ef6b8f0d
        signal, signal_len, transcript, transcript_len = batch
        if isinstance(batch, DALIOutputs) and batch.has_processed_signal:
            log_probs, encoded_len, predictions = self.forward(
                processed_signal=signal, processed_signal_length=signal_len, transcript=transcript
            )
        else:
<<<<<<< HEAD
            log_probs, encoded_len, predictions = self.forward(input_signal=signal, input_signal_length=signal_len, transcript=transcript)

        if self.decoder.__class__.__name__ == 'ConvASRSampledDecoder' and isinstance(log_probs, tuple):
            log_probs, transcript = log_probs
            
            #cached_blank_id = self.loss.blank
            self.loss.blank = 0
            self.loss._blank = 0
            
            loss_value = self.loss(
                log_probs=log_probs, targets=transcript, input_lengths=encoded_len, target_lengths=transcript_len
            )
        else:
            loss_value = self.loss(
                log_probs=log_probs, targets=transcript, input_lengths=encoded_len, target_lengths=transcript_len
            )
=======
            log_probs, encoded_len, predictions = self.forward(input_signal=signal, input_signal_length=signal_len)

        if hasattr(self, '_trainer') and self._trainer is not None:
            log_every_n_steps = self._trainer.log_every_n_steps
        else:
            log_every_n_steps = 1

        loss_value = self.loss(
            log_probs=log_probs, targets=transcript, input_lengths=encoded_len, target_lengths=transcript_len
        )
>>>>>>> ef6b8f0d

        # Add auxiliary losses, if registered
        loss_value = self.add_auxiliary_losses(loss_value)
        # only computing WER when requested in the logs (same as done for final-layer WER below)
        loss_value, tensorboard_logs = self.add_interctc_losses(
            loss_value, transcript, transcript_len, compute_wer=((batch_nb + 1) % log_every_n_steps == 0)
        )

        # Reset access registry
        if AccessMixin.is_access_enabled():
            AccessMixin.reset_registry(self)

        tensorboard_logs.update(
            {
                'train_loss': loss_value,
                'learning_rate': self._optimizer.param_groups[0]['lr'],
                'global_step': torch.tensor(self.trainer.global_step, dtype=torch.float32),
            }
        )

        if (batch_nb + 1) % log_every_n_steps == 0:
            self._wer.update(
                predictions=log_probs,
                targets=transcript,
                target_lengths=transcript_len,
                predictions_lengths=encoded_len,
            )
            wer, _, _ = self._wer.compute()
            self._wer.reset()
            tensorboard_logs.update({'training_batch_wer': wer})

        return {'loss': loss_value, 'log': tensorboard_logs}

    def predict_step(self, batch, batch_idx, dataloader_idx=0):
        signal, signal_len, transcript, transcript_len, sample_id = batch
        if isinstance(batch, DALIOutputs) and batch.has_processed_signal:
            log_probs, encoded_len, predictions = self.forward(
                processed_signal=signal, processed_signal_length=signal_len
            )
        else:
            log_probs, encoded_len, predictions = self.forward(input_signal=signal, input_signal_length=signal_len)

        transcribed_texts, _ = self._wer.decoding.ctc_decoder_predictions_tensor(
            decoder_outputs=log_probs, decoder_lengths=encoded_len, return_hypotheses=False,
        )

        sample_id = sample_id.cpu().detach().numpy()
        return list(zip(sample_id, transcribed_texts))

    def validation_step(self, batch, batch_idx, dataloader_idx=0):
        if self.is_interctc_enabled():
            AccessMixin.set_access_enabled(access_enabled=True)

        signal, signal_len, transcript, transcript_len = batch
        if isinstance(batch, DALIOutputs) and batch.has_processed_signal:
            log_probs, encoded_len, predictions = self.forward(
                processed_signal=signal, processed_signal_length=signal_len
            )
        else:
            log_probs, encoded_len, predictions = self.forward(input_signal=signal, input_signal_length=signal_len)

        loss_value = self.loss(
            log_probs=log_probs, targets=transcript, input_lengths=encoded_len, target_lengths=transcript_len
        )
        loss_value, metrics = self.add_interctc_losses(
            loss_value, transcript, transcript_len, compute_wer=True, log_wer_num_denom=True, log_prefix="val_",
        )

        self._wer.update(
            predictions=log_probs, targets=transcript, target_lengths=transcript_len, predictions_lengths=encoded_len
        )
        wer, wer_num, wer_denom = self._wer.compute()
        self._wer.reset()
        metrics.update({'val_loss': loss_value, 'val_wer_num': wer_num, 'val_wer_denom': wer_denom, 'val_wer': wer})

        self.log('global_step', torch.tensor(self.trainer.global_step, dtype=torch.float32))

        # Reset access registry
        if AccessMixin.is_access_enabled():
            AccessMixin.reset_registry(self)

        return metrics

    def multi_validation_epoch_end(self, outputs, dataloader_idx: int = 0):
        metrics = super().multi_validation_epoch_end(outputs, dataloader_idx)
        self.finalize_interctc_metrics(metrics, outputs, prefix="val_")
        return metrics

    def multi_test_epoch_end(self, outputs, dataloader_idx: int = 0):
        metrics = super().multi_test_epoch_end(outputs, dataloader_idx)
        self.finalize_interctc_metrics(metrics, outputs, prefix="test_")
        return metrics

    def test_step(self, batch, batch_idx, dataloader_idx=0):
        logs = self.validation_step(batch, batch_idx, dataloader_idx=dataloader_idx)
        test_logs = {name.replace("val_", "test_"): value for name, value in logs.items()}
        return test_logs

    def test_dataloader(self):
        if self._test_dl is not None:
            return self._test_dl

    def _setup_transcribe_dataloader(self, config: Dict) -> 'torch.utils.data.DataLoader':
        """
        Setup function for a temporary data loader which wraps the provided audio file.

        Args:
            config: A python dictionary which contains the following keys:
            paths2audio_files: (a list) of paths to audio files. The files should be relatively short fragments. \
                Recommended length per file is between 5 and 25 seconds.
            batch_size: (int) batch size to use during inference. \
                Bigger will result in better throughput performance but would use more memory.
            temp_dir: (str) A temporary directory where the audio manifest is temporarily
                stored.
            num_workers: (int) number of workers. Depends of the batch_size and machine. \
                0 - only the main process will load batches, 1 - one worker (not main process)

        Returns:
            A pytorch DataLoader for the given audio file(s).
        """
        if 'manifest_filepath' in config:
            manifest_filepath = config['manifest_filepath']
            batch_size = config['batch_size']
        else:
            manifest_filepath = os.path.join(config['temp_dir'], 'manifest.json')
            batch_size = min(config['batch_size'], len(config['paths2audio_files']))

        dl_config = {
            'manifest_filepath': manifest_filepath,
            'sample_rate': self.preprocessor._sample_rate,
            'labels': OmegaConf.to_container(self.decoder.vocabulary),
            'batch_size': batch_size,
            'trim_silence': False,
            'shuffle': False,
            'is_shelve': config.get('is_shelve', False),
            'num_workers': config.get('num_workers', min(batch_size, os.cpu_count() - 1)),
            'pin_memory': True,
            'channel_selector': config.get('channel_selector', None),
        }
        if config.get("augmentor"):
            dl_config['augmentor'] = config.get("augmentor")

        temporary_datalayer = self._setup_dataloader_from_config(config=DictConfig(dl_config))
        return temporary_datalayer

    @classmethod
    def list_available_models(cls) -> List[PretrainedModelInfo]:
        """
        This method returns a list of pre-trained model which can be instantiated directly from NVIDIA's NGC cloud.

        Returns:
            List of available pre-trained models.
        """
        results = []

        model = PretrainedModelInfo(
            pretrained_model_name="QuartzNet15x5Base-En",
            description="QuartzNet15x5 model trained on six datasets: LibriSpeech, Mozilla Common Voice (validated clips from en_1488h_2019-12-10), WSJ, Fisher, Switchboard, and NSC Singapore English. It was trained with Apex/Amp optimization level O1 for 600 epochs. The model achieves a WER of 3.79% on LibriSpeech dev-clean, and a WER of 10.05% on dev-other. Please visit https://ngc.nvidia.com/catalog/models/nvidia:nemospeechmodels for further details.",
            location="https://api.ngc.nvidia.com/v2/models/nvidia/nemospeechmodels/versions/1.0.0a5/files/QuartzNet15x5Base-En.nemo",
        )
        results.append(model)

        model = PretrainedModelInfo(
            pretrained_model_name="stt_en_quartznet15x5",
            description="For details about this model, please visit https://ngc.nvidia.com/catalog/models/nvidia:nemo:stt_en_quartznet15x5",
            location="https://api.ngc.nvidia.com/v2/models/nvidia/nemo/stt_en_quartznet15x5/versions/1.0.0rc1/files/stt_en_quartznet15x5.nemo",
        )
        results.append(model)

        model = PretrainedModelInfo(
            pretrained_model_name="stt_en_jasper10x5dr",
            description="For details about this model, please visit https://ngc.nvidia.com/catalog/models/nvidia:nemo:stt_en_jasper10x5dr",
            location="https://api.ngc.nvidia.com/v2/models/nvidia/nemo/stt_en_jasper10x5dr/versions/1.0.0rc1/files/stt_en_jasper10x5dr.nemo",
        )
        results.append(model)

        model = PretrainedModelInfo(
            pretrained_model_name="stt_ca_quartznet15x5",
            description="For details about this model, please visit https://ngc.nvidia.com/catalog/models/nvidia:nemo:stt_ca_quartznet15x5",
            location="https://api.ngc.nvidia.com/v2/models/nvidia/nemo/stt_ca_quartznet15x5/versions/1.0.0rc1/files/stt_ca_quartznet15x5.nemo",
        )
        results.append(model)

        model = PretrainedModelInfo(
            pretrained_model_name="stt_it_quartznet15x5",
            description="For details about this model, please visit https://ngc.nvidia.com/catalog/models/nvidia:nemo:stt_it_quartznet15x5",
            location="https://api.ngc.nvidia.com/v2/models/nvidia/nemo/stt_it_quartznet15x5/versions/1.0.0rc1/files/stt_it_quartznet15x5.nemo",
        )
        results.append(model)

        model = PretrainedModelInfo(
            pretrained_model_name="stt_fr_quartznet15x5",
            description="For details about this model, please visit https://ngc.nvidia.com/catalog/models/nvidia:nemo:stt_fr_quartznet15x5",
            location="https://api.ngc.nvidia.com/v2/models/nvidia/nemo/stt_fr_quartznet15x5/versions/1.0.0rc1/files/stt_fr_quartznet15x5.nemo",
        )
        results.append(model)

        model = PretrainedModelInfo(
            pretrained_model_name="stt_es_quartznet15x5",
            description="For details about this model, please visit https://ngc.nvidia.com/catalog/models/nvidia:nemo:stt_es_quartznet15x5",
            location="https://api.ngc.nvidia.com/v2/models/nvidia/nemo/stt_es_quartznet15x5/versions/1.0.0rc1/files/stt_es_quartznet15x5.nemo",
        )
        results.append(model)

        model = PretrainedModelInfo(
            pretrained_model_name="stt_de_quartznet15x5",
            description="For details about this model, please visit https://ngc.nvidia.com/catalog/models/nvidia:nemo:stt_de_quartznet15x5",
            location="https://api.ngc.nvidia.com/v2/models/nvidia/nemo/stt_de_quartznet15x5/versions/1.0.0rc1/files/stt_de_quartznet15x5.nemo",
        )
        results.append(model)

        model = PretrainedModelInfo(
            pretrained_model_name="stt_pl_quartznet15x5",
            description="For details about this model, please visit https://ngc.nvidia.com/catalog/models/nvidia:nemo:stt_pl_quartznet15x5",
            location="https://api.ngc.nvidia.com/v2/models/nvidia/nemo/stt_pl_quartznet15x5/versions/1.0.0rc1/files/stt_pl_quartznet15x5.nemo",
        )
        results.append(model)

        model = PretrainedModelInfo(
            pretrained_model_name="stt_ru_quartznet15x5",
            description="For details about this model, please visit https://ngc.nvidia.com/catalog/models/nvidia:nemo:stt_ru_quartznet15x5",
            location="https://api.ngc.nvidia.com/v2/models/nvidia/nemo/stt_ru_quartznet15x5/versions/1.0.0rc1/files/stt_ru_quartznet15x5.nemo",
        )
        results.append(model)

        model = PretrainedModelInfo(
            pretrained_model_name="stt_zh_citrinet_512",
            description="For details about this model, please visit https://ngc.nvidia.com/catalog/models/nvidia:nemo:stt_zh_citrinet_512",
            location="https://api.ngc.nvidia.com/v2/models/nvidia/nemo/stt_zh_citrinet_512/versions/1.0.0rc1/files/stt_zh_citrinet_512.nemo",
        )
        results.append(model)

        model = PretrainedModelInfo(
            pretrained_model_name="stt_zh_citrinet_1024_gamma_0_25",
            description="For details about this model, please visit https://ngc.nvidia.com/catalog/models/nvidia:nemo:stt_zh_citrinet_1024_gamma_0_25",
            location="https://api.ngc.nvidia.com/v2/models/nvidia/nemo/stt_zh_citrinet_1024_gamma_0_25/versions/1.0.0/files/stt_zh_citrinet_1024_gamma_0_25.nemo",
        )

        results.append(model)

        model = PretrainedModelInfo(
            pretrained_model_name="stt_zh_citrinet_1024_gamma_0_25",
            description="For details about this model, please visit https://ngc.nvidia.com/catalog/models/nvidia:nemo:stt_zh_citrinet_1024_gamma_0_25",
            location="https://api.ngc.nvidia.com/v2/models/nvidia/nemo/stt_zh_citrinet_1024_gamma_0_25/versions/1.0.0/files/stt_zh_citrinet_1024_gamma_0_25.nemo",
        )
        results.append(model)

        model = PretrainedModelInfo(
            pretrained_model_name="asr_talknet_aligner",
            description="For details about this model, please visit https://ngc.nvidia.com/catalog/models/nvidia:nemo:asr_talknet_aligner",
            location="https://api.ngc.nvidia.com/v2/models/nvidia/nemo/asr_talknet_aligner/versions/1.0.0rc1/files/qn5x5_libri_tts_phonemes.nemo",
        )
        results.append(model)

        return results<|MERGE_RESOLUTION|>--- conflicted
+++ resolved
@@ -15,8 +15,7 @@
 import json
 import os
 import tempfile
-import contextlib
-from math import ceil, isclose
+from math import ceil
 from typing import Dict, List, Optional, Union
 from contextlib import ExitStack
 
@@ -30,12 +29,7 @@
 from nemo.collections.asr.losses.ctc import CTCLoss
 from nemo.collections.asr.metrics.wer import WER, CTCDecoding, CTCDecodingConfig
 from nemo.collections.asr.models.asr_model import ASRModel, ExportableEncDecModel
-<<<<<<< HEAD
-from nemo.collections.asr.parts.mixins import ASRModuleMixin
-from nemo.collections.asr.parts.preprocessing.perturb import process_augmentations
-=======
 from nemo.collections.asr.parts.mixins import ASRModuleMixin, InterCTCMixin
->>>>>>> ef6b8f0d
 from nemo.collections.asr.parts.utils.audio_utils import ChannelSelectorType
 from nemo.core.classes.common import PretrainedModelInfo, typecheck
 from nemo.core.classes.mixins import AccessMixin
@@ -129,11 +123,7 @@
         augmentor: DictConfig = None,
     ) -> List[str]:
         """
-<<<<<<< HEAD
-        If modify this function, please remember update transcribe_partial_audio() in 
-=======
         If modify this function, please remember update transcribe_partial_audio() in
->>>>>>> ef6b8f0d
         nemo/collections/asr/parts/utils/trancribe_utils.py
 
         Uses greedy decoding to transcribe audio files. Use this method for debugging and prototyping.
@@ -189,7 +179,6 @@
             logging_level = logging.get_verbosity()
             logging.set_verbosity(logging.WARNING)
             # Work in tmp directory - will store manifest file there
-<<<<<<< HEAD
             with ExitStack() if (manifest_file is not None) else tempfile.TemporaryDirectory() as tmpdir:
                 if manifest_file is None:
                     with open(os.path.join(tmpdir, 'manifest.json'), 'w', encoding='utf-8') as fp:
@@ -215,35 +204,13 @@
 
                 if augmentor:
                     config['augmentor'] = augmentor
-=======
-            with tempfile.TemporaryDirectory() as tmpdir:
-                with open(os.path.join(tmpdir, 'manifest.json'), 'w', encoding='utf-8') as fp:
-                    for audio_file in paths2audio_files:
-                        entry = {'audio_filepath': audio_file, 'duration': 100000, 'text': ''}
-                        fp.write(json.dumps(entry) + '\n')
-
-                config = {
-                    'paths2audio_files': paths2audio_files,
-                    'batch_size': batch_size,
-                    'temp_dir': tmpdir,
-                    'num_workers': num_workers,
-                    'channel_selector': channel_selector,
-                }
->>>>>>> ef6b8f0d
-
-                if augmentor:
-                    config['augmentor'] = augmentor
 
                 temporary_datalayer = self._setup_transcribe_dataloader(config)
                 for test_batch in tqdm(temporary_datalayer, desc="Transcribing"):
                     logits, logits_len, greedy_predictions = self.forward(
                         input_signal=test_batch[0].to(device), input_signal_length=test_batch[1].to(device)
                     )
-<<<<<<< HEAD
-                    
-=======
-
->>>>>>> ef6b8f0d
+
                     if logprobs:
                         # dump log probs per file
                         for idx in range(logits.shape[0]):
@@ -327,13 +294,9 @@
             decoding_cls = OmegaConf.create(OmegaConf.to_container(decoding_cls))
             decoding_cfg = OmegaConf.merge(decoding_cls, decoding_cfg)
 
-<<<<<<< HEAD
-            self.decoding = CTCDecoding(decoding_cfg=decoding_cfg, vocabulary=OmegaConf.to_container(self.decoder.vocabulary))
-=======
             self.decoding = CTCDecoding(
                 decoding_cfg=decoding_cfg, vocabulary=OmegaConf.to_container(self.decoder.vocabulary)
             )
->>>>>>> ef6b8f0d
 
             self._wer = WER(
                 decoding=self.decoding,
@@ -375,13 +338,9 @@
         decoding_cls = OmegaConf.create(OmegaConf.to_container(decoding_cls))
         decoding_cfg = OmegaConf.merge(decoding_cls, decoding_cfg)
 
-<<<<<<< HEAD
-        self.decoding = CTCDecoding(decoding_cfg=decoding_cfg, vocabulary=OmegaConf.to_container(self.decoder.vocabulary))
-=======
         self.decoding = CTCDecoding(
             decoding_cfg=decoding_cfg, vocabulary=OmegaConf.to_container(self.decoder.vocabulary)
         )
->>>>>>> ef6b8f0d
 
         self._wer = WER(
             decoding=self.decoding,
@@ -397,16 +356,6 @@
         logging.info(f"Changed decoding strategy to \n{OmegaConf.to_yaml(self.cfg.decoding)}")
 
     def _setup_dataloader_from_config(self, config: Optional[Dict]):
-<<<<<<< HEAD
-        if 'augmentor' in config:
-            augmentor = process_augmentations(config['augmentor'])
-        else:
-            augmentor = None
-
-        is_concat = config.get('is_concat', False)
-
-=======
->>>>>>> ef6b8f0d
         # Automatically inject args from model config to dataloader config
         audio_to_text_dataset.inject_dataloader_value_from_model_config(self.cfg, config, key='sample_rate')
         audio_to_text_dataset.inject_dataloader_value_from_model_config(self.cfg, config, key='labels')
@@ -427,70 +376,15 @@
 
         shuffle = config['shuffle']
         if config.get('is_tarred', False):
-<<<<<<< HEAD
-            if ('tarred_audio_filepaths' in config and config['tarred_audio_filepaths'] is None) or (
-                'manifest_filepath' in config and config['manifest_filepath'] is None
-            ):
-                logging.warning(
-                    "Could not load dataset as `manifest_filepath` was None or "
-                    f"`tarred_audio_filepaths` is None. Provided config : {config}"
-                )
-                return None
-
-            shuffle_n = config.get('shuffle_n', 4 * config['batch_size']) if shuffle else 0
-            if is_concat:
-                dataset = audio_to_text_dataset.get_concat_tarred_dataset(
-                    config=config,
-                    shuffle_n=shuffle_n,
-                    global_rank=self.global_rank,
-                    world_size=self.world_size,
-                    augmentor=augmentor,
-                )
-            else:
-                dataset = audio_to_text_dataset.get_tarred_dataset(
-                    config=config,
-                    shuffle_n=shuffle_n,
-                    global_rank=self.global_rank,
-                    world_size=self.world_size,
-                    augmentor=augmentor,
-                )
             shuffle = False
-        elif config.get('is_shelve', False):
-            if 'manifest_filepath' in config and config['manifest_filepath'] is None:
-                logging.warning(f"Could not load dataset as `manifest_filepath` was None. Provided config : {config}")
-                return None
-            if is_concat:
-                dataset = audio_to_text_dataset.get_concat_shelve_dataset(
-                    config=config, global_rank=self.global_rank, world_size=self.world_size, augmentor=augmentor
-                )
-            else:
-                dataset = audio_to_text_dataset.get_shelve_dataset(config=config, augmentor=augmentor)
-        else:
-            if 'manifest_filepath' in config and config['manifest_filepath'] is None:
-                logging.warning(f"Could not load dataset as `manifest_filepath` was None. Provided config : {config}")
-                return None
-            if is_concat:
-                dataset = audio_to_text_dataset.get_concat_char_dataset(
-                    config=config, global_rank=self.global_rank, world_size=self.world_size, augmentor=augmentor
-                )
-            else:
-                dataset = audio_to_text_dataset.get_char_dataset(config=config, augmentor=augmentor)
-=======
-            shuffle = False
->>>>>>> ef6b8f0d
 
         if hasattr(dataset, 'collate_fn'):
             collate_fn = dataset.collate_fn
         elif hasattr(dataset.datasets[0], 'collate_fn'):
-<<<<<<< HEAD
-            collate_fn = dataset.datasets[0].collate_fn
-        else:
-=======
             # support datasets that are lists of entries
             collate_fn = dataset.datasets[0].collate_fn
         else:
             # support datasets that are lists of lists
->>>>>>> ef6b8f0d
             collate_fn = dataset.datasets[0].datasets[0].collate_fn
 
         return torch.utils.data.DataLoader(
@@ -653,8 +547,7 @@
         if self.spec_augmentation is not None and self.training:
             processed_signal = self.spec_augmentation(input_spec=processed_signal, length=processed_signal_length)
 
-<<<<<<< HEAD
-        encoder_output = self.encoder(audio_signal=processed_signal, length=processed_signal_length,)
+        encoder_output = self.encoder(audio_signal=processed_signal, length=processed_signal_length)
         encoded = encoder_output[0]
         encoded_len = encoder_output[1]
         
@@ -667,14 +560,6 @@
         else:
             log_probs = self.decoder(encoder_output=encoded)
             greedy_predictions = log_probs.argmax(dim=-1, keepdim=False)
-=======
-        encoder_output = self.encoder(audio_signal=processed_signal, length=processed_signal_length)
-        encoded = encoder_output[0]
-        encoded_len = encoder_output[1]
-        log_probs = self.decoder(encoder_output=encoded)
-        greedy_predictions = log_probs.argmax(dim=-1, keepdim=False)
-
->>>>>>> ef6b8f0d
         return (
             log_probs,
             encoded_len,
@@ -687,21 +572,21 @@
         if AccessMixin.is_access_enabled():
             AccessMixin.reset_registry(self)
 
-<<<<<<< HEAD
-        #print(f"Current step [ {self.trainer.global_step + 1} ] Encoder frozen: ", not next(self.encoder.parameters()).requires_grad, flush=True)
-=======
         if self.is_interctc_enabled():
             AccessMixin.set_access_enabled(access_enabled=True)
 
->>>>>>> ef6b8f0d
         signal, signal_len, transcript, transcript_len = batch
         if isinstance(batch, DALIOutputs) and batch.has_processed_signal:
             log_probs, encoded_len, predictions = self.forward(
                 processed_signal=signal, processed_signal_length=signal_len, transcript=transcript
             )
         else:
-<<<<<<< HEAD
             log_probs, encoded_len, predictions = self.forward(input_signal=signal, input_signal_length=signal_len, transcript=transcript)
+
+        if hasattr(self, '_trainer') and self._trainer is not None:
+            log_every_n_steps = self._trainer.log_every_n_steps
+        else:
+            log_every_n_steps = 1
 
         if self.decoder.__class__.__name__ == 'ConvASRSampledDecoder' and isinstance(log_probs, tuple):
             log_probs, transcript = log_probs
@@ -717,18 +602,6 @@
             loss_value = self.loss(
                 log_probs=log_probs, targets=transcript, input_lengths=encoded_len, target_lengths=transcript_len
             )
-=======
-            log_probs, encoded_len, predictions = self.forward(input_signal=signal, input_signal_length=signal_len)
-
-        if hasattr(self, '_trainer') and self._trainer is not None:
-            log_every_n_steps = self._trainer.log_every_n_steps
-        else:
-            log_every_n_steps = 1
-
-        loss_value = self.loss(
-            log_probs=log_probs, targets=transcript, input_lengths=encoded_len, target_lengths=transcript_len
-        )
->>>>>>> ef6b8f0d
 
         # Add auxiliary losses, if registered
         loss_value = self.add_auxiliary_losses(loss_value)
