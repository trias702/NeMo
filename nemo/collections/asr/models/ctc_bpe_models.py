--- conflicted
+++ resolved
@@ -14,10 +14,6 @@
 
 import copy
 import os
-<<<<<<< HEAD
-from math import isclose
-=======
->>>>>>> ef6b8f0d
 from typing import Dict, List, Optional, Union
 
 import torch
@@ -104,99 +100,15 @@
             preprocessor_cfg=self.cfg.get("preprocessor", None),
         )
 
-<<<<<<< HEAD
-        is_concat = config.get('is_concat', False)
-
-        shuffle = config['shuffle']
-        device = 'gpu' if torch.cuda.is_available() else 'cpu'
-        if config.get('use_dali', False):
-            device_id = self.local_rank if device == 'gpu' else None
-            dataset = audio_to_text_dataset.get_dali_bpe_dataset(
-                config=config,
-                tokenizer=self.tokenizer,
-                shuffle=shuffle,
-                device_id=device_id,
-                global_rank=self.global_rank,
-                world_size=self.world_size,
-                preprocessor_cfg=self._cfg.preprocessor,
-            )
-=======
         if dataset is None:
             return None
 
         if isinstance(dataset, AudioToBPEDALIDataset):
             # DALI Dataset implements dataloader interface
->>>>>>> ef6b8f0d
             return dataset
 
         shuffle = config['shuffle']
         if config.get('is_tarred', False):
-<<<<<<< HEAD
-            if ('tarred_audio_filepaths' in config and config['tarred_audio_filepaths'] is None) or (
-                'manifest_filepath' in config and config['manifest_filepath'] is None
-            ):
-                logging.warning(
-                    "Could not load dataset as `manifest_filepath` was None or "
-                    f"`tarred_audio_filepaths` is None. Provided config : {config}"
-                )
-                return None
-
-            shuffle_n = config.get('shuffle_n', 4 * config['batch_size']) if shuffle else 0
-            if is_concat:
-                dataset = audio_to_text_dataset.get_concat_tarred_dataset(
-                    config=config,
-                    tokenizer=self.tokenizer,
-                    shuffle_n=shuffle_n,
-                    global_rank=self.global_rank,
-                    world_size=self.world_size,
-                    augmentor=augmentor,
-                )
-            else:
-                dataset = audio_to_text_dataset.get_tarred_dataset(
-                    config=config,
-                    tokenizer=self.tokenizer,
-                    shuffle_n=shuffle_n,
-                    global_rank=self.global_rank,
-                    world_size=self.world_size,
-                    augmentor=augmentor,
-                )
-            shuffle = False
-        elif config.get('is_shelve', False):
-            if 'manifest_filepath' in config and config['manifest_filepath'] is None:
-                logging.warning(f"Could not load dataset as `manifest_filepath` was None. Provided config : {config}")
-                return None
-            if is_concat:
-                dataset = audio_to_text_dataset.get_concat_shelve_dataset(
-                    config=config,
-                    global_rank=self.global_rank,
-                    world_size=self.world_size,
-                    tokenizer=self.tokenizer,
-                    augmentor=augmentor,
-                )
-            else:
-                dataset = audio_to_text_dataset.get_shelve_dataset(config=config, tokenizer=self.tokenizer, augmentor=augmentor)
-        else:
-            if 'manifest_filepath' in config and config['manifest_filepath'] is None:
-                logging.warning(f"Could not load dataset as `manifest_filepath` was None. Provided config : {config}")
-                return None
-            if is_concat:
-                dataset = audio_to_text_dataset.get_concat_bpe_dataset(
-                    config=config,
-                    global_rank=self.global_rank,
-                    world_size=self.world_size,
-                    tokenizer=self.tokenizer,
-                    augmentor=augmentor,
-                )
-            else:
-                dataset = audio_to_text_dataset.get_bpe_dataset(
-                    config=config, tokenizer=self.tokenizer, augmentor=augmentor
-                )
-        if hasattr(dataset, 'collate_fn'):
-            collate_fn = dataset.collate_fn
-        elif hasattr(dataset.datasets[0], 'collate_fn'):
-            collate_fn = dataset.datasets[0].collate_fn
-        else:
-=======
             shuffle = False
 
         if hasattr(dataset, 'collate_fn'):
@@ -206,7 +118,6 @@
             collate_fn = dataset.datasets[0].collate_fn
         else:
             # support datasets that are lists of lists
->>>>>>> ef6b8f0d
             collate_fn = dataset.datasets[0].datasets[0].collate_fn
 
         return torch.utils.data.DataLoader(
