--- conflicted
+++ resolved
@@ -312,11 +312,7 @@
             'sample_rate': self.preprocessor._sample_rate,
             'batch_size': batch_size,
             'shuffle': False,
-<<<<<<< HEAD
-            'num_workers': min(batch_size, os.cpu_count() - 1),
-=======
             'num_workers': config.get('num_workers', min(batch_size, os.cpu_count() - 1)),
->>>>>>> 66b5b07b
             'pin_memory': True,
             'use_start_end_token': self.cfg.validation_ds.get('use_start_end_token', False),
         }
