--- conflicted
+++ resolved
@@ -14,11 +14,7 @@
 
 
 MAJOR = 1
-<<<<<<< HEAD
-MINOR = 3
-=======
 MINOR = 4
->>>>>>> 0958184e
 PATCH = 0
 PRE_RELEASE = ''
 
