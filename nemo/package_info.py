# Copyright (c) 2020, NVIDIA CORPORATION.  All rights reserved.
#
# Licensed under the Apache License, Version 2.0 (the "License");
# you may not use this file except in compliance with the License.
# You may obtain a copy of the License at
#
#     http://www.apache.org/licenses/LICENSE-2.0
#
# Unless required by applicable law or agreed to in writing, software
# distributed under the License is distributed on an "AS IS" BASIS,
# WITHOUT WARRANTIES OR CONDITIONS OF ANY KIND, either express or implied.
# See the License for the specific language governing permissions and
# limitations under the License.


MAJOR = 1
<<<<<<< HEAD
MINOR = 2
=======
MINOR = 3
>>>>>>> 6d260c96
PATCH = 0
PRE_RELEASE = ''

# Use the following formatting: (major, minor, patch, pre-release)
VERSION = (MAJOR, MINOR, PATCH, PRE_RELEASE)

__shortversion__ = '.'.join(map(str, VERSION[:3]))
__version__ = '.'.join(map(str, VERSION[:3])) + ''.join(VERSION[3:])

__package_name__ = 'nemo_toolkit'
__contact_names__ = 'NVIDIA'
__contact_emails__ = 'nemo-toolkit@nvidia.com'
__homepage__ = 'https://docs.nvidia.com/deeplearning/nemo/user-guide/docs/en/stable/'
__repository_url__ = 'https://github.com/nvidia/nemo'
__download_url__ = 'https://github.com/NVIDIA/NeMo/releases'
__description__ = 'NeMo - a toolkit for Conversational AI'
__license__ = 'Apache2'
__keywords__ = 'deep learning, machine learning, gpu, NLP, NeMo, nvidia, pytorch, torch, tts, speech, language'<|MERGE_RESOLUTION|>--- conflicted
+++ resolved
@@ -14,11 +14,7 @@
 
 
 MAJOR = 1
-<<<<<<< HEAD
-MINOR = 2
-=======
 MINOR = 3
->>>>>>> 6d260c96
 PATCH = 0
 PRE_RELEASE = ''
 
