# Copyright (c) 2020, NVIDIA CORPORATION.  All rights reserved.
#
# Licensed under the Apache License, Version 2.0 (the "License");
# you may not use this file except in compliance with the License.
# You may obtain a copy of the License at
#
#     http://www.apache.org/licenses/LICENSE-2.0
#
# Unless required by applicable law or agreed to in writing, software
# distributed under the License is distributed on an "AS IS" BASIS,
# WITHOUT WARRANTIES OR CONDITIONS OF ANY KIND, either express or implied.
# See the License for the specific language governing permissions and
# limitations under the License.

import os
from contextlib import nullcontext
from enum import Enum
from typing import Callable, Dict, Optional, Type

import onnx
import torch
import torch.nn as nn
import torch.nn.functional as F

from nemo.utils import CastToFloat, CastToFloatAll, logging

try:
    import onnxruntime

    ort_available = True
except (ImportError, ModuleNotFoundError):
    ort_available = False


class ExportFormat(Enum):
    """Which format to use when exporting a Neural Module for deployment"""

    ONNX = (1,)
    TORCHSCRIPT = (2,)


_EXT_DICT = {
    ".pt": ExportFormat.TORCHSCRIPT,
    ".ts": ExportFormat.TORCHSCRIPT,
    ".onnx": ExportFormat.ONNX,
}


class LinearWithBiasSkip(nn.Module):
    def __init__(self, weight, bias, skip_bias_add):
        super(LinearWithBiasSkip, self).__init__()
        self.bias = bias
        self.weight = weight
        self.skip_bias_add = skip_bias_add

    def forward(self, x):
        if self.skip_bias_add:
            return F.linear(x, self.weight), self.bias
        return F.linear(x, self.weight, self.bias), None


def get_export_format(filename: str):
    _, ext = os.path.splitext(filename)
    try:
        return _EXT_DICT[ext.lower()]
    except KeyError:
        raise ValueError(f"Export file {filename} extension does not correspond to any export format!")


def augment_filename(output: str, prepend: str):
    if prepend == 'self':
        return output

    path, filename = os.path.split(output)
    filename = f"{prepend}-{filename}"
    return os.path.join(path, filename)


def forward_method(self):
    if hasattr(self, "forward_for_export"):
        return self.forward_for_export
    else:
        return self.forward


def wrap_forward_method(self):
    tp = type(self)
    old_forward_method = None
    if hasattr(tp, "forward_for_export"):
        forward_method = tp.forward_for_export
        old_forward_method = tp.forward
        tp.forward = forward_method
    else:
        forward_method = None
    return forward_method, old_forward_method


def parse_input_example(input_example):
    input_list = list(input_example)
    input_dict = {}
    # process possible kwargs
    if isinstance(input_list[-1], dict):
        input_dict = input_list[-1]
        input_list = input_list[:-1]
    return input_list, input_dict


def to_onnxrt_input(ort_input_names, input_names, input_dict, input_list):
    odict = {}
    for k in reversed(input_names):
        val = None
        if k in input_dict:
            val = input_dict[k].cpu().numpy()
        elif len(input_list) > 0:
            val = input_list.pop().cpu().numpy()
        if k in ort_input_names and val is not None:
            odict[k] = val
    return odict


def verify_torchscript(model, output, input_examples, check_tolerance=0.01):
    all_good = True
    for input_example in input_examples:
        input_list, input_dict = parse_input_example(input_example)
        # We disable autocast here to make sure exported TS will run under Triton or other C++ env
        with torch.cuda.amp.autocast(enabled=False):
            output_example = model.forward(*input_list, **input_dict)
            ts_model = torch.jit.load(output)
            all_good = all_good and run_ts_and_compare(
                ts_model, input_list, input_dict, output_example, check_tolerance
            )
    status = "SUCCESS" if all_good else "FAIL"
    logging.info(f"Torchscript generated at {output} verified with torchscript forward : " + status)
    return all_good


def verify_runtime(model, output, input_examples, input_names, check_tolerance=0.01):
    onnx_model = onnx.load(output)
    ort_input_names = [node.name for node in onnx_model.graph.input]

    global ort_available
    if not ort_available:
        logging.warning(f"ONNX generated at {output}, not verified - please install onnxruntime_gpu package.\n")
        onnx.checker.check_model(onnx_model, full_check=True)
        return
    onnx_session_opt = onnxruntime.SessionOptions()
    onnx_session_opt.graph_optimization_level = onnxruntime.GraphOptimizationLevel.ORT_ENABLE_BASIC
    sess = onnxruntime.InferenceSession(
        onnx_model.SerializeToString(), sess_options=onnx_session_opt, providers=['CUDAExecutionProvider']
    )
    del onnx_model
    all_good = True
    for input_example in input_examples:
        input_list, input_dict = parse_input_example(input_example)
        output_example = model.forward(*input_list, **input_dict)
        ort_input = to_onnxrt_input(ort_input_names, input_names, input_dict, input_list)
        all_good = all_good and run_ort_and_compare(sess, ort_input, output_example, check_tolerance)
    status = "SUCCESS" if all_good else "FAIL"
    logging.info(f"ONNX generated at {output} verified with onnxruntime : " + status)
    return all_good


def run_ts_and_compare(ts_model, ts_input_list, ts_input_dict, output_example, check_tolerance=0.01):
    # Verify the model can be read, and is valid
    ts_out = ts_model(*ts_input_list, **ts_input_dict)

    all_good = True
    for i, out in enumerate(ts_out):
        expected = output_example[i]

        if torch.is_tensor(expected):
            tout = out.to('cpu')
            logging.debug(f"Checking output {i}, shape: {expected.shape}:\n")
            this_good = True
            try:
                if not torch.allclose(tout, expected.cpu(), rtol=check_tolerance, atol=check_tolerance):
                    this_good = False
            except Exception:  # there may ne size mismatch and it may be OK
                this_good = False
            if not this_good:
                logging.info(f"Results mismatch! PyTorch(expected):\n{expected}\nTorchScript:\n{tout}")
                all_good = False
    return all_good


def run_ort_and_compare(sess, ort_input, output_example, check_tolerance=0.01):
    # Verify the model can be read, and is valid
    ort_out = sess.run(None, ort_input)
    all_good = True
    for i, out in enumerate(ort_out):
        expected = output_example[i]

        if torch.is_tensor(expected):
            tout = torch.from_numpy(out)
            logging.debug(f"Checking output {i}, shape: {expected.shape}:\n")
            this_good = True
            try:
                if not torch.allclose(tout, expected.cpu(), rtol=check_tolerance, atol=100 * check_tolerance):
                    this_good = False
            except Exception:  # there may ne size mismatch and it may be OK
                this_good = False
            if not this_good:
                logging.info(f"onnxruntime results mismatch! PyTorch(expected):\n{expected}\nONNXruntime:\n{tout}")
                all_good = False
    return all_good


apex_available = True

try:
    from apex.contrib.layer_norm.layer_norm import FastLayerNorm
<<<<<<< HEAD
    from apex.transformer.tensor_parallel.layers import RowParallelLinear, ColumnParallelLinear
    from apex.transformer.functional.fused_softmax import FusedScaleMaskSoftmax
=======
    from apex.normalization.fused_layer_norm import FusedLayerNorm, MixedFusedLayerNorm
    from apex.transformer.functional.fused_softmax import FusedScaleMaskSoftmax
    from apex.transformer.tensor_parallel.layers import ColumnParallelLinear, RowParallelLinear
>>>>>>> ef6b8f0d

    def replace_FusedLayerNorm(n: nn.Module) -> Optional[nn.LayerNorm]:
        """
        Replaces Apex's FusedLayerNorm with nn.LayerNorm. This is required for ONNX export.
        Args:
           n: the FusedLayerNorm pytorch module to replace
        Returns:
           Equivalent LayerNorm module
        """

        p = next(n.parameters())
        if isinstance(n, FusedLayerNorm) or isinstance(n, MixedFusedLayerNorm):
            shape, eps, affine = n.normalized_shape, n.eps, n.elementwise_affine
        elif isinstance(n, FastLayerNorm):
            shape, eps, affine = n.weight.shape, n.epsilon, True
        else:
            return None

        mod = nn.LayerNorm(shape, eps=eps, elementwise_affine=affine, device=p.device, dtype=p.dtype)
        n_state = n.state_dict()
        mod.load_state_dict(n_state)
        return mod

    def replace_RowParallelLinear(n: nn.Module) -> Optional[nn.Linear]:
        """
        Replaces Apex's FusedLayerNorm with nn.LayerNorm. This is required for ONNX export.
        Args:
           n: the FusedLayerNorm pytorch module to replace
        Returns:
           Equivalent LayerNorm module
        """
        if not isinstance(n, RowParallelLinear):
            raise ValueError("This function can only change the RowParallelLinear module.")

<<<<<<< HEAD
        dev = next(n.parameters()).device
        mod = LinearWithBiasSkip(n.weight, n.bias, n.skip_bias_add).to(device=dev)

        n_state = n.state_dict()
        mod.load_state_dict(n_state)
        return mod

    def replace_ParallelLinear(n: nn.Module) -> Optional[nn.Linear]:
        """
        Replaces Apex's ColumnParallelLinear or RowParallelLinear with nn.Linear
        Args:
           n: the nn.Module pytorch module to replace
        Returns:
           Equivalent Linear module
        """
        if not (isinstance(n, ColumnParallelLinear) or isinstance(n, RowParallelLinear)):
            raise ValueError("This function can only change the ColumnParallelLinear or RowParallelLinear module.")

        dev = next(n.parameters()).device
        mod = LinearWithBiasSkip(n.weight, n.bias, n.skip_bias_add).to(dev)
=======
        dev = next(n.parameters()).device
        mod = LinearWithBiasSkip(n.weight, n.bias, n.skip_bias_add).to(device=dev)
>>>>>>> ef6b8f0d

        n_state = n.state_dict()
        mod.load_state_dict(n_state)
        return mod

<<<<<<< HEAD
=======
    def replace_ParallelLinear(n: nn.Module) -> Optional[nn.Linear]:
        """
        Replaces Apex's ColumnParallelLinear or RowParallelLinear with nn.Linear
        Args:
           n: the nn.Module pytorch module to replace
        Returns:
           Equivalent Linear module
        """
        if not (isinstance(n, ColumnParallelLinear) or isinstance(n, RowParallelLinear)):
            raise ValueError("This function can only change the ColumnParallelLinear or RowParallelLinear module.")

        dev = next(n.parameters()).device
        mod = LinearWithBiasSkip(n.weight, n.bias, n.skip_bias_add).to(dev)

        n_state = n.state_dict()
        mod.load_state_dict(n_state)
        return mod

>>>>>>> ef6b8f0d
    def replace_FusedScaleMaskSoftmax(n: nn.Module) -> Optional[nn.Linear]:
        """
        Replaces Apex's FusedScaleMaskSoftmax with nn.LayerNorm. This is required for ONNX export.
        Args:
           n: the FusedScaleMaskSoftmax module to replace
        Returns:
           Equivalent LayerNorm module
        """
        if not isinstance(n, FusedScaleMaskSoftmax):
            raise ValueError("This function can only change the FusedScaleMaskSoftmax module.")

        # disable the fusion only
        mod = FusedScaleMaskSoftmax(
            n.input_in_fp16, n.input_in_bf16, n.attn_mask_type, False, n.mask_func, n.softmax_in_fp32, n.scale
        )

        return mod

    default_Apex_replacements = {
        "FusedLayerNorm": replace_FusedLayerNorm,
        "MixedFusedLayerNorm": replace_FusedLayerNorm,
        "FastLayerNorm": replace_FusedLayerNorm,
        "RowParallelLinear": replace_ParallelLinear,
        "ColumnParallelLinear": replace_ParallelLinear,
        "FusedScaleMaskSoftmax": replace_FusedScaleMaskSoftmax,
    }

except Exception as e:
    default_Apex_replacements = {}
    apex_available = False


def simple_replace(BaseT: Type[nn.Module], DestT: Type[nn.Module]) -> Callable[[nn.Module], Optional[nn.Module]]:
    """
    Generic function generator to replace BaseT module with DestT. BaseT and DestT should have same atrributes. No weights are copied.
    Args:
        BaseT : module type to replace
        DestT : destination module type
    Returns:
        swap function to replace BaseT module with DestT
    """

    def expansion_fn(mod: nn.Module) -> Optional[nn.Module]:
        if not isinstance(mod, BaseT):
            return None
        args = [getattr(mod, name, None) for name in mod.__constants__]
        out = DestT(*args)
        return out

    return expansion_fn


def replace_MatchedScaleMaskSoftmax(n: nn.Module) -> Optional[nn.Linear]:
    """
    Replaces MatchedScaleMaskSoftmax with exportable softmax layer
    Args:
        n: module to replace
    Returns:
        exportable module
    """
    # including the import here to avoid circular imports
    from nemo.collections.nlp.modules.common.megatron.fused_softmax import MatchedScaleMaskSoftmax

    # disabling fusion for the MatchedScaleMaskSoftmax
    mod = MatchedScaleMaskSoftmax(
        n.input_in_fp16, n.input_in_bf16, n.attn_mask_type, False, n.mask_func, n.softmax_in_fp32, n.scale
    )
    return mod


def wrap_module(BaseT: Type[nn.Module], DestT: Type[nn.Module]) -> Callable[[nn.Module], Optional[nn.Module]]:
    """
    Generic function generator to replace BaseT module with DestT wrapper. 
    Args:
        BaseT : module type to replace
        DestT : destination module type
    Returns:
        swap function to replace BaseT module with DestT
    """

    def expansion_fn(mod: nn.Module) -> Optional[nn.Module]:
        out = DestT(mod)
        return out

    return expansion_fn


def swap_modules(model: nn.Module, mapping: Dict[str, nn.Module]):
    """
    This function swaps nested modules as specified by "dot paths" in mod with a desired replacement. This allows
    for swapping nested modules through arbitrary levels if children

    NOTE: This occurs in place, if you want to preserve model then make sure to copy it first.

    """
    for path, new_mod in mapping.items():
        expanded_path = path.split(".")
        parent_mod = model
        for sub_path in expanded_path[:-1]:
            parent_mod = parent_mod._modules[sub_path]  # noqa
        parent_mod._modules[expanded_path[-1]] = new_mod  # noqa

    return model


def replace_modules(
    model: nn.Module, expansions: Dict[str, Callable[[nn.Module], Optional[nn.Module]]] = None
) -> nn.Module:
    """
    Top-level function to replace modules in model, specified by class name with a desired replacement.
    NOTE: This occurs in place, if you want to preserve model then make sure to copy it first.
    Args:
        model : top level module
        expansions : replacement dictionary: module class name -> replacement function generator
    Returns:
        model, possibly modified in-place
    """
    mapping: Dict[str, nn.Module] = {}
    for name, m in model.named_modules():
        m_type = type(m).__name__
        if m_type in expansions:
            swapped = expansions[m_type](m)
            if swapped:
                mapping[name] = swapped
    if len(mapping) > 0:
        logging.info(f"Swapped {len(mapping)} modules")
    swap_modules(model, mapping)
    return model


def script_module(m: nn.Module):
    return torch.jit.script(m)


script_replacements = {}


def replace_for_export(model: nn.Module) -> nn.Module:
    """
    Top-level function to replace default set of modules in model
    NOTE: This occurs in place, if you want to preserve model then make sure to copy it first.
    Args:
        model : top level module
        replace_1D_2D : include 1D -> 2D replacements
    Returns:
        model, possibly modified in-place
    """
    from nemo.collections.tts.modules.submodules import MaskedInstanceNorm1d

    default_replacements = {
        "BatchNorm1d": wrap_module(nn.BatchNorm1d, CastToFloat),
        "BatchNorm2d": wrap_module(nn.BatchNorm2d, CastToFloat),
        "LayerNorm": wrap_module(nn.LayerNorm, CastToFloat),
        "InstanceNorm1d": wrap_module(nn.InstanceNorm1d, CastToFloat),
        "MaskedInstanceNorm1d": wrap_module(MaskedInstanceNorm1d, CastToFloatAll),
        "MatchedScaleMaskSoftmax": wrap_module(None, replace_MatchedScaleMaskSoftmax),
    }

    replace_modules(model, default_Apex_replacements)
    replace_modules(model, default_replacements)
    # This one has to be the last
    replace_modules(model, script_replacements)<|MERGE_RESOLUTION|>--- conflicted
+++ resolved
@@ -209,14 +209,9 @@
 
 try:
     from apex.contrib.layer_norm.layer_norm import FastLayerNorm
-<<<<<<< HEAD
-    from apex.transformer.tensor_parallel.layers import RowParallelLinear, ColumnParallelLinear
-    from apex.transformer.functional.fused_softmax import FusedScaleMaskSoftmax
-=======
     from apex.normalization.fused_layer_norm import FusedLayerNorm, MixedFusedLayerNorm
     from apex.transformer.functional.fused_softmax import FusedScaleMaskSoftmax
     from apex.transformer.tensor_parallel.layers import ColumnParallelLinear, RowParallelLinear
->>>>>>> ef6b8f0d
 
     def replace_FusedLayerNorm(n: nn.Module) -> Optional[nn.LayerNorm]:
         """
@@ -251,7 +246,6 @@
         if not isinstance(n, RowParallelLinear):
             raise ValueError("This function can only change the RowParallelLinear module.")
 
-<<<<<<< HEAD
         dev = next(n.parameters()).device
         mod = LinearWithBiasSkip(n.weight, n.bias, n.skip_bias_add).to(device=dev)
 
@@ -272,36 +266,11 @@
 
         dev = next(n.parameters()).device
         mod = LinearWithBiasSkip(n.weight, n.bias, n.skip_bias_add).to(dev)
-=======
-        dev = next(n.parameters()).device
-        mod = LinearWithBiasSkip(n.weight, n.bias, n.skip_bias_add).to(device=dev)
->>>>>>> ef6b8f0d
 
         n_state = n.state_dict()
         mod.load_state_dict(n_state)
         return mod
 
-<<<<<<< HEAD
-=======
-    def replace_ParallelLinear(n: nn.Module) -> Optional[nn.Linear]:
-        """
-        Replaces Apex's ColumnParallelLinear or RowParallelLinear with nn.Linear
-        Args:
-           n: the nn.Module pytorch module to replace
-        Returns:
-           Equivalent Linear module
-        """
-        if not (isinstance(n, ColumnParallelLinear) or isinstance(n, RowParallelLinear)):
-            raise ValueError("This function can only change the ColumnParallelLinear or RowParallelLinear module.")
-
-        dev = next(n.parameters()).device
-        mod = LinearWithBiasSkip(n.weight, n.bias, n.skip_bias_add).to(dev)
-
-        n_state = n.state_dict()
-        mod.load_state_dict(n_state)
-        return mod
-
->>>>>>> ef6b8f0d
     def replace_FusedScaleMaskSoftmax(n: nn.Module) -> Optional[nn.Linear]:
         """
         Replaces Apex's FusedScaleMaskSoftmax with nn.LayerNorm. This is required for ONNX export.
