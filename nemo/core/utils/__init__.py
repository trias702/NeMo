--- conflicted
+++ resolved
@@ -12,8 +12,4 @@
 # See the License for the specific language governing permissions and
 # limitations under the License.
 
-<<<<<<< HEAD
-from nemo.core.utils import k2_utils, numba_utils, process_launcher
-=======
-from nemo.core.utils import numba_utils, process_launcher
->>>>>>> ef6b8f0d
+from nemo.core.utils import numba_utils, process_launcher