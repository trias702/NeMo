--- conflicted
+++ resolved
@@ -14,11 +14,7 @@
 # See the License for the specific language governing permissions and
 # limitations under the License.
 
-<<<<<<< HEAD
-ARG BASE_IMAGE=nvcr.io/nvidia/pytorch:22.12-py3
-=======
 ARG BASE_IMAGE=nvcr.io/nvidia/pytorch:23.02-py3
->>>>>>> ef6b8f0d
 
 # build an image that includes only the nemo dependencies, ensures that dependencies
 # are included first for optimal caching, and useful for building a development
@@ -35,15 +31,6 @@
 ENV DEBIAN_FRONTEND=noninteractive
 # libavdevice-dev rerquired for latest torchaudio
 RUN apt-get update && \
-<<<<<<< HEAD
-    apt-get upgrade -y && \
-    apt-get install -y \
-    libsndfile1 sox \
-    libfreetype6 \
-    swig \
-    ffmpeg && \
-    rm -rf /var/lib/apt/lists/*
-=======
   apt-get upgrade -y && \
   apt-get install -y \
   libsndfile1 sox \
@@ -61,9 +48,6 @@
   cd apex && \
   git checkout 03c9d80ed54c0eaa5b581bf42ceca3162f085327 && \
   pip3 install -v --disable-pip-version-check --no-cache-dir --global-option="--cpp_ext" --global-option="--cuda_ext" --global-option="--fast_layer_norm" --global-option="--distributed_adam" --global-option="--deprecated_fused_adam" ./
->>>>>>> ef6b8f0d
-
-WORKDIR /tmp/
 
 # uninstall stuff from base container
 RUN pip3 uninstall -y sacrebleu torchtext
@@ -71,9 +55,6 @@
 # build torchaudio
 WORKDIR /tmp/torchaudio_build
 COPY scripts/installers /tmp/torchaudio_build/scripts/installers/
-<<<<<<< HEAD
-RUN /bin/bash /tmp/torchaudio_build/scripts/installers/install_torchaudio_latest.sh
-=======
 RUN INSTALL_MSG=$(/bin/bash /tmp/torchaudio_build/scripts/installers/install_torchaudio_latest.sh); INSTALL_CODE=$?; \
   echo ${INSTALL_MSG}; \
   if [ ${INSTALL_CODE} -ne 0 ]; then \
@@ -82,19 +63,11 @@
   exit ${INSTALL_CODE};  \
   else echo "Skipping failed torchaudio installation"; fi \
   else echo "torchaudio installed successfully"; fi
->>>>>>> ef6b8f0d
 
 # install nemo dependencies
 WORKDIR /tmp/nemo
 COPY requirements .
 RUN for f in $(ls requirements*.txt); do pip3 install --disable-pip-version-check --no-cache-dir -r $f; done
-<<<<<<< HEAD
-
-# install pynini
-COPY nemo_text_processing/install_pynini.sh /tmp/nemo/
-RUN /bin/bash /tmp/nemo/install_pynini.sh
-=======
->>>>>>> ef6b8f0d
 
 # install k2, skip if installation fails
 COPY scripts /tmp/nemo/scripts/
@@ -113,35 +86,21 @@
 
 # start building the final container
 FROM nemo-deps as nemo
-<<<<<<< HEAD
-ARG NEMO_VERSION=1.15.0
-=======
 ARG NEMO_VERSION=1.16.0
->>>>>>> ef6b8f0d
 
 # Check that NEMO_VERSION is set. Build will fail without this. Expose NEMO and base container
 # version information as runtime environment variable for introspection purposes
 RUN /usr/bin/test -n "$NEMO_VERSION" && \
-<<<<<<< HEAD
-    /bin/echo "export NEMO_VERSION=${NEMO_VERSION}" >> /root/.bashrc && \
-    /bin/echo "export BASE_IMAGE=${BASE_IMAGE}" >> /root/.bashrc
-=======
   /bin/echo "export NEMO_VERSION=${NEMO_VERSION}" >> /root/.bashrc && \
   /bin/echo "export BASE_IMAGE=${BASE_IMAGE}" >> /root/.bashrc
->>>>>>> ef6b8f0d
 
 # Install NeMo
 RUN --mount=from=nemo-src,target=/tmp/nemo cd /tmp/nemo && pip install ".[all]"
 
 # Check install
 RUN python -c "import nemo.collections.nlp as nemo_nlp" && \
-<<<<<<< HEAD
-    python -c "import nemo.collections.tts as nemo_tts" && \
-    python -c "import nemo_text_processing.text_normalization as text_normalization"
-=======
   python -c "import nemo.collections.tts as nemo_tts" && \
   python -c "import nemo_text_processing.text_normalization as text_normalization"
->>>>>>> ef6b8f0d
 
 # TODO: Update to newer numba 0.56.0RC1 for 22.03 container if possible
 # install pinned numba version
@@ -160,11 +119,7 @@
 # COPY README.rst LICENSE /workspace/nemo/
 
 RUN printf "#!/bin/bash\njupyter lab --no-browser --allow-root --ip=0.0.0.0" >> start-jupyter.sh && \
-<<<<<<< HEAD
-    chmod +x start-jupyter.sh
-=======
   chmod +x start-jupyter.sh
->>>>>>> ef6b8f0d
 
 # Prepare AIS CLI
 ARG AIS_VERSION=v1.3.15
