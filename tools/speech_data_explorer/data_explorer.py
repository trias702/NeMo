--- conflicted
+++ resolved
@@ -972,16 +972,10 @@
         prevent_initial_call=False,
     )
     def draw_vocab(Ox, Oy, color, size, data, dot_spacing='no', rad=0.01):
-<<<<<<< HEAD
-        import pandas as pd
-        import random
-        import math
-=======
         import math
         import random
 
         import pandas as pd
->>>>>>> ef6b8f0d
 
         df = pd.DataFrame.from_records(data)
 
