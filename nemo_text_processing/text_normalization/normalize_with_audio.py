# Copyright (c) 2021, NVIDIA CORPORATION & AFFILIATES.  All rights reserved.
#
# Licensed under the Apache License, Version 2.0 (the "License");
# you may not use this file except in compliance with the License.
# You may obtain a copy of the License at
#
#     http://www.apache.org/licenses/LICENSE-2.0
#
# Unless required by applicable law or agreed to in writing, software
# distributed under the License is distributed on an "AS IS" BASIS,
# WITHOUT WARRANTIES OR CONDITIONS OF ANY KIND, either express or implied.
# See the License for the specific language governing permissions and
# limitations under the License.

import json
import os
import re
import string
import time
from argparse import ArgumentParser
from glob import glob
from typing import List, Tuple

from joblib import Parallel, delayed
from nemo_text_processing.text_normalization.normalize import Normalizer
from tqdm import tqdm

try:
    from nemo.collections.asr.metrics.wer import word_error_rate
    from nemo.collections.asr.models import ASRModel

    ASR_AVAILABLE = True
except (ModuleNotFoundError, ImportError):
    ASR_AVAILABLE = False

try:
    import pynini
    from pynini.lib import rewrite

    PYNINI_AVAILABLE = True
except (ModuleNotFoundError, ImportError):
    PYNINI_AVAILABLE = False

try:
    from nemo.collections.nlp.data.text_normalization.utils import post_process_punct
    from nemo_text_processing.text_normalization.data_loader_utils import pre_process

    NLP_AVAILABLE = True
except (ModuleNotFoundError, ImportError):
    NLP_AVAILABLE = False

"""
The script provides multiple normalization options and chooses the best one that minimizes CER of the ASR output
(most of the semiotic classes use deterministic=False flag).

To run this script with a .json manifest file, the manifest file should contain the following fields:
    "audio_data" - path to the audio file
    "text" - raw text
    "pred_text" - ASR model prediction
    
    See https://github.com/NVIDIA/NeMo/blob/main/examples/asr/transcribe_speech.py on how to add ASR predictions
        
    When the manifest is ready, run:
        python normalize_with_audio.py \
               --audio_data PATH/TO/MANIFEST.JSON \
               --language en 
     
        
To run with a single audio file, specify path to audio and text with:
    python normalize_with_audio.py \
           --audio_data PATH/TO/AUDIO.WAV \
           --language en \
           --text raw text OR PATH/TO/.TXT/FILE
           --model QuartzNet15x5Base-En \
           --verbose
    
To see possible normalization options for a text input without an audio file (could be used for debugging), run:
    python python normalize_with_audio.py --text "RAW TEXT"
    
Specify `--cache_dir` to generate .far grammars once and re-used them for faster inference
"""


class NormalizerWithAudio(Normalizer):
    """
    Normalizer class that converts text from written to spoken form. 
    Useful for TTS preprocessing. 

    Args:
        input_case: expected input capitalization
        lang: language
        cache_dir: path to a dir with .far grammar file. Set to None to avoid using cache.
        overwrite_cache: set to True to overwrite .far files
        whitelist: path to a file with whitelist replacements
    """

    def __init__(
        self,
        input_case: str,
        lang: str = 'en',
        cache_dir: str = None,
        overwrite_cache: bool = False,
        whitelist: str = None,
    ):

        super().__init__(
            input_case=input_case,
            lang=lang,
            deterministic=False,
            cache_dir=cache_dir,
            overwrite_cache=overwrite_cache,
            whitelist=whitelist,
        )

    def normalize(self, text: str, n_tagged: int, punct_post_process: bool = True, verbose: bool = False,) -> str:
        """
        Main function. Normalizes tokens from written to spoken form
            e.g. 12 kg -> twelve kilograms

        Args:
            text: string that may include semiotic classes
            n_tagged: number of tagged options to consider, -1 - to get all possible tagged options
            punct_post_process: whether to normalize punctuation
            verbose: whether to print intermediate meta information

        Returns:
            normalized text options (usually there are multiple ways of normalizing a given semiotic class)
        """
        original_text = text

        if self.lang == "en":
            text = pre_process(text)
        text = text.strip()
        if not text:
            if verbose:
                print(text)
            return text
        text = pynini.escape(text)

        if n_tagged == -1:
            if self.lang == "en":
                try:
                    tagged_texts = rewrite.rewrites(text, self.tagger.fst_no_digits)
                except pynini.lib.rewrite.Error:
                    tagged_texts = rewrite.rewrites(text, self.tagger.fst)
            else:
                tagged_texts = rewrite.rewrites(text, self.tagger.fst)
        else:
            if self.lang == "en":
                try:
                    tagged_texts = rewrite.top_rewrites(text, self.tagger.fst_no_digits, nshortest=n_tagged)
                except pynini.lib.rewrite.Error:
                    tagged_texts = rewrite.top_rewrites(text, self.tagger.fst, nshortest=n_tagged)
            else:
                tagged_texts = rewrite.top_rewrites(text, self.tagger.fst, nshortest=n_tagged)

        # non-deterministic Eng normalization uses tagger composed with verbalizer, no permutation in between
        if self.lang == "en":
            normalized_texts = tagged_texts
        else:
            normalized_texts = []
            for tagged_text in tagged_texts:
                self._verbalize(tagged_text, normalized_texts, verbose=verbose)

        if len(normalized_texts) == 0:
            raise ValueError()

        if punct_post_process:
            # do post-processing based on Moses detokenizer
            if self.processor:
                normalized_texts = [self.processor.detokenize([t]) for t in normalized_texts]
                normalized_texts = [
                    post_process_punct(input=original_text, normalized_text=t) for t in normalized_texts
                ]

        normalized_texts = set(normalized_texts)
        return normalized_texts

    def _verbalize(self, tagged_text: str, normalized_texts: List[str], verbose: bool = False):
        """
        Verbalizes tagged text

        Args:
            tagged_text: text with tags
            normalized_texts: list of possible normalization options
            verbose: if true prints intermediate classification results
        """

        def get_verbalized_text(tagged_text):
            return rewrite.rewrites(tagged_text, self.verbalizer.fst)

        self.parser(tagged_text)
        tokens = self.parser.parse()
        tags_reordered = self.generate_permutations(tokens)
        for tagged_text_reordered in tags_reordered:
            try:
                tagged_text_reordered = pynini.escape(tagged_text_reordered)
                normalized_texts.extend(get_verbalized_text(tagged_text_reordered))
                if verbose:
                    print(tagged_text_reordered)

            except pynini.lib.rewrite.Error:
                continue

    def select_best_match(
        self,
        normalized_texts: List[str],
        input_text: str,
        pred_text: str,
        verbose: bool = False,
        remove_punct: bool = False,
    ):
        """
        Selects the best normalization option based on the lowest CER

        Args:
            normalized_texts: normalized text options
            input_text: input text
            pred_text: ASR model transcript of the audio file corresponding to the normalized text
            verbose: whether to print intermediate meta information
            remove_punct: whether to remove punctuation before calculating CER

        Returns:
            normalized text with the lowest CER and CER value
        """
        if pred_text == "":
            return input_text, 1000

        normalized_texts_cer = calculate_cer(normalized_texts, pred_text, remove_punct)
        normalized_texts_cer = sorted(normalized_texts_cer, key=lambda x: x[1])
        normalized_text, cer = normalized_texts_cer[0]

        if verbose:
            print('-' * 30)
            for option in normalized_texts:
                print(option)
            print('-' * 30)
        return normalized_text, cer


def calculate_cer(normalized_texts: List[str], pred_text: str, remove_punct=False) -> List[Tuple[str, float]]:
    """
    Calculates character error rate (CER)

    Args:
        normalized_texts: normalized text options
        pred_text: ASR model output

    Returns: normalized options with corresponding CER
    """
    normalized_options = []
    for text in normalized_texts:
        text_clean = text.replace('-', ' ').lower()
        if remove_punct:
            for punct in "!?:;,.-()*+-/<=>@^_":
                text_clean = text_clean.replace(punct, "")
        cer = round(word_error_rate([pred_text], [text_clean], use_cer=True) * 100, 2)
        normalized_options.append((text, cer))
    return normalized_options


def get_asr_model(asr_model):
    """
    Returns ASR Model

    Args:
        asr_model: NeMo ASR model
    """
    if os.path.exists(args.model):
        asr_model = ASRModel.restore_from(asr_model)
    elif args.model in ASRModel.get_available_model_names():
        asr_model = ASRModel.from_pretrained(asr_model)
    else:
        raise ValueError(
            f'Provide path to the pretrained checkpoint or choose from {ASRModel.get_available_model_names()}'
        )
    return asr_model


def parse_args():
    parser = ArgumentParser()
    parser.add_argument("--text", help="input string or path to a .txt file", default=None, type=str)
    parser.add_argument(
        "--input_case", help="input capitalization", choices=["lower_cased", "cased"], default="cased", type=str
    )
    parser.add_argument(
        "--language", help="Select target language", choices=["en", "ru", "de"], default="en", type=str
    )
    parser.add_argument("--audio_data", default=None, help="path to an audio file or .json manifest")
    parser.add_argument(
        '--model', type=str, default='QuartzNet15x5Base-En', help='Pre-trained model name or path to model checkpoint'
    )
    parser.add_argument(
        "--n_tagged",
        type=int,
        default=30,
        help="number of tagged options to consider, -1 - return all possible tagged options",
    )
    parser.add_argument("--verbose", help="print info for debugging", action="store_true")
    parser.add_argument(
        "--no_remove_punct_for_cer",
        help="Set to True to NOT remove punctuation before calculating CER",
        action="store_true",
    )
    parser.add_argument(
        "--no_punct_post_process", help="set to True to disable punctuation post processing", action="store_true"
    )
    parser.add_argument("--overwrite_cache", help="set to True to re-create .far grammar files", action="store_true")
    parser.add_argument("--whitelist", help="path to a file with with whitelist", default=None, type=str)
    parser.add_argument(
        "--cache_dir",
        help="path to a dir with .far grammar file. Set to None to avoid using cache",
        default=None,
        type=str,
    )
    parser.add_argument("--n_jobs", default=-2, type=int, help="The maximum number of concurrently running jobs")
    parser.add_argument("--batch_size", default=200, type=int, help="Number of examples for each process")
    return parser.parse_args()


def _normalize_line(normalizer: NormalizerWithAudio, n_tagged, verbose, line: str, remove_punct, punct_post_process):
    line = json.loads(line)
    pred_text = line["pred_text"]

    normalized_texts = normalizer.normalize(
        text=line["text"], verbose=verbose, n_tagged=n_tagged, punct_post_process=punct_post_process,
    )

    normalized_text, cer = normalizer.select_best_match(
        normalized_texts=normalized_texts,
        input_text=line["text"],
        pred_text=pred_text,
        verbose=verbose,
        remove_punct=remove_punct,
    )
    line["nemo_normalized"] = normalized_text
    line["CER_nemo_normalized"] = cer
    return line


def normalize_manifest(
    normalizer,
    audio_data: str,
    n_jobs: int,
    n_tagged: int,
    remove_punct: bool,
    punct_post_process: bool,
    batch_size: int,
):
    """
    Args:
        args.audio_data: path to .json manifest file.
    """

    def __process_batch(batch_idx, batch, dir_name):
        normalized_lines = [
            _normalize_line(
                normalizer,
                n_tagged,
                verbose=False,
                line=line,
                remove_punct=remove_punct,
                punct_post_process=punct_post_process,
            )
            for line in tqdm(batch)
        ]

        with open(f"{dir_name}/{batch_idx}.json", "w") as f_out:
            for line in normalized_lines:
                f_out.write(json.dumps(line, ensure_ascii=False) + '\n')

        print(f"Batch -- {batch_idx} -- is complete")
        return normalized_lines

    manifest_out = audio_data.replace('.json', '_normalized.json')
    with open(audio_data, 'r') as f:
        lines = f.readlines()

    print(f'Normalizing {len(lines)} lines of {audio_data}...')

    # to save intermediate results to a file
    batch = min(len(lines), batch_size)

    tmp_dir = manifest_out.replace(".json", "_parts")
    os.makedirs(tmp_dir, exist_ok=True)

    Parallel(n_jobs=n_jobs)(
        delayed(__process_batch)(idx, lines[i : i + batch], tmp_dir)
        for idx, i in enumerate(range(0, len(lines), batch))
    )

    # aggregate all intermediate files
    with open(manifest_out, "w") as f_out:
        for batch_f in sorted(glob(f"{tmp_dir}/*.json")):
            with open(batch_f, "r") as f_in:
                lines = f_in.read()
            f_out.write(lines)

    print(f'Normalized version saved at {manifest_out}')


if __name__ == "__main__":
    args = parse_args()

    if not ASR_AVAILABLE and args.audio_data:
        raise ValueError("NeMo ASR collection is not installed.")
    start = time.time()
    args.whitelist = os.path.abspath(args.whitelist) if args.whitelist else None
    if args.text is not None:
        normalizer = NormalizerWithAudio(
            input_case=args.input_case,
            lang=args.language,
            cache_dir=args.cache_dir,
            overwrite_cache=args.overwrite_cache,
            whitelist=args.whitelist,
        )

        if os.path.exists(args.text):
            with open(args.text, 'r') as f:
                args.text = f.read().strip()
        normalized_texts = normalizer.normalize(
            text=args.text,
            verbose=args.verbose,
            n_tagged=args.n_tagged,
            punct_post_process=not args.no_punct_post_process,
        )

        if args.audio_data:
            asr_model = get_asr_model(args.model)
            pred_text = asr_model.transcribe([args.audio_data])[0]
            normalized_text, cer = normalizer.select_best_match(
                normalized_texts=normalized_texts,
                pred_text=pred_text,
                input_text=args.text,
                verbose=args.verbose,
                remove_punct=not args.no_remove_punct_for_cer,
            )
            print(f"Transcript: {pred_text}")
            print(f"Normalized: {normalized_text}")
        else:
            print("Normalization options:")
            for norm_text in normalized_texts:
                print(norm_text)
    elif not os.path.exists(args.audio_data):
        raise ValueError(f"{args.audio_data} not found.")
    elif args.audio_data.endswith('.json'):
        normalizer = NormalizerWithAudio(
            input_case=args.input_case,
            lang=args.language,
            cache_dir=args.cache_dir,
            overwrite_cache=args.overwrite_cache,
            whitelist=args.whitelist,
        )
        normalize_manifest(
            normalizer=normalizer,
            audio_data=args.audio_data,
            n_jobs=args.n_jobs,
            n_tagged=args.n_tagged,
<<<<<<< HEAD
            remove_punct=args.remove_punct,
=======
            remove_punct=not args.no_remove_punct_for_cer,
>>>>>>> b999238c
            punct_post_process=not args.no_punct_post_process,
            batch_size=args.batch_size,
        )
    else:
        raise ValueError(
            "Provide either path to .json manifest in '--audio_data' OR "
            + "'--audio_data' path to audio file and '--text' path to a text file OR"
            "'--text' string text (for debugging without audio)"
        )
    print(f'Execution time: {round((time.time() - start)/60, 2)} min.')<|MERGE_RESOLUTION|>--- conflicted
+++ resolved
@@ -456,11 +456,7 @@
             audio_data=args.audio_data,
             n_jobs=args.n_jobs,
             n_tagged=args.n_tagged,
-<<<<<<< HEAD
-            remove_punct=args.remove_punct,
-=======
             remove_punct=not args.no_remove_punct_for_cer,
->>>>>>> b999238c
             punct_post_process=not args.no_punct_post_process,
             batch_size=args.batch_size,
         )
