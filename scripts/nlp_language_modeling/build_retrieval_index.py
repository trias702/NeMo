# Copyright (c) 2022, NVIDIA CORPORATION.  All rights reserved.
#
# Licensed under the Apache License, Version 2.0 (the "License");
# you may not use this file except in compliance with the License.
# You may obtain a copy of the License at
#
#     http://www.apache.org/licenses/LICENSE-2.0
#
# Unless required by applicable law or agreed to in writing, software
# distributed under the License is distributed on an "AS IS" BASIS,
# WITHOUT WARRANTIES OR CONDITIONS OF ANY KIND, either express or implied.
# See the License for the specific language governing permissions and
# limitations under the License.
"""
This is the script to build Faiss retrieval index for KNN look up.
For more information about Faiss, check https://faiss.ai/

It requires the retrieval DB text data to be converted into `bin` and `idx` files by `preprocess_data_for_megatron.py` script.


Here is an example to using it:

```python
python scripts/nlp_language_modeling/build_retrieval_index.py \
    --input_file=PATH_TO_DB_FILE \
    --tokenizer-library=sentencepiece \
    --tokenizer-model=tokenizer.model \
    --train_index_size=128000 \
    --train_chunk_size=51200 \
    --devices=0,1,2,3 \
    --batch_size=1280 \
    --output_file=index.sav
```

It creates a index.sav which can be loaded by Faiss. It can look up the KNN chunk ids of the 
DB dataset given the input embedding vector. 

To use it in multiple stages, it follows the example as shown in  
https://github.com/facebookresearch/faiss/blob/main/demos/demo_ondisk_ivf.py

stage-0: train on the dataset, example,

```python
python scripts/nlp_language_modeling/build_retrieval_index.py \
    --input_file=PATH_TO_DB_FILE \
    --tokenizer-library=sentencepiece \
    --tokenizer-model=tokenizer.model \
    --train_index_size=128000 \
    --train_chunk_size=51200 \
    --workers=2 \
    --devices=0,1,2,3 \
    --percent=0.9 \
    --stage=0 \
    --output_file=index_learned.save
```

stage-1: build partial indexes, each containing a fraction of the dataset. This can be done in parallel on several machines. example,

```python
python scripts/nlp_language_modeling/build_retrieval_index.py \
    --input_file=PATH_TO_DB_FILE \
    --tokenizer-library=sentencepiece \
    --tokenizer-model=tokenizer.model \
    --train_index_size=128000 \
    --train_chunk_size=51200 \
    --workers=2 \
    --devices=0,1,2,3 \
    --percent=0.9 \
    --stage=1 \
    --shard_id=0 \
    --total_shards=10 \
    --learned_index=index_learned.save \
    --output_file=index_shard2.save
```

stage-2: merge the shard indexes into one that is written directly to disk (needs not to fit in RAM), example

```python
python scripts/nlp_language_modeling/build_retrieval_index.py \
    --stage=2 \
    --learned_index=index_learned.save \
    --shard_index_input=index_shard \
    --output_file=index_final.save
```

"""
import argparse
import multiprocessing
import pathlib
import sys
import time
from multiprocessing import Pool
from typing import Union

import faiss
import numpy as np
import torch
from faiss.contrib.ondisk import merge_ondisk
from sentence_transformers import SentenceTransformer

from nemo.collections.nlp.data.language_modeling.megatron.indexed_retrieval_dataset import MMapRetrievalIndexedDataset
from nemo.collections.nlp.modules.common.tokenizer_utils import get_nmt_tokenizer
from nemo.utils import logging

QUEUE_SIZE = 30

queue = multiprocessing.Queue(QUEUE_SIZE)
emb_queue = multiprocessing.Queue(QUEUE_SIZE)


def get_tokenizer(args):
    tokenizer = get_nmt_tokenizer(
        library=args.tokenizer_library,
        model_name=args.tokenizer_type,
        tokenizer_model=args.tokenizer_model,
        vocab_file=args.vocab_file,
        merges_file=args.merge_file,
        delimiter=args.delimiter,
    )
    if not hasattr(tokenizer, "pad_id"):
        tokenizer.add_special_tokens({'pad_token': '<pad>'})
    elif hasattr(tokenizer, "pad_id") and (tokenizer.pad_id is None or tokenizer.pad_id < 0):
        tokenizer.add_special_tokens({'pad_token': '<pad>'})
    return tokenizer


def process_sentence_chunks(
    ds: MMapRetrievalIndexedDataset,
    tokenizer,
    chunk_size: int,
    warm_up_size: int,
    percent: float,
    stage: Union[int, None],
    workers: int,
    shard_id: int,
    total_shards: int,
):
    """
    This function takes chunked tokens from the retrieval dataset and map it back to text.
    In stage 0, it only loads the first `warm_up_size` chunks that is used for building the Faiss index structure.
    In other stages, in addition to the warm_up_size chunks, it also sends the chunked text and add their embeddings into the index.
    In stage 1, it divides the total work into `total_shards`, and process only at the `shard_id`. If the stage is None, it process all the chunks.
    """
    total_chunks = ds.chunks
    num_docs = len(ds._index.sizes)
    assert len(ds._index.sizes) == len(ds._index._chunk_id_start)
    if percent < 1.0:
        use_num_docs = int(num_docs * percent)
        logging.info(f"Use {use_num_docs} out of {num_docs} docs to build index")
        total_chunks = ds._index._chunk_id_start[min(use_num_docs, num_docs - 1)]
    logging.info(f"{total_chunks} chunks are used to build the index")
    start = 0
    if stage is None or stage == 0:
        beg = time.time()
        # only prepare the warmup batch for stage None and stage 0
        assert warm_up_size < total_chunks
        warm_chunk_ids = np.random.randint(0, total_chunks, warm_up_size)
        warm_up_slices = []
        for warm_up_id in warm_chunk_ids:
            warm_up_slices.append(ds.get_chunk(warm_up_id, force_no_cont_ids=True))
        with Pool(workers) as p:
            sentences = p.map(tokenizer.ids_to_text, warm_up_slices)
        end = time.time()
        logging.info(f"token-to-text {total_chunks} chunks takes {end-beg}")
        queue.put((sentences, None))
        if stage == 0:
            # first the task for stage 0
            queue.put((None, None))
            return
    elif stage == 1:
        shard_size = total_chunks // total_shards
        splits = list(range(0, total_chunks, shard_size))
        if shard_id < total_shards - 1:
            start = splits[shard_id]
            total_chunks = splits[shard_id + 1]
        elif shard_id == total_shards - 1:
            start = splits[shard_id]
            total_chunks = total_chunks
        else:
            raise ValueError(f'{shard_id} bigger than {total_shards}')
        logging.info(f'shard_id {shard_id}, create index from chunk {start} to {total_chunks}')

    threshold = 0.1
    with Pool(workers) as p:
        while start < total_chunks:
            if start / total_chunks > threshold:
                logging.info(f"sentence processing {start / total_chunks} is done")
                threshold += 0.1
            slice_id = (start, min(start + chunk_size, total_chunks))
            beg = time.time()
            id_slices = ds.get_chunk(slice(*slice_id), force_no_cont_ids=True)
            end = time.time()
            logging.info(f"load {chunk_size} chunks takes {end-beg}")
            start = min(start + chunk_size, total_chunks)
            sentences = p.map(tokenizer.ids_to_text, id_slices)
            end2 = time.time()
            logging.info(f"tokenize {chunk_size} chunks takes {end2-end}")
            queue.put((sentences, slice_id))
    queue.put((None, None))


def get_sentence_chunks():
    return queue.get()


def calculate_embedding(pool, batch_size):
    while True:
        sentences, slice_id = get_sentence_chunks()
        if sentences is None:
            break
        beg = time.time()
        emb = model.encode_multi_process(sentences=sentences, pool=pool, batch_size=batch_size)
        end = time.time()
        logging.info(f"one embedding {len(emb)} batch size takes {end-beg}")
        emb_queue.put((emb, slice_id))
    emb_queue.put((None, None))


def get_emb():
    return emb_queue.get()


if __name__ == "__main__":
    parser = argparse.ArgumentParser(description="build Faiss index",)
    parser.add_argument(
        '--input_file', type=str, required=False, help='Input file',
    )
    parser.add_argument(
        '--train_index_size', type=int, required=False, help='The number of sentences that is used to train the index',
    )
    parser.add_argument(
        '--train_chunk_size', type=int, default=10000, help='The sentences in chunks that is added to the index',
    )
    parser.add_argument(
        '--sentence_transformer_model',
        type=str,
        default='bert-base-nli-mean-tokens',
        help='sentence transformer to load',
    )
    parser.add_argument(
        '--output_file', type=str, required=True, help='Output Faiss index file',
    )
    parser.add_argument(
        '--percent', type=float, default=1.0, help='percent of documents used for building the search index',
    )
    parser.add_argument(
        '--devices', type=str, default=None, help='delimited list input with cuda devices. Specify like 0,1,2'
    )
    parser.add_argument(
        "--batch_size", type=int, default=4000, help="Batch size for encoding. Use max according to GPU MEM"
    )
    parser.add_argument("--subquantizers", type=int, default=8, help="Quantizer code size")
    group = parser.add_argument_group(title='tokenizer')
    group.add_argument(
        '--tokenizer-library',
        type=str,
        required=False,
        choices=['yttm', 'sentencepiece', 'megatron', 'huggingface', 'tabular'],
        help='What tokenizer library to use.',
    )
    group.add_argument(
        '--tokenizer-type', type=str, default=None, help='What type of tokenizer to use.',
    )
    group.add_argument(
        '--tokenizer-model', type=str, default=None, help='Path to tokenizer model.',
    )
    group.add_argument('--no_pq', action='store_true', help="don't use the Product Quantizer")
    group.add_argument('--vocab-file', type=str, default=None, help='Path to the vocab file')
    group.add_argument('--workers', type=int, default=None, help='number of workers to run tokenizer')
    group.add_argument(
        '--stage',
        type=int,
        default=None,
        help='used for building the large index in multiple stages',
        choices=[0, 1, 2],
    )
<<<<<<< HEAD
=======
    group.add_argument('--faiss_factory', type=str, default=None, help="faiss index factory str")
    group.add_argument('--faiss_factory_metric', type=str, default='IP', help="faiss index factory metric, l2 or IP")
>>>>>>> ef6b8f0d
    group.add_argument('--shard_id', type=int, default=None, help='run the job to create the shard_id index')
    group.add_argument('--total_shards', type=int, default=None, help='total number of faiss index shards')
    group.add_argument(
        '--learned_index', type=str, default=None, help='the learned faiss index file, which is prepared at stage 0'
    )
    group.add_argument(
        '--shard_index_input', type=str, default=None, help='the shard faiss index files, which are created at stage 1'
    )
    group.add_argument('--merge-file', type=str, default=None, help='Path to the BPE merge file (if necessary).')
    group.add_argument('--delimiter', type=str, default=None, help='delimiter used for tabular tokenizer')

    args = parser.parse_args()

    has_gpu = torch.cuda.is_available() and hasattr(faiss, "index_gpu_to_cpu")

    if not hasattr(faiss, "index_gpu_to_cpu"):
        logging.warning(
            "faiss doesn't support gpu index. Please check https://github.com/facebookresearch/faiss/blob/main/INSTALL.md"
        )

    if args.stage == 2:
        # combine shard index files into one
        logging.info('loading trained index')
        # construct the output index
        index = faiss.read_index(args.learned_index)

        input_file = pathlib.Path(args.shard_index_input)
        path = input_file.parent
        fname = input_file.name
        all_files = [str(i) for i in pathlib.Path(path).glob(fname + '*')]
        merge_ondisk(index, all_files, str(path / 'merged.index'))
        faiss.write_index(index, args.output_file)
        logging.info(f'Write to {args.output_file},  Size of Index : {index.ntotal}')
        # consolidate it as one index
        if args.devices is None or not torch.cuda.is_available():
            device_list = None
        else:
            device_list = ['cuda:' + str(device) for device in args.devices.split(',')]
        index = faiss.read_index(args.output_file)
        co = faiss.GpuMultipleClonerOptions()
        co.useFloat16 = True
        co.usePrecomputed = False
        co.shard = True
        index = faiss.index_cpu_to_all_gpus(index, co, ngpu=len(device_list))
        index = faiss.index_gpu_to_cpu(index)
        faiss.write_index(index, args.output_file)
        sys.exit(0)

    model = SentenceTransformer(args.sentence_transformer_model)
    tokenizer = get_tokenizer(args)
    ds = MMapRetrievalIndexedDataset(args.input_file, skip_warmup=True)
    # make sure the dataset is padded as retrieval database
    assert ds._index.retrieval_db
    if args.stage is None or args.stage == 0:
        if ds.chunks < args.train_index_size:
            raise ValueError(
                f"the train index size {args.train_index_size} is larger than the total number of chunks {ds.chunks} in the dataset"
            )
        # Where nlist is 4*sqrt(N) to 16*sqrt(N), with N the size of the dataset.
        # This just clusters the vectors with k-means. You will need between 30*K and 256*K vectors for training (the more the better).
        total_chunks = ds.chunks
        if args.percent < 1.0:
            num_docs = len(ds._index.sizes)
            use_num_docs = int(num_docs * args.percent)
            total_chunks = ds._index._chunk_id_start[min(use_num_docs, num_docs - 1)]
        nlist = int(4 * np.sqrt(total_chunks))
        assert 30 * nlist < args.train_index_size, f"need more training samples, at least {30 * nlist}"

    process = multiprocessing.Process(
        target=process_sentence_chunks,
        args=(
            ds,
            tokenizer,
            args.train_chunk_size,
            args.train_index_size,
            args.percent,
            args.stage,
            args.workers,
            args.shard_id,
            args.total_shards,
        ),
    )
    process.start()

    if args.devices is None or not torch.cuda.is_available():
        device_list = None
    else:
        device_list = ['cuda:' + str(device) for device in args.devices.split(',')]

    pool = model.start_multi_process_pool(device_list)

    emb_process = multiprocessing.Process(target=calculate_embedding, args=(pool, args.batch_size))
    emb_process.start()

    # get first batch of sentences to build up the index
    # sentences = get_sentence_chunks()
    if args.stage is None or args.stage == 0:
        emb, slice_id = get_emb()
        # initialize the Faiss index
        # m is number of subquantizers. So vector of size D is broken into m sub-vectors of size D/m
        m = args.subquantizers
        k = 4  # num_nearest neighbors to get
        quantizer = faiss.IndexFlatIP(emb.shape[1])
        # 8 specifies that each sub-vector is encoded as 8 bits
<<<<<<< HEAD
        index = faiss.IndexIVFPQ(quantizer, emb.shape[1], nlist, m, 8)
=======
        if args.no_pq:
            index = faiss.IndexIVFFlat(quantizer, emb.shape[1], nlist)
        elif args.faiss_factory is not None:
            if args.faiss_factory_metric == 'IP':
                metric = faiss.METRIC_INNER_PRODUCT
            else:
                metric = faiss.METRIC_L2
            index = faiss.index_factory(emb.shape[1], args.faiss_factory, metric)
        else:
            index = faiss.IndexIVFPQ(quantizer, emb.shape[1], nlist, m, 8)
>>>>>>> ef6b8f0d
        if has_gpu:
            co = faiss.GpuMultipleClonerOptions()
            co.useFloat16 = True
            co.usePrecomputed = False
            co.shard = True
            index = faiss.index_cpu_to_all_gpus(index, co, ngpu=len(device_list))
    elif args.stage == 1:
        # stage 1, need to load the index from file
        index = faiss.read_index(args.learned_index)
        if has_gpu:
            co = faiss.GpuMultipleClonerOptions()
            co.useFloat16 = True
            co.usePrecomputed = False
            co.shard = True
            index = faiss.index_cpu_to_all_gpus(index, co, ngpu=len(device_list))
    else:
        raise ValueError(f'should not come here')

    if args.stage is not None:
        logging.info(f'build index at stage {args.stage}')
    if args.stage is None or args.stage == 0:
        # train the index
        beg = time.time()
        index.train(emb)
        end = time.time()
        logging.info(f'Trained Index takes {end-beg}')
        # just need to have the learned index
        if has_gpu:
            index = faiss.index_gpu_to_cpu(index)
        faiss.write_index(index, args.output_file)
        model.stop_multi_process_pool(pool)
        process.join()
        emb_process.join()
        sys.exit(0)

    while True:
        emb, slice_id = get_emb()
        if emb is None:
            break
        beg = time.time()
        index.add_with_ids(emb, np.arange(slice_id[0], slice_id[1]).astype(np.int64))
        end = time.time()
        logging.info(f'add index {slice_id[0]} - {slice_id[1]} takes {end-beg}')
    model.stop_multi_process_pool(pool)
    process.join()
    emb_process.join()
    logging.info('Writing Index file')
    if has_gpu:
        index = faiss.index_gpu_to_cpu(index)
    faiss.write_index(index, args.output_file)
    logging.info(f'Size of Index : {index.ntotal}')<|MERGE_RESOLUTION|>--- conflicted
+++ resolved
@@ -274,11 +274,8 @@
         help='used for building the large index in multiple stages',
         choices=[0, 1, 2],
     )
-<<<<<<< HEAD
-=======
     group.add_argument('--faiss_factory', type=str, default=None, help="faiss index factory str")
     group.add_argument('--faiss_factory_metric', type=str, default='IP', help="faiss index factory metric, l2 or IP")
->>>>>>> ef6b8f0d
     group.add_argument('--shard_id', type=int, default=None, help='run the job to create the shard_id index')
     group.add_argument('--total_shards', type=int, default=None, help='total number of faiss index shards')
     group.add_argument(
@@ -383,9 +380,6 @@
         k = 4  # num_nearest neighbors to get
         quantizer = faiss.IndexFlatIP(emb.shape[1])
         # 8 specifies that each sub-vector is encoded as 8 bits
-<<<<<<< HEAD
-        index = faiss.IndexIVFPQ(quantizer, emb.shape[1], nlist, m, 8)
-=======
         if args.no_pq:
             index = faiss.IndexIVFFlat(quantizer, emb.shape[1], nlist)
         elif args.faiss_factory is not None:
@@ -396,7 +390,6 @@
             index = faiss.index_factory(emb.shape[1], args.faiss_factory, metric)
         else:
             index = faiss.IndexIVFPQ(quantizer, emb.shape[1], nlist, m, 8)
->>>>>>> ef6b8f0d
         if has_gpu:
             co = faiss.GpuMultipleClonerOptions()
             co.useFloat16 = True
