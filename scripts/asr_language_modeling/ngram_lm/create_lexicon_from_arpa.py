# Copyright (c) 2023, NVIDIA CORPORATION.  All rights reserved.
#
# Licensed under the Apache License, Version 2.0 (the "License");
# you may not use this file except in compliance with the License.
# You may obtain a copy of the License at
#
#     http://www.apache.org/licenses/LICENSE-2.0
#
# Unless required by applicable law or agreed to in writing, software
# distributed under the License is distributed on an "AS IS" BASIS,
# WITHOUT WARRANTIES OR CONDITIONS OF ANY KIND, either express or implied.
# See the License for the specific language governing permissions and
# limitations under the License.
#
# Use this file to create a lexicon file for Flashlight decoding from an existing KenLM arpa file
# A lexicon file is required for Flashlight decoding in most cases, as it acts as a map from the words
# in you arpa file to the representation used by your ASR AM.
# For more details, see: https://github.com/flashlight/flashlight/tree/main/flashlight/app/asr#data-preparation
#
# Usage: python create_lexicon_from_arpa.py --arpa /path/to/english.arpa --model /path/to/model.nemo --lower
#
#


import argparse
import os
import re

<<<<<<< HEAD
=======
from nemo.utils import logging

>>>>>>> 47e782a7
if __name__ == "__main__":
    parser = argparse.ArgumentParser(description="Utility script for generating lexicon file from a KenLM arpa file")
    parser.add_argument("--arpa", required=True, help="path to your arpa file")
    parser.add_argument("--dst", help="directory to store generated lexicon", default=None)
    parser.add_argument("--lower", action='store_true', help="Whether to lowercase the arpa vocab")
    parser.add_argument("--model", default=None, help="path to Nemo model for its tokeniser")

    args = parser.parse_args()

    if not os.path.exists(args.arpa):
<<<<<<< HEAD
        print("ARPA file not detected on disk, aborting!", flush=True)
=======
        logging.critical(f"ARPA file [ {args.arpa} ] not detected on disk, aborting!")
>>>>>>> 47e782a7
        exit(255)

    if args.dst is not None:
        save_path = args.dst
    else:
        save_path = os.path.dirname(args.arpa)
    os.makedirs(save_path, exist_ok=True)

    tokenizer = None
    if args.model is not None:
        from nemo.collections.asr.models import ASRModel

        model = ASRModel.restore_from(restore_path=args.model, map_location='cpu')
        if hasattr(model, 'tokenizer'):
            tokenizer = model.tokenizer
        else:
<<<<<<< HEAD
            print('WARNING: supplied Nemo model does not contain a tokenizer', flush=True)

    lex_file = os.path.join(save_path, os.path.splitext(os.path.basename(args.arpa))[0] + '.lexicon')
    print(f"Writing Lexicon file - {lex_file}...", flush=True)
=======
            logging.warning('Supplied Nemo model does not contain a tokenizer')

    lex_file = os.path.join(save_path, os.path.splitext(os.path.basename(args.arpa))[0] + '.lexicon')

    logging.info(f"Writing Lexicon file to: {lex_file}...")
>>>>>>> 47e782a7
    with open(lex_file, "w", encoding='utf_8', newline='\n') as f:
        with open(args.arpa, "r", encoding='utf_8') as arpa:
            for line in arpa:
                # verify if the line corresponds to unigram
                if not re.match(r"[-]*[0-9\.]+\t\S+\t*[-]*[0-9\.]*$", line):
                    continue
                word = line.split("\t")[1]
                word = word.strip().lower() if args.lower else word.strip()
                if word == "<UNK>" or word == "<unk>" or word == "<s>" or word == "</s>":
                    continue

                if tokenizer is None:
                    f.write("{w}\t{s}\n".format(w=word, s=" ".join(word)))
                else:
                    w_ids = tokenizer.text_to_ids(word)
                    if tokenizer.unk_id not in w_ids:
<<<<<<< HEAD
                        f.write("{w}\t{s}\n".format(w=word, s=" ".join(tokenizer.text_to_tokens(word))))

    print("Done!", flush=True)
=======
                        f.write("{w}\t{s}\n".format(w=word, s=" ".join(tokenizer.text_to_tokens(word))))
>>>>>>> 47e782a7
<|MERGE_RESOLUTION|>--- conflicted
+++ resolved
@@ -26,11 +26,8 @@
 import os
 import re
 
-<<<<<<< HEAD
-=======
 from nemo.utils import logging
 
->>>>>>> 47e782a7
 if __name__ == "__main__":
     parser = argparse.ArgumentParser(description="Utility script for generating lexicon file from a KenLM arpa file")
     parser.add_argument("--arpa", required=True, help="path to your arpa file")
@@ -41,11 +38,7 @@
     args = parser.parse_args()
 
     if not os.path.exists(args.arpa):
-<<<<<<< HEAD
-        print("ARPA file not detected on disk, aborting!", flush=True)
-=======
         logging.critical(f"ARPA file [ {args.arpa} ] not detected on disk, aborting!")
->>>>>>> 47e782a7
         exit(255)
 
     if args.dst is not None:
@@ -62,18 +55,11 @@
         if hasattr(model, 'tokenizer'):
             tokenizer = model.tokenizer
         else:
-<<<<<<< HEAD
-            print('WARNING: supplied Nemo model does not contain a tokenizer', flush=True)
-
-    lex_file = os.path.join(save_path, os.path.splitext(os.path.basename(args.arpa))[0] + '.lexicon')
-    print(f"Writing Lexicon file - {lex_file}...", flush=True)
-=======
             logging.warning('Supplied Nemo model does not contain a tokenizer')
 
     lex_file = os.path.join(save_path, os.path.splitext(os.path.basename(args.arpa))[0] + '.lexicon')
 
     logging.info(f"Writing Lexicon file to: {lex_file}...")
->>>>>>> 47e782a7
     with open(lex_file, "w", encoding='utf_8', newline='\n') as f:
         with open(args.arpa, "r", encoding='utf_8') as arpa:
             for line in arpa:
@@ -90,10 +76,4 @@
                 else:
                     w_ids = tokenizer.text_to_ids(word)
                     if tokenizer.unk_id not in w_ids:
-<<<<<<< HEAD
-                        f.write("{w}\t{s}\n".format(w=word, s=" ".join(tokenizer.text_to_tokens(word))))
-
-    print("Done!", flush=True)
-=======
-                        f.write("{w}\t{s}\n".format(w=word, s=" ".join(tokenizer.text_to_tokens(word))))
->>>>>>> 47e782a7
+                        f.write("{w}\t{s}\n".format(w=word, s=" ".join(tokenizer.text_to_tokens(word))))